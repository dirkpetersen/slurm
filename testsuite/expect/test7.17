--- conflicted
+++ resolved
@@ -47,13 +47,7 @@
 #
 file delete $test_prog
 
-<<<<<<< HEAD
-set cmd "$bin_cc ${test_prog}.c -g -pthread -export-dynamic -o ${test_prog} -I${src_dir} -I${build_dir} ${build_dir}/src/api/libslurm.o -ldl -lresolv"
-send_user "$cmd\n"
-eval exec $cmd
-=======
 compile_against_libslurm ${test_prog}
->>>>>>> 84d44135
 
 exec $bin_chmod 700 $test_prog
 
