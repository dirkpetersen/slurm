#!/usr/bin/env expect
############################################################################
# Purpose: Test of Slurm functionality
#          Test of processors, memory, and temporary disk space
#          constraints options (--mincpus, --mem, and --tmp options).
#          Also test that priority zero job is not started (--hold
#          option).
############################################################################
# Copyright (C) 2002-2006 The Regents of the University of California.
# Produced at Lawrence Livermore National Laboratory (cf, DISCLAIMER).
# Written by Morris Jette <jette1@llnl.gov>
# CODE-OCEC-09-009. All rights reserved.
#
# This file is part of Slurm, a resource management program.
# For details, see <https://slurm.schedmd.com/>.
# Please also read the included file: DISCLAIMER.
#
# Slurm is free software; you can redistribute it and/or modify it under
# the terms of the GNU General Public License as published by the Free
# Software Foundation; either version 2 of the License, or (at your option)
# any later version.
#
# Slurm is distributed in the hope that it will be useful, but WITHOUT ANY
# WARRANTY; without even the implied warranty of MERCHANTABILITY or FITNESS
# FOR A PARTICULAR PURPOSE.  See the GNU General Public License for more
# details.
#
# You should have received a copy of the GNU General Public License along
# with Slurm; if not, write to the Free Software Foundation, Inc.,
# 51 Franklin Street, Fifth Floor, Boston, MA 02110-1301  USA.
############################################################################
source ./globals

set test_id     "15.7"
set job_id      0

set cpu_cnt     1
set mem_size    13
set tmp_size    2
set matches     0

print_header $test_id

proc end_it {exit_code} {
	global job_id test_id

	if {$job_id} {
		cancel_job $job_id
	}

	if {$exit_code == 0} {
		print_success $test_id
	}
	exit $exit_code
}

proc sbatch_mem_error {arg} {
	global sbatch test_id number global_exit_code job_id

	set matches 0
	set job_id 0

	set cmd "$sbatch -Jtest$test_id --wrap=hostname $arg"
	set sbatch_pid [spawn {*}$cmd]
	expect {
		-re "Submitted batch job ($number)" {
			set job_id $expect_out(1,string)
		}
		"sbatch: error: Invalid" {
			incr matches
		}
		timeout {
			log_error "FAILURE: sbatch not responding"
			slow_kill $sbatch_pid
			end_it 1
		}
		eof {
			wait
		}
	}
	if {$job_id} {
		log_error "job shouldn't have submitted (cmd:$cmd)"
		end_it 1
	}
	if {$matches != 1} {
		log_error "job should have errored with arg '$arg'"
		end_it 1
	}
}

#
# Spawn a salloc job with constraints
#
set salloc_pid [spawn $salloc --mincpus=$cpu_cnt --mem=$mem_size --tmp=$tmp_size --hold -t1 $bin_id]
expect {
	-re "Pending job allocation ($number)" {
		set job_id $expect_out(1,string)
	}
	-re "uid=" {
<<<<<<< HEAD
		send_user "\nFAILURE: salloc --hold option ineffective\n"
		end_it 1
	}
	timeout {
		send_user "\nFAILURE: salloc not responding\n"
=======
		log_error "salloc --hold option ineffective"
		set exit_code 1
		exp_continue
	}
	timeout {
		log_error "salloc not responding"
		if {$job_id != 0} {
			cancel_job $job_id
		}
>>>>>>> 2eafaf21
		slow_kill [expr 0 - $salloc_pid]
		end_it 1
	}
	eof {
		wait
	}
}
if {$job_id == 0} {
	fail "salloc submit failure"
}

#
# Confirm constraints are registered and wait for job completion
#
spawn $scontrol show job $job_id
expect {
	-re "Priority=($number)" {
		set read_prio $expect_out(1,string)
		if {$read_prio == 0} {
			incr matches
			log_debug "Match of Priority"
		}
		exp_continue
	}
	-re "JobState=PENDING" {
		incr matches
		log_debug "Match of JobState"
		exp_continue
	}
	-re "MinCPUsNode=($number)" {
		set read_cpus $expect_out(1,string)
		if {$read_cpus == $cpu_cnt} {
			incr matches
			log_debug "Match of MinCPUsNode"
		}
		exp_continue
	}
	-re "MinMemoryNode=($number)" {
		set read_mem $expect_out(1,string)
		if {$read_mem == $mem_size} {
			incr matches
			log_debug "Match of MinMemory"
		}
		exp_continue
	}
	-re "MinTmpDiskNode=($number)" {
		set read_disk $expect_out(1,string)
		if {$read_disk == $tmp_size} {
			incr matches
			log_debug "Match of MinTmpDiskNode"
		}
		exp_continue
	}
	timeout {
<<<<<<< HEAD
		send_user "\nFAILURE: scontrol not responding\n"
		end_it 1
=======
		log_error "scontrol not responding"
		set exit_code 1
>>>>>>> 2eafaf21
	}
	eof {
		wait
	}
}
if {$matches != 5} {
<<<<<<< HEAD
	send_user "\nFAILURE: Did not get constraints ($matches of 5)\n"
	end_it 1
}
if {[cancel_job $job_id] != 0} {
	end_it 1
}

sbatch_mem_error "--mem="
sbatch_mem_error "--mem=1gggggg"
sbatch_mem_error "--mem=memory"
sbatch_mem_error "--mem=-1"
sbatch_mem_error "--mem-per-cpu="
sbatch_mem_error "--mem-per-cpu=1gggggg"
sbatch_mem_error "--mem-per-cpu=memory"
sbatch_mem_error "--mem-per-cpu=-1"

end_it 0
=======
	fail "Did not get constraints ($matches of 5)"
}
if {[cancel_job $job_id] != 0} {
	fail "Unable to cancel job ($job_id)"
}
if {$exit_code != 0} {
	fail "Test failed due to previous errors (\$exit_code = $exit_code)"
}
>>>>>>> 2eafaf21
<|MERGE_RESOLUTION|>--- conflicted
+++ resolved
@@ -48,10 +48,10 @@
 		cancel_job $job_id
 	}
 
-	if {$exit_code == 0} {
-		print_success $test_id
+	if {$exit_code != 0} {
+		fail "Test failed due to previous errors (\$exit_code = $exit_code)"
 	}
-	exit $exit_code
+	pass
 }
 
 proc sbatch_mem_error {arg} {
@@ -97,23 +97,11 @@
 		set job_id $expect_out(1,string)
 	}
 	-re "uid=" {
-<<<<<<< HEAD
-		send_user "\nFAILURE: salloc --hold option ineffective\n"
+		log_error "salloc --hold option ineffective"
 		end_it 1
 	}
 	timeout {
-		send_user "\nFAILURE: salloc not responding\n"
-=======
-		log_error "salloc --hold option ineffective"
-		set exit_code 1
-		exp_continue
-	}
-	timeout {
 		log_error "salloc not responding"
-		if {$job_id != 0} {
-			cancel_job $job_id
-		}
->>>>>>> 2eafaf21
 		slow_kill [expr 0 - $salloc_pid]
 		end_it 1
 	}
@@ -168,25 +156,19 @@
 		exp_continue
 	}
 	timeout {
-<<<<<<< HEAD
-		send_user "\nFAILURE: scontrol not responding\n"
+		log_error "scontrol not responding"
 		end_it 1
-=======
-		log_error "scontrol not responding"
-		set exit_code 1
->>>>>>> 2eafaf21
 	}
 	eof {
 		wait
 	}
 }
 if {$matches != 5} {
-<<<<<<< HEAD
-	send_user "\nFAILURE: Did not get constraints ($matches of 5)\n"
+	log_error "Did not get constraints ($matches of 5)"
 	end_it 1
 }
 if {[cancel_job $job_id] != 0} {
-	end_it 1
+	fail "Unable to cancel job ($job_id)"
 }
 
 sbatch_mem_error "--mem="
@@ -198,14 +180,6 @@
 sbatch_mem_error "--mem-per-cpu=memory"
 sbatch_mem_error "--mem-per-cpu=-1"
 
-end_it 0
-=======
-	fail "Did not get constraints ($matches of 5)"
-}
-if {[cancel_job $job_id] != 0} {
-	fail "Unable to cancel job ($job_id)"
-}
 if {$exit_code != 0} {
 	fail "Test failed due to previous errors (\$exit_code = $exit_code)"
-}
->>>>>>> 2eafaf21
+}