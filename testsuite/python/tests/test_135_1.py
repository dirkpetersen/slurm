############################################################################
# Copyright (C) SchedMD LLC.
############################################################################
import atf
import os
import pytest
import shutil


# Setup
@pytest.fixture(scope="module", autouse=True)
def setup():
    atf.require_auto_config("wants to set the TaskEpilog")
    atf.require_slurm_running()


def test_task_epilog(tmp_path):
    """Test TaskEpilog"""

    sleep_symlink = str(tmp_path / f"sleep_symlink_{os.getpid()}")
    os.symlink(shutil.which("sleep"), sleep_symlink)
    task_epilog = str(tmp_path / "task_epilog.sh")
    touched_file = str(tmp_path / "touched_file")
    atf.make_bash_script(
        task_epilog,
        f"""touch {touched_file}
{sleep_symlink} 60 &
exit 0
<<<<<<< HEAD
""")
    atf.set_config_parameter('TaskEpilog', task_epilog)
=======
""",
    )
    atf.set_config_parameter("TaskEpilog", task_epilog)
    atf.run_command(
        "scontrol reconfigure", user=atf.properties["slurm-user"], fatal=True
    )
>>>>>>> 469714ea

    # Verify task epilog ran by checking for the file creation
    atf.run_job(f"-t1 true", fatal=True)
    assert atf.wait_for_file(touched_file), f"File ({touched_file}) was not created"

    # Verify that the child processes of the task epilog have been killed off
    assert (
        atf.run_command_exit(f"pgrep {sleep_symlink}", xfail=True) != 0
    ), "Process ({sleep_symlink}) should have been killed"<|MERGE_RESOLUTION|>--- conflicted
+++ resolved
@@ -26,17 +26,9 @@
         f"""touch {touched_file}
 {sleep_symlink} 60 &
 exit 0
-<<<<<<< HEAD
-""")
-    atf.set_config_parameter('TaskEpilog', task_epilog)
-=======
 """,
     )
     atf.set_config_parameter("TaskEpilog", task_epilog)
-    atf.run_command(
-        "scontrol reconfigure", user=atf.properties["slurm-user"], fatal=True
-    )
->>>>>>> 469714ea
 
     # Verify task epilog ran by checking for the file creation
     atf.run_job(f"-t1 true", fatal=True)
