<<<<<<< HEAD
.TH srun "1" "Slurm Commands" "September 2019" "Slurm Commands"
=======
.TH srun "1" "Slurm Commands" "October 2019" "Slurm Commands"
>>>>>>> 5446b964

.SH "NAME"
srun \- Run parallel jobs

.SH "SYNOPSIS"
\fBsrun\fR [\fIOPTIONS(0)\fR...] \fR[ : \fR[\fIOPTIONS(N)\fR...]\fR] \fIexecutable(0) \fR[\fIargs(0)\fR...]

Option(s) define multiple jobs in a co-scheduled heterogeneous job.
For more details about heterogeneous jobs see the document
.br
https://slurm.schedmd.com/heterogeneous_jobs.html

.SH "DESCRIPTION"
Run a parallel job on cluster managed by Slurm.  If necessary, srun will
first create a resource allocation in which to run the parallel job.

The following document describes the influence of various options on the
allocation of cpus to jobs and tasks.
.br
https://slurm.schedmd.com/cpu_management.html

.SH "RETURN VALUE"
srun will return the highest exit code of all tasks run or the highest signal
(with the high-order bit set in an 8-bit integer -- e.g. 128 + signal) of any
task that exited with a signal.

.SH "EXECUTABLE PATH RESOLUTION"

.nr step 1 1
The executable is resolved in the following order:
.br
.IP \n[step]. 3
If executable starts with ".", then path is constructed as:
current working directory / executable
.IP \n+[step].
If executable starts with a "/", then path is considered absolute.
.IP \n+[step].
If executable can be resolved through PATH. See \fBpath_resolution\fR(7).
.IP \n+[step].
If executable is in current working directory.
.P
Current working directory is the calling process working directory unless the
\fB\-\-chdir\fR argument is passed, which will override the current working
directory.

.SH "OPTIONS"
.LP

.TP
\fB\-\-accel\-bind\fR=<\fIoptions\fR>
Control how tasks are bound to generic resources of type gpu, mic and nic.
Multiple options may be specified. Supported options include:
.RS
.TP
\fBg\fR
Bind each task to GPUs which are closest to the allocated CPUs.
.TP
\fBm\fR
Bind each task to MICs which are closest to the allocated CPUs.
.TP
\fBn\fR
Bind each task to NICs which are closest to the allocated CPUs.
.TP
\fBv\fR
Verbose mode. Log how tasks are bound to GPU and NIC devices.
.TP
This option applies to job allocations.
.RE

.TP
\fB\-A\fR, \fB\-\-account\fR=<\fIaccount\fR>
Charge resources used by this job to specified account.
The \fIaccount\fR is an arbitrary string. The account name may
be changed after job submission using the \fBscontrol\fR
command. This option applies to job allocations.

.TP
\fB\-\-acctg\-freq\fR
Define the job accounting and profiling sampling intervals.
This can be used to override the \fIJobAcctGatherFrequency\fR parameter in Slurm's
configuration file, \fIslurm.conf\fR.
The supported format is follows:
.RS
.TP 12
\fB\-\-acctg\-freq=\fR\fI<datatype>\fR\fB=\fR\fI<interval>\fR
where \fI<datatype>\fR=\fI<interval>\fR specifies the task sampling
interval for the jobacct_gather plugin or a
sampling interval for a profiling type by the
acct_gather_profile plugin. Multiple,
comma-separated \fI<datatype>\fR=\fI<interval>\fR intervals
may be specified. Supported datatypes are as follows:
.RS
.TP
\fBtask=\fI<interval>\fR
where \fI<interval>\fR is the task sampling interval in seconds
for the jobacct_gather plugins and for task
profiling by the acct_gather_profile plugin.
NOTE: This frequency is used to monitor memory usage. If memory limits
are enforced the highest frequency a user can request is what is configured in
the slurm.conf file.  They can not turn it off (=0) either.
.TP
\fBenergy=\fI<interval>\fR
where \fI<interval>\fR is the sampling interval in seconds
for energy profiling using the acct_gather_energy plugin
.TP
\fBnetwork=\fI<interval>\fR
where \fI<interval>\fR is the sampling interval in seconds
for infiniband profiling using the acct_gather_infiniband
plugin.
.TP
\fBfilesystem=\fI<interval>\fR
where \fI<interval>\fR is the sampling interval in seconds
for filesystem profiling using the acct_gather_filesystem
plugin.
.TP
.RE
.RE
.br
The default value for the task sampling interval
is 30. The default value for all other intervals is 0.
An interval of 0 disables sampling of the specified type.
If the task sampling interval is 0, accounting
information is collected only at job termination (reducing Slurm
interference with the job).
.br
.br
Smaller (non\-zero) values have a greater impact upon job performance,
but a value of 30 seconds is not likely to be noticeable for
applications having less than 10,000 tasks. This option applies job allocations.
.RE

.TP
\fB\-B\fR \fB\-\-extra\-node\-info\fR=<\fIsockets\fR[:\fIcores\fR[:\fIthreads\fR]]>
Restrict node selection to nodes with at least the specified number of
sockets, cores per socket and/or threads per core.
NOTE: These options do not specify the resource allocation size.
Each value specified is considered a minimum.
An asterisk (*) can be used as a placeholder indicating that all available
resources of that type are to be utilized. Values can also be specified as
min-max. The individual levels can also be specified in separate options if
desired:
.nf
    \fB\-\-sockets\-per\-node\fR=<\fIsockets\fR>
    \fB\-\-cores\-per\-socket\fR=<\fIcores\fR>
    \fB\-\-threads\-per\-core\fR=<\fIthreads\fR>
.fi
If task/affinity plugin is enabled, then specifying an allocation in this
manner also sets a default \fB\-\-cpu\-bind\fR option of \fIthreads\fR
if the \fB\-B\fR option specifies a thread count, otherwise an option of
\fIcores\fR if a core count is specified, otherwise an option of \fIsockets\fR.
If SelectType is configured to select/cons_res, it must have a parameter of
CR_Core, CR_Core_Memory, CR_Socket, or CR_Socket_Memory for this option
to be honored.
If not specified, the scontrol show job will display 'ReqS:C:T=*:*:*'. This
option applies to job allocations.

.TP
\fB\-\-bb\fR=<\fIspec\fR>
Burst buffer specification. The form of the specification is system dependent.
Also see \fB\-\-bbf\fR. This option applies to job allocations.

.TP
\fB\-\-bbf\fR=<\fIfile_name\fR>
Path of file containing burst buffer specification.
The form of the specification is system dependent.
Also see \fB\-\-bb\fR. This option applies to job allocations.

.TP
\fB\-\-bcast\fR[=<\fIdest_path\fR>]
Copy executable file to allocated compute nodes.
If a file name is specified, copy the executable to the specified destination
file path. If no path is specified, copy the file to a file named
"slurm_bcast_<job_id>.<step_id>" in the current working.
For example, "srun \-\-bcast=/tmp/mine \-N3 a.out" will copy the file "a.out"
from your current directory to the file "/tmp/mine" on each of the three
allocated compute nodes and execute that file. This option applies to step
allocations.

.TP
\fB\-b\fR, \fB\-\-begin\fR=<\fItime\fR>
Defer initiation of this job until the specified time.
It accepts times of the form \fIHH:MM:SS\fR to run a job at
a specific time of day (seconds are optional).
(If that time is already past, the next day is assumed.)
You may also specify \fImidnight\fR, \fInoon\fR, \fIfika\fR (3 PM) or
\fIteatime\fR (4 PM) and you can have a time\-of\-day suffixed
with \fIAM\fR or \fIPM\fR for running in the morning or the evening.
You can also say what day the job will be run, by specifying
a date of the form \fIMMDDYY\fR or \fIMM/DD/YY\fR
\fIYYYY\-MM\-DD\fR. Combine date and time using the following
format \fIYYYY\-MM\-DD[THH:MM[:SS]]\fR. You can also
give times like \fInow + count time\-units\fR, where the time\-units
can be \fIseconds\fR (default), \fIminutes\fR, \fIhours\fR,
\fIdays\fR, or \fIweeks\fR and you can tell Slurm to run
the job today with the keyword \fItoday\fR and to run the
job tomorrow with the keyword \fItomorrow\fR.
The value may be changed after job submission using the
\fBscontrol\fR command.
For example:
.nf
   \-\-begin=16:00
   \-\-begin=now+1hour
   \-\-begin=now+60           (seconds by default)
   \-\-begin=2010\-01\-20T12:34:00
.fi

.RS
.PP
Notes on date/time specifications:
 \- Although the 'seconds' field of the HH:MM:SS time specification is
allowed by the code, note that the poll time of the Slurm scheduler
is not precise enough to guarantee dispatch of the job on the exact
second.  The job will be eligible to start on the next poll
following the specified time. The exact poll interval depends on the
Slurm scheduler (e.g., 60 seconds with the default sched/builtin).
 \- If no time (HH:MM:SS) is specified, the default is (00:00:00).
 \- If a date is specified without a year (e.g., MM/DD) then the current
year is assumed, unless the combination of MM/DD and HH:MM:SS has
already passed for that year, in which case the next year is used.
.br
This option applies to job allocations.
.RE

.TP
\fB\-\-checkpoint\fR=<\fItime\fR>
Specifies the interval between creating checkpoints of the job step.
By default, the job step will have no checkpoints created.
Acceptable time formats include "minutes", "minutes:seconds",
"hours:minutes:seconds", "days\-hours", "days\-hours:minutes" and
"days\-hours:minutes:seconds". This option applies to job and step allocations.

.TP
\fB\-\-cluster\-constraint\fR=<\fIlist\fR>
Specifies features that a federated cluster must have to have a sibling job
submitted to it. Slurm will attempt to submit a sibling job to a cluster if it
has at least one of the specified features.

.TP
\fB\-\-comment\fR=<\fIstring\fR>
An arbitrary comment. This option applies to job allocations.

.TP
\fB\-\-compress\fR[=\fItype\fR]
Compress file before sending it to compute hosts.
The optional argument specifies the data compression library to be used.
Supported values are "lz4" (default) and "zlib".
Some compression libraries may be unavailable on some systems.
For use with the \fB\-\-bcast\fR option. This option applies to step
allocations.

.TP
\fB\-C\fR, \fB\-\-constraint\fR=<\fIlist\fR>
Nodes can have \fBfeatures\fR assigned to them by the Slurm administrator.
Users can specify which of these \fBfeatures\fR are required by their job
using the constraint option.
Only nodes having features matching the job constraints will be used to
satisfy the request.
Multiple constraints may be specified with AND, OR, matching OR,
resource counts, etc. (some operators are not supported on all system types).
Supported \fbconstraint\fR options include:
.PD 1
.RS
.TP
\fBSingle Name\fR
Only nodes which have the specified feature will be used.
For example, \fB\-\-constraint="intel"\fR
.TP
\fBNode Count\fR
A request can specify the number of nodes needed with some feature
by appending an asterisk and count after the feature name.
For example "\fB\-\-nodes=16 \-\-constraint=graphics*4 ..."\fR
indicates that the job requires 16 nodes and that at least four of those
nodes must have the feature "graphics."
.TP
\fBAND\fR
If only nodes with all of specified features will be used.
The ampersand is used for an AND operator.
For example, \fB\-\-constraint="intel&gpu"\fR
.TP
\fBOR\fR
If only nodes with at least one of specified features will be used.
The vertical bar is used for an OR operator.
For example, \fB\-\-constraint="intel|amd"\fR
.TP
\fBMatching OR\fR
If only one of a set of possible options should be used for all allocated
nodes, then use the OR operator and enclose the options within square brackets.
For example: "\fB\-\-constraint=[rack1|rack2|rack3|rack4]"\fR might
be used to specify that all nodes must be allocated on a single rack of
the cluster, but any of those four racks can be used.
.TP
\fBMultiple Counts\fR
Specific counts of multiple resources may be specified by using the AND
operator and enclosing the options within square brackets.
For example: "\fB\-\-constraint=[rack1*2&rack2*4]"\fR might
be used to specify that two nodes must be allocated from nodes with the feature
of "rack1" and four nodes must be allocated from nodes with the feature
"rack2".

\fBNOTE:\fR This construct does not support multiple Intel KNL NUMA or MCDRAM
modes. For example, while "\fB\-\-constraint=[(knl&quad)*2&(knl&hemi)*4]"\fR is
not supported, "\fB\-\-constraint=[haswell*2&(knl&hemi)*4]"\fR is supported.
Specification of multiple KNL modes requires the use of a heterogeneous job.

.TP
\fBParenthesis\fR
Parenthesis can be used to group like node features together. For example
"\fB\-\-constraint=[(knl&snc4&flat)*4&haswell*1]"\fR might be used to specify
that four nodes with the features "knl", "snc4" and "flat" plus one node with
the feature "haswell" are required. All options within parenthesis should be
grouped with AND (e.g. "&") operands.
.RE

\fBWARNING\fR: When srun is executed from within salloc or sbatch,
the constraint value can only contain a single feature name. None of the
other operators are currently supported for job steps.
.br
This option applies to job and step allocations.

.TP
\fB\-\-contiguous\fR
If set, then the allocated nodes must form a contiguous set.
Not honored with the \fBtopology/tree\fR or \fBtopology/3d_torus\fR
plugins, both of which can modify the node ordering. This option applies to job
allocations.

.TP
\fB\-\-cores\-per\-socket\fR=<\fIcores\fR>
Restrict node selection to nodes with at least the specified number of
cores per socket.  See additional information under \fB\-B\fR option
above when task/affinity plugin is enabled. This option applies to job
allocations.

.TP
\fB\-\-cpu\-bind\fR=[{\fIquiet,verbose\fR},]\fItype\fR
Bind tasks to CPUs.
Used only when the task/affinity or task/cgroup plugin is enabled.
NOTE: To have Slurm always report on the selected CPU binding for all
commands executed in a shell, you can enable verbose mode by setting
the SLURM_CPU_BIND environment variable value to "verbose".

The following informational environment variables are set when \fB\-\-cpu\-bind\fR
is in use:
.nf
	SLURM_CPU_BIND_VERBOSE
	SLURM_CPU_BIND_TYPE
	SLURM_CPU_BIND_LIST
.fi

See the \fBENVIRONMENT VARIABLES\fR section for a more detailed description
of the individual SLURM_CPU_BIND variables. These variable are available
only if the task/affinity plugin is configured.

When using \fB\-\-cpus\-per\-task\fR to run multithreaded tasks, be aware that
CPU binding is inherited from the parent of the process.  This means that
the multithreaded task should either specify or clear the CPU binding
itself to avoid having all threads of the multithreaded task use the same
mask/CPU as the parent.  Alternatively, fat masks (masks which specify more
than one allowed CPU) could be used for the tasks in order to provide
multiple CPUs for the multithreaded tasks.

By default, a job step has access to every CPU allocated to the job.
To ensure that distinct CPUs are allocated to each job step, use the
\fB\-\-exclusive\fR option.

Note that a job step can be allocated different numbers of CPUs on each node
or be allocated CPUs not starting at location zero. Therefore one of the
options which automatically generate the task binding is recommended.
Explicitly specified masks or bindings are only honored when the job step
has been allocated every available CPU on the node.

Binding a task to a NUMA locality domain means to bind the task to the set of
CPUs that belong to the NUMA locality domain or "NUMA node".
If NUMA locality domain options are used on systems with no NUMA support, then
each socket is considered a locality domain.

If the -\-cpu\-bind option is not used, the default binding mode will depend
upon Slurm's configuration and the step's resource allocation.
If all allocated nodes have the same configured CpuBind mode, that will be used.
Otherwise if the job's Partition has a configured CpuBind mode, that will be used.
Otherwise if Slurm has a configured TaskPluginParam value, that mode will be used.
Otherwise automatic binding will be performed as described below.

.PD
.RS
.TP
\fBAuto Binding\fR
Applies only when task/affinity is enabled. If the job step allocation includes an
allocation with a number of
sockets, cores, or threads equal to the number of tasks times cpus\-per\-task,
then the tasks will by default be bound to the appropriate resources (auto
binding). Disable this mode of operation by explicitly setting
"-\-cpu\-bind=none". Use TaskPluginParam=autobind=[threads|cores|sockets] to set
a default cpu binding in case "auto binding" doesn't find a match.
.RE
.RS

Supported options include:
.PD 1
.RS
.TP
.B q[uiet]
Quietly bind before task runs (default)
.TP
.B v[erbose]
Verbosely report binding before task runs
.TP
.B no[ne]
Do not bind tasks to CPUs (default unless auto binding is applied)
.TP
.B rank
Automatically bind by task rank.
The lowest numbered task on each node is bound to socket (or core or thread) zero, etc.
Not supported unless the entire node is allocated to the job.
.TP
.B map_cpu:<list>
Bind by setting CPU masks on tasks (or ranks) as specified where <list> is
<cpu_id_for_task_0>,<cpu_id_for_task_1>,...
CPU IDs are interpreted as decimal values unless they are preceded
with '0x' in which case they interpreted as hexadecimal values.
If the number of tasks (or ranks) exceeds the number of elements in this list,
elements in the list will be reused as needed starting from the beginning of
the list.
To simplify support for large task counts, the lists may follow a map with an
asterisk and repetition count
For example "map_cpu:0x0f*4,0xf0*4".
Not supported unless the entire node is allocated to the job.
.TP
.B mask_cpu:<list>
Bind by setting CPU masks on tasks (or ranks) as specified where <list> is
<cpu_mask_for_task_0>,<cpu_mask_for_task_1>,...
The mapping is specified for a node and identical mapping is applied to the
tasks on every node (i.e. the lowest task ID on each node is mapped to the
first mask specified in the list, etc.).
CPU masks are \fBalways\fR interpreted as hexadecimal values but can be
preceded with an optional '0x'. Not supported unless the entire node is
allocated to the job.
To simplify support for large task counts, the lists may follow a map with an
asterisk and repetition count
For example "mask_cpu:0x0f*4,0xf0*4".
Not supported unless the entire node is allocated to the job.
.TP
.B rank_ldom
Bind to a NUMA locality domain by rank. Not supported unless the entire
node is allocated to the job.
.TP
.B map_ldom:<list>
Bind by mapping NUMA locality domain IDs to tasks as specified where
<list> is <ldom1>,<ldom2>,...<ldomN>.
The locality domain IDs are interpreted as decimal values unless they are
preceded with '0x' in which case they are interpreted as hexadecimal values.
Not supported unless the entire node is allocated to the job.
.TP
.B mask_ldom:<list>
Bind by setting NUMA locality domain masks on tasks as specified
where <list> is <mask1>,<mask2>,...<maskN>.
NUMA locality domain masks are \fBalways\fR interpreted as hexadecimal
values but can be preceded with an optional '0x'.
Not supported unless the entire node is allocated to the job.
.TP
.B sockets
Automatically generate masks binding tasks to sockets.
Only the CPUs on the socket which have been allocated to the job will be used.
If the number of tasks differs from the number of allocated sockets
this can result in sub\-optimal binding.
.TP
.B cores
Automatically generate masks binding tasks to cores.
If the number of tasks differs from the number of allocated cores
this can result in sub\-optimal binding.
.TP
.B threads
Automatically generate masks binding tasks to threads.
If the number of tasks differs from the number of allocated threads
this can result in sub\-optimal binding.
.TP
.B ldoms
Automatically generate masks binding tasks to NUMA locality domains.
If the number of tasks differs from the number of allocated locality domains
this can result in sub\-optimal binding.
.TP
.B boards
Automatically generate masks binding tasks to boards.
If the number of tasks differs from the number of allocated boards
this can result in sub\-optimal binding. This option is supported by the
task/cgroup plugin only.
.TP
.B help
Show help message for cpu\-bind
.RE
.TP
This option applies to job and step allocations.
.RE

.TP
\fB\-\-cpu\-freq\fR =<\fIp1\fR[\-\fIp2\fR[:\fIp3\fR]]>

Request that the job step initiated by this srun command be run at some
requested frequency if possible, on the CPUs selected for the step on
the compute node(s).

\fBp1\fR can be  [#### | low | medium | high | highm1] which will set the
frequency scaling_speed to the corresponding value, and set the frequency
scaling_governor to UserSpace. See below for definition of the values.

\fBp1\fR can be [Conservative | OnDemand | Performance | PowerSave] which
will set the scaling_governor to the corresponding value. The governor has to be
in the list set by the slurm.conf option CpuFreqGovernors.

When \fBp2\fR is present, p1 will be the minimum scaling frequency and
p2 will be the maximum scaling frequency.

\fBp2\fR can be  [#### | medium | high | highm1] p2 must be greater than p1.

\fBp3\fR can be [Conservative | OnDemand | Performance | PowerSave | UserSpace]
which will set the governor to the corresponding value.

If \fBp3\fR is UserSpace, the frequency scaling_speed will be set by a power
or energy aware scheduling strategy to a value between p1 and p2 that lets the
job run within the site's power goal. The job may be delayed if p1 is higher
than a frequency that allows the job to run within the goal.

If the current frequency is < min, it will be set to min. Likewise,
if the current frequency is > max, it will be set to max.

Acceptable values at present include:
.RS
.TP 14
\fB####\fR
frequency in kilohertz
.TP
\fBLow\fR
the lowest available frequency
.TP
\fBHigh\fR
the highest available frequency
.TP
\fBHighM1\fR
(high minus one) will select the next highest available frequency
.TP
\fBMedium\fR
attempts to set a frequency in the middle of the available range
.TP
\fBConservative\fR
attempts to use the Conservative CPU governor
.TP
\fBOnDemand\fR
attempts to use the OnDemand CPU governor (the default value)
.TP
\fBPerformance\fR
attempts to use the Performance CPU governor
.TP
\fBPowerSave\fR
attempts to use the PowerSave CPU governor
.TP
\fBUserSpace\fR
attempts to use the UserSpace CPU governor
.TP
.RE

The following informational environment variable is set in the job
step when \fB\-\-cpu\-freq\fR option is requested.
.nf
        SLURM_CPU_FREQ_REQ
.fi

This environment variable can also be used to supply the value for the
CPU frequency request if it is set when the 'srun' command is issued.
The \fB\-\-cpu\-freq\fR on the command line will override the
environment variable value.  The form on the environment variable is
the same as the command line.
See the \fBENVIRONMENT VARIABLES\fR
section for a description of the SLURM_CPU_FREQ_REQ variable.

\fBNOTE\fR: This parameter is treated as a request, not a requirement.
If the job step's node does not support setting the CPU frequency, or
the requested value is outside the bounds of the legal frequencies, an
error is logged, but the job step is allowed to continue.

\fBNOTE\fR: Setting the frequency for just the CPUs of the job step
implies that the tasks are confined to those CPUs.  If task
confinement (i.e., TaskPlugin=task/affinity or
TaskPlugin=task/cgroup with the "ConstrainCores" option) is not
configured, this parameter is ignored.

\fBNOTE\fR: When the step completes, the frequency and governor of each
selected CPU is reset to the previous values.

\fBNOTE\fR: When submitting jobs with  the \fB\-\-cpu\-freq\fR option
with linuxproc as the ProctrackType can cause jobs to run too quickly before
Accounting is able to poll for job information. As a result not all of
accounting information will be present.

This option applies to job and step allocations.
.RE

.TP
\fB\-\-cpus\-per\-gpu\fR=<\fIncpus\fR>
Advise Slurm that ensuing job steps will require \fIncpus\fR processors per
allocated GPU.
Requires the \fB\-\-gpus\fR option.
Not compatible with the \fB\-\-cpus\-per\-task\fR option.

.TP
\fB\-c\fR, \fB\-\-cpus\-per\-task\fR=<\fIncpus\fR>
Request that \fIncpus\fR be allocated \fBper process\fR. This may be
useful if the job is multithreaded and requires more than one CPU
per task for optimal performance. The default is one CPU per process.
If \fB\-c\fR is specified without \fB\-n\fR, as many
tasks will be allocated per node as possible while satisfying
the \fB\-c\fR restriction. For instance on a cluster with 8 CPUs
per node, a job request for 4 nodes and 3 CPUs per task may be
allocated 3 or 6 CPUs per node (1 or 2 tasks per node) depending
upon resource consumption by other jobs. Such a job may be
unable to execute more than a total of 4 tasks.
This option may also be useful to spawn tasks without allocating
resources to the job step from the job's allocation when running
multiple job steps with the \fB\-\-exclusive\fR option.

\fBWARNING\fR: There are configurations and options interpreted differently by
job and job step requests which can result in inconsistencies for this option.
For example \fIsrun \-c2 \-\-threads\-per\-core=1 prog\fR may allocate two
cores for the job, but if each of those cores contains two threads, the job
allocation will include four CPUs. The job step allocation will then launch two
threads per CPU for a total of two tasks.

\fBWARNING\fR: When srun is executed from within salloc or sbatch,
there are configurations and options which can result in inconsistent
allocations when \-c has a value greater than \-c on salloc or sbatch.

This option applies to job allocations.

.TP
\fB\-\-deadline\fR=<\fIOPT\fR>
remove the job if no ending is possible before
this deadline (start > (deadline \- time[\-min])).
Default is no deadline.  Valid time formats are:
.br
HH:MM[:SS] [AM|PM]
.br
MMDD[YY] or MM/DD[/YY] or MM.DD[.YY]
.br
MM/DD[/YY]\-HH:MM[:SS]
.br
YYYY\-MM\-DD[THH:MM[:SS]]]

This option applies only to job allocations.

.TP
\fB\-\-delay\-boot\fR=<\fIminutes\fR>
Do not reboot nodes in order to satisfied this job's feature specification if
the job has been eligible to run for less than this time period.
If the job has waited for less than the specified period, it will use only
nodes which already have the specified features.
The argument is in units of minutes.
A default value may be set by a system administrator using the \fBdelay_boot\fR
option of the \fBSchedulerParameters\fR configuration parameter in the
slurm.conf file, otherwise the default value is zero (no delay).

This option applies only to job allocations.

.TP
\fB\-d\fR, \fB\-\-dependency\fR=<\fIdependency_list\fR>
Defer the start of this job until the specified dependencies have been
satisfied completed. This option does not apply to job steps (executions of
srun within an existing salloc or sbatch allocation) only to job allocations.
<\fIdependency_list\fR> is of the form
<\fItype:job_id[:job_id][,type:job_id[:job_id]]\fR> or
<\fItype:job_id[:job_id][?type:job_id[:job_id]]\fR>.
All dependencies must be satisfied if the "," separator is used.
Any dependency may be satisfied if the "?" separator is used.
Many jobs can share the same dependency and these jobs may even belong to
different  users. The  value may be changed after job submission using the
scontrol command.
Once a job dependency fails due to the termination state of a preceding job,
the dependent job will never be run, even if the preceding job is requeued and
has a different termination state in a subsequent execution. This option applies
to job allocations.
.PD
.RS
.TP
\fBafter:job_id[:jobid...]\fR
This job can begin execution after the specified jobs have begun
execution.
.TP
\fBafterany:job_id[:jobid...]\fR
This job can begin execution after the specified jobs have terminated.
.TP
\fBafterburstbuffer:job_id[:jobid...]\fR
This job can begin execution after the specified jobs have terminated and
any associated burst buffer stage out operations have completed.
.TP
\fBaftercorr:job_id[:jobid...]\fR
A task of this job array can begin execution after the corresponding task ID
in the specified job has completed successfully (ran to completion with an
exit code of zero).
.TP
\fBafternotok:job_id[:jobid...]\fR
This job can begin execution after the specified jobs have terminated
in some failed state (non-zero exit code, node failure, timed out, etc).
.TP
\fBafterok:job_id[:jobid...]\fR
This job can begin execution after the specified jobs have successfully
executed (ran to completion with an exit code of zero).
.TP
\fBexpand:job_id\fR
Resources allocated to this job should be used to expand the specified job.
The job to expand must share the same QOS (Quality of Service) and partition.
Gang scheduling of resources in the partition is also not supported.
.TP
\fBsingleton\fR
This job can begin execution after any previously launched jobs
sharing the same job name and user have terminated.
In other words, only one job by that name and owned by that user can be running
or suspended at any point in time.
.RE

.TP
\fB\-D\fR, \fB\-\-chdir\fR=<\fIpath\fR>
Have the remote processes do a chdir to \fIpath\fR before beginning
execution. The default is to chdir to the current working directory
of the \fBsrun\fR process. The path can be specified as full path or
relative path to the directory where the command is executed. This
option applies to job allocations.

.TP
\fB\-e\fR, \fB\-\-error\fR=<\fIfilename pattern\fR>
Specify how stderr is to be redirected. By default in interactive mode,
.B srun
redirects stderr to the same file as stdout, if one is specified. The
\fB\-\-error\fR option is provided to allow stdout and stderr to be
redirected to different locations.
See \fBIO Redirection\fR below for more options.
If the specified file already exists, it will be overwritten. This option
applies to job and step allocations.

.TP
\fB\-E\fR, \fB\-\-preserve-env\fR
Pass the current values of environment variables SLURM_JOB_NODES and
SLURM_NTASKS through to the \fIexecutable\fR, rather than computing them
from commandline parameters. This option applies to job allocations.

.TP
\fB\-\-epilog\fR=<\fIexecutable\fR>
\fBsrun\fR will run \fIexecutable\fR just after the job step completes.
The command line arguments for \fIexecutable\fR will be the command
and arguments of the job step.  If \fIexecutable\fR is "none", then
no srun epilog will be run. This parameter overrides the SrunEpilog
parameter in slurm.conf. This parameter is completely independent from
the Epilog parameter in slurm.conf. This option applies to job allocations.


.TP
\fB\-\-exclusive[=user|mcs]\fR
This option applies to job and job step allocations, and has two slightly
different meanings for each one.
When used to initiate a job, the job allocation cannot share nodes with
other running jobs  (or just other users with the "=user" option or "=mcs" option).
The default shared/exclusive behavior depends on system configuration and the
partition's \fBOverSubscribe\fR option takes precedence over the job's option.

This option can also be used when initiating more than one job step within
an existing resource allocation, where you want separate processors to
be dedicated to each job step. If sufficient processors are not
available to initiate the job step, it will be deferred. This can
be thought of as providing a mechanism for resource management to the job
within it's allocation.

The exclusive allocation of CPUs only applies to job steps explicitly invoked
with the \fB\-\-exclusive\fR option.
For example, a job might be allocated one node with four CPUs and a remote
shell invoked on the allocated node. If that shell is not invoked with the
\fB\-\-exclusive\fR option, then it may create a job step with four tasks
using the \fB\-\-exclusive\fR option and not conflict with the remote shell's
resource allocation.
Use the \fB\-\-exclusive\fR option to invoke every job step to ensure distinct
resources for each step.

Note that all CPUs allocated to a job are available
to each job step unless the \fB\-\-exclusive\fR option is used plus
task affinity is configured. Since resource management is provided by
processor, the \fB\-\-ntasks\fR option must be specified, but the
following options should NOT be specified
\fB\-\-relative\fR, \fB\-\-distribution\fR=\fIarbitrary\fR.
See \fBEXAMPLE\fR below.

.TP
\fB\-\-export\fR=<\fIenvironment variables [ALL] | NONE\fR>
Identify which environment variables are propagated to the launched application.
By default, \fIall\fR are propagated.
Multiple environment variable names should be comma separated.
Values with nested commas should be enclosed within quotes (e.g.
FOO='a,b,c',BAR='d,e,f' or 'FOO=a,b,c','BAR=d,e,f').
Environment variable names may be specified to propagate the current
value (e.g. "\-\-export=EDITOR") or specific values
may be exported (e.g. "\-\-export=EDITOR=/bin/emacs"). In these two examples,
the propagated environment will only contain the variable \fIEDITOR\fR.
If one desires to add to the environment instead of replacing it, have the
argument include \fIALL\fR (e.g. "\-\-export=ALL,EDITOR=/bin/emacs").
This will propagate \fIEDITOR\fR along with the current environment.
Unlike sbatch, if \fIALL\fR is specified, any additional specified environment
variables are ignored.
If one desires no environment variables be propagated, use the argument
\fINONE\fR.
Regardless of this setting, the appropriate \fISLURM_*\fR task environment
variables are always exported to the environment.
\fIsrun\fR may deviate from the above behavior if the default launch plugin,
\fIlaunch/slurm\fR, is not used.

.TP
\fB\-F\fR, \fB\-\-nodefile\fR=<\fInode file\fR>
Much like \-\-nodelist, but the list is contained in a file of name
\fInode file\fR.  The node names of the list may also span multiple lines
in the file.    Duplicate node names in the file will be ignored.
The order of the node names in the list is not important; the node names
will be sorted by Slurm.

.TP
\fB\-\-gid\fR=<\fIgroup\fR>
If \fBsrun\fR is run as root, and the \fB\-\-gid\fR option is used,
submit the job with \fIgroup\fR's group access permissions.  \fIgroup\fR
may be the group name or the numerical group ID. This option applies to
job allocations.

.TP
\fB\-G\fR, \fB\-\-gpus\fR=[<\fitype\fR>:]<\fInumber\fR>
Specify the total number of GPUs required for the job.
An optional GPU type specification can be supplied.
For example "\-\-gpus=volta:3".
Multiple options can be requested in a comma separated list, for example:
"\-\-gpus=volta:3,kepler:1".
See also the \fB\-\-gpus\-per\-node\fR, \fB\-\-gpus\-per\-socket\fR and
\fB\-\-gpus\-per\-task\fR options.

.TP
\fB\-\-gpu\-bind\fR=<\fItype\fR>
Bind tasks to specific GPUs.
By default every spawned task can access every GPU allocated to the job.

Supported \fItype\fR options:
.RS
.TP 10
\fBclosest\fR
Bind each task to the GPU(s) which are closest.
In a NUMA environment, each task may be bound to more than one GPU (i.e.
all GPUs in that NUMA environment).
.TP
\fBmap_gpu:<list>\fR
Bind by setting GPU masks on tasks (or ranks) as specified where <list> is
<gpu_id_for_task_0>,<gpu_id_for_task_1>,... GPU IDs are interpreted as decimal
values unless they are preceded with '0x' in which case they interpreted as
hexadecimal values. If the number of tasks (or ranks) exceeds the number of
elements in this list, elements in the list will be reused as needed starting
from the beginning of the list. To simplify support for large task counts,
the lists may follow a map with an asterisk and repetition count.
For example "map_cpu:0*4,1*4".
Not supported unless the entire node is allocated to the job.
.TP
\fBmask_gpu:<list>\fR
Bind by setting GPU masks on tasks (or ranks) as specified where <list> is
<gpu_mask_for_task_0>,<gpu_mask_for_task_1>,... The mapping is specified for
a node and identical mapping is applied to the tasks on every node (i.e. the
lowest task ID on each node is mapped to the first mask specified in the list,
etc.). GPU masks are always interpreted as hexadecimal values but can be
preceded with an optional '0x'. Not supported unless the entire node is
allocated to the job. To simplify support for large task counts, the lists
may follow a map with an asterisk and repetition count.
For example "mask_gpu:0x0f*4,0xf0*4".
Not supported unless the entire node is allocated to the job.
.RE

.TP
\fB\-\-gpu\-freq\fR=[<\fItype\fR]=\fIvalue\fR>[,<\fItype\fR=\fIvalue\fR>][,verbose]
Request that GPUs allocated to the job are configured with specific frequency
values.
This option can be used to independently configure the GPU and its memory
frequencies.
After the job is completed, the frequencies of all affected GPUs will be reset
to the highest possible values.
In some cases, system power caps may override the requested values.
The field \fItype\fR can be "memory".
If \fItype\fR is not specified, the GPU frequency is implied.
The \fIvalue\fR field can either be "low", "medium", "high", "highm1" or
a numeric value in megahertz (MHz).
If the specified numeric value is not possible, a value as close as
possible will be used. See below for definition of the values.
The \fIverbose\fR option causes current GPU frequency information to be logged.
Examples of use include "\-\-gpu\-freq=medium,memory=high" and
"\-\-gpu\-freq=450".

Supported \fIvalue\fR definitions:
.RS
.TP 10
\fBlow\fR
the lowest available frequency.
.TP
\fBmedium\fR
attempts to set a frequency in the middle of the available range.
.TP
\fBhigh\fR
the highest available frequency.
.TP
\fBhighm1\fR
(high minus one) will select the next highest available frequency.
.RE

.TP
\fB\-\-gpus\-per\-node\fR=[<\fitype\fR>:]<\fInumber\fR>
Specify the number of GPUs required for the job on each node included in
the job's resource allocation.
An optional GPU type specification can be supplied.
For example "\-\-gpus\-per\-node=volta:3".
Multiple options can be requested in a comma separated list, for example:
"\-\-gpus\-per\-node=volta:3,kepler:1".
See also the \fB\-\-gpus\fR, \fB\-\-gpus\-per\-socket\fR and
\fB\-\-gpus\-per\-task\fR options.

.TP
\fB\-\-gpus\-per\-socket\fR=[<\fitype\fR>:]<\fInumber\fR>
Specify the number of GPUs required for the job on each socket included in
the job's resource allocation.
An optional GPU type specification can be supplied.
For example "\-\-gpus\-per\-socket=volta:3".
Multiple options can be requested in a comma separated list, for example:
"\-\-gpus\-per\-socket=volta:3,kepler:1".
Requires job to specify a sockets per node count ( \-\-sockets\-per\-node).
See also the \fB\-\-gpus\fR, \fB\-\-gpus\-per\-node\fR and
\fB\-\-gpus\-per\-task\fR options.
This option applies to job allocations.

.TP
\fB\-\-gpus\-per\-task\fR=[<\fitype\fR>:]<\fInumber\fR>
Specify the number of GPUs required for the job on each task to be spawned
in the job's resource allocation.
An optional GPU type specification can be supplied.
This option requires the specification of a task count.
For example "\-\-gpus\-per\-task=volta:1".
Multiple options can be requested in a comma separated list, for example:
"\-\-gpus\-per\-task=volta:3,kepler:1".
Requires job to specify a task count (\-\-nodes).
See also the \fB\-\-gpus\fR, \fB\-\-gpus\-per\-socket\fR and
\fB\-\-gpus\-per\-node\fR options.

.TP
\fB\-\-gres\fR=<\fIlist\fR>
Specifies a comma delimited list of generic consumable resources.
The format of each entry on the list is "name[[:type]:count]".
The name is that of the consumable resource.
The count is the number of those resources with a default value of 1.
The count can have a suffix of
"k" or "K" (multiple of 1024),
"m" or "M" (multiple of 1024 x 1024),
"g" or "G" (multiple of 1024 x 1024 x 1024),
"t" or "T" (multiple of 1024 x 1024 x 1024 x 1024),
"p" or "P" (multiple of 1024 x 1024 x 1024 x 1024 x 1024).
The specified resources will be allocated to the job on each node.
The available generic consumable resources is configurable by the system
administrator.
A list of available generic consumable resources will be printed and the
command will exit if the option argument is "help".
Examples of use include "\-\-gres=gpu:2,mic:1", "\-\-gres=gpu:kepler:2", and
"\-\-gres=help".
NOTE: This option applies to job and step allocations. By default, a job step
is allocated all of the generic resources that have allocated to the job.
To change the behavior so that each job step is allocated no generic resources,
explicitly set the value of \-\-gres to specify zero counts for each generic
resource OR set "\-\-gres=none" OR set the SLURM_STEP_GRES environment variable
to "none".

.TP
\fB\-\-gres\-flags\fR=<\fItype\fR>
Specify generic resource task binding options.
This option applies to job allocations.
.RS
.TP
.B disable\-binding
Disable filtering of CPUs with respect to generic resource locality.
This option is currently required to use more CPUs than are bound to a GRES
(i.e. if a GPU is bound to the CPUs on one socket, but resources on more than
one socket are required to run the job).
This option may permit a job to be allocated resources sooner than otherwise
possible, but may result in lower job performance.
.TP
.B enforce\-binding
The only CPUs available to the job will be those bound to the selected
GRES (i.e. the CPUs identified in the gres.conf file will be strictly
enforced). This option may result in delayed initiation of a job.
For example a job requiring two GPUs and one CPU will be delayed until both
GPUs on a single socket are available rather than using GPUs bound to separate
sockets, however the application performance may be improved due to improved
communication speed.
Requires the node to be configured with more than one socket and resource
filtering will be performed on a per\-socket basis.
.RE

.TP
\fB\-H, \-\-hold\fR
Specify the job is to be submitted in a held state (priority of zero).
A held job can now be released using scontrol to reset its priority
(e.g. "\fIscontrol release <job_id>\fR"). This option applies to job
allocations.

.TP
\fB\-h\fR, \fB\-\-help\fR
Display help information and exit.

.TP
\fB\-\-hint\fR=<\fItype\fR>
Bind tasks according to application hints.
.RS
.TP
.B compute_bound
Select settings for compute bound applications:
use all cores in each socket, one thread per core.
.TP
.B memory_bound
Select settings for memory bound applications:
use only one core in each socket, one thread per core.
.TP
.B [no]multithread
[don't] use extra threads with in-core multi-threading
which can benefit communication intensive applications.
Only supported with the task/affinity plugin.
.TP
.B help
show this help message
.TP
This option applies to job allocations.
.RE

.TP
\fB\-I\fR, \fB\-\-immediate\fR[=<\fIseconds\fR>]
exit if resources are not available within the
time period specified.
If no argument is given, resources must be available immediately
for the request to succeed.
By default, \fB\-\-immediate\fR is off, and the command
will block until resources become available. Since this option's
argument is optional, for proper parsing the single letter option
must be followed immediately with the value and not include a
space between them. For example "\-I60" and not "\-I 60". This option applies
to job and step allocations.

.TP
\fB\-i\fR, \fB\-\-input\fR=<\fImode\fR>
Specify how stdin is to redirected. By default,
.B srun
redirects stdin from the terminal all tasks. See \fBIO Redirection\fR
below for more options.
For OS X, the poll() function does not support stdin, so input from
a terminal is not possible. This option applies to job and step allocations.

.TP
\fB\-J\fR, \fB\-\-job\-name\fR=<\fIjobname\fR>
Specify a name for the job. The specified name will appear along with
the job id number when querying running jobs on the system. The default
is the supplied \fBexecutable\fR program's name. NOTE: This information
may be written to the slurm_jobacct.log file. This file is space delimited
so if a space is used in the \fIjobname\fR name it will cause problems in
properly displaying the contents of the slurm_jobacct.log file when the
\fBsacct\fR command is used. This option applies to job and step allocations.

.TP
\fB\-\-jobid\fR=<\fIjobid\fR>
Initiate a job step under an already allocated job with job id \fIid\fR.
Using this option will cause \fBsrun\fR to behave exactly as if the
SLURM_JOB_ID environment variable was set. This option applies to step
allocations.

.TP
\fB\-K\fR, \fB\-\-kill\-on\-bad\-exit\fR[=0|1]
Controls whether or not to terminate a step if any task exits with a non\-zero
exit code. If this option is not specified, the default action will be based
upon the Slurm configuration parameter of \fBKillOnBadExit\fR. If this option
is specified, it will take precedence over \fBKillOnBadExit\fR. An option
argument of zero will not terminate the job. A non\-zero argument or no
argument will terminate the job.
Note: This option takes precedence over the \fB\-W\fR, \fB\-\-wait\fR option
to terminate the job immediately if a task exits with a non\-zero exit code.
Since this option's argument is optional, for proper parsing the
single letter option must be followed immediately with the value and
not include a space between them. For example "\-K1" and not "\-K 1".

.TP
\fB\-k\fR, \fB\-\-no\-kill\fR [=off]
Do not automatically terminate a job if one of the nodes it has been
allocated fails. This option applies to job and step allocations.
The job will assume all responsibilities for fault\-tolerance.
Tasks launch using this option will not be considered terminated
(e.g. \fB\-K\fR, \fB\-\-kill\-on\-bad\-exit\fR and
\fB\-W\fR, \fB\-\-wait\fR options will have no effect upon the job step).
The active job step (MPI job) will likely suffer a fatal error,
but subsequent job steps may be run if this option is specified.

Specify an optional argument of "off" disable the effect of the
\fBSLURM_NO_KILL\fR environment variable.

The default action is to terminate the job upon node failure.

.TP
\fB\-l\fR, \fB\-\-label\fR
Prepend task number to lines of stdout/err.
The \fB\-\-label\fR option will prepend lines of output with the remote
task id. This option applies to step allocations.

.TP
\fB\-L\fR, \fB\-\-licenses\fR=<\fBlicense\fR>
Specification of licenses (or other resources available on all
nodes of the cluster) which must be allocated to this job.
License names can be followed by a colon and count
(the default count is one).
Multiple license names should be comma separated (e.g.
"\-\-licenses=foo:4,bar"). This option applies to job allocations.

.TP
\fB\-M\fR, \fB\-\-clusters\fR=<\fIstring\fR>
Clusters to issue commands to.  Multiple cluster names may be comma separated.
The job will be submitted to the one cluster providing the earliest expected
job initiation time. The default value is the current cluster. A value of
\(aq\fIall\fR' will query to run on all clusters.  Note the
\fB\-\-export\fR option to control environment variables exported
between clusters.
This option applies only to job allocations.
Note that the SlurmDBD must be up for this option to work properly.

.TP
.na
\fB\-m\fR, \fB\-\-distribution\fR=
\fI*\fR|\fIblock\fR|\fIcyclic\fR|\fIarbitrary\fR|\fIplane=<options>
\fR[:\fI*\fR|\fIblock\fR|\fIcyclic\fR|\fIfcyclic\fR[:\fI*\fR|\fIblock\fR|
\fIcyclic\fR|\fIfcyclic\fR]][,\fIPack\fR|\fINoPack\fR]
.ad

Specify alternate distribution methods for remote processes.
This option controls the distribution of tasks to the nodes on which
resources have been allocated, and the distribution of those resources
to tasks for binding (task affinity). The first distribution
method (before the first ":") controls the distribution of tasks to nodes. 
The second distribution method (after the first ":")
controls the distribution of allocated CPUs across sockets for binding
to tasks. The third distribution method (after the second ":") controls
the distribution of allocated CPUs across cores for binding to tasks.
The second and third distributions apply only if task affinity is enabled.
The third distribution is supported only if the task/cgroup plugin is
configured. The default value for each distribution type is specified by *.

Note that with select/cons_res, the number of CPUs allocated on each
socket and node may be different. Refer to
https://slurm.schedmd.com/mc_support.html
for more information on resource allocation, distribution of tasks to
nodes, and binding of tasks to CPUs.
.RS
First distribution method (distribution of tasks across nodes):

.TP
.B *
Use the default method for distributing tasks to nodes (block).
.TP
.B block
The block distribution method will distribute tasks to a node such
that consecutive tasks share a node. For example, consider an
allocation of three nodes each with two cpus. A four\-task block
distribution request will distribute those tasks to the nodes with
tasks one and two on the first node, task three on the second node,
and task four on the third node.  Block distribution is the default
behavior if the number of tasks exceeds the number of allocated nodes.
.TP
.B cyclic
The cyclic distribution method will distribute tasks to a node such
that consecutive tasks are distributed over consecutive nodes (in a
round\-robin fashion). For example, consider an allocation of three
nodes each with two cpus. A four\-task cyclic distribution request
will distribute those tasks to the nodes with tasks one and four on
the first node, task two on the second node, and task three on the
third node.
Note that when SelectType is select/cons_res, the same number of CPUs
may not be allocated on each node. Task distribution will be
round\-robin among all the nodes with CPUs yet to be assigned to tasks.
Cyclic distribution is the default behavior if the number
of tasks is no larger than the number of allocated nodes.
.TP
.B plane
The tasks are distributed in blocks of a specified size.  The options
include a number representing the size of the task block.  This is
followed by an optional specification of the task distribution scheme
within a block of tasks and between the blocks of tasks.  The number of tasks
distributed to each node is the same as for cyclic distribution, but the
taskids assigned to each node depend on the plane size. For more
details (including examples and diagrams), please see
.br
https://slurm.schedmd.com/mc_support.html
.br
and
.br
https://slurm.schedmd.com/dist_plane.html
.TP
.B arbitrary
The arbitrary method of distribution will allocate processes in\-order
as listed in file designated by the environment variable
SLURM_HOSTFILE.  If this variable is listed it will over ride any
other method specified.  If not set the method will default to block.
Inside the hostfile must contain at minimum the number of hosts
requested and be one per line or comma separated.  If specifying a
task count (\fB\-n\fR, \fB\-\-ntasks\fR=<\fInumber\fR>), your tasks
will be laid out on the nodes in the order of the file.
.br
\fBNOTE:\fR The arbitrary distribution option on a job allocation only
controls the nodes to be allocated to the job and not the allocation of
CPUs on those nodes. This option is meant primarily to control a job step's
task layout in an existing job allocation for the srun command.
.br
\fBNOTE:\fR If number of tasks is given and a list of requested nodes is also
given the number of nodes used from that list will be reduced to match that of
the number of tasks if the number of nodes in the list is greater than the
number of tasks.

.TP
Second distribution method (distribution of CPUs across sockets for binding):

.TP
.B *
Use the default method for distributing CPUs across sockets (cyclic).
.TP
.B block
The block distribution method will distribute allocated CPUs 
consecutively from the same socket for binding to tasks, before using
the next consecutive socket.
.TP
.B cyclic
The cyclic distribution method will distribute allocated CPUs for
binding to a given task consecutively from the same socket, and
from the next consecutive socket for the next task, in a 
round\-robin fashion across sockets. 
.TP
.B fcyclic
The fcyclic distribution method will distribute allocated CPUs 
for binding to tasks from consecutive sockets in a
round\-robin fashion across the sockets.

.TP
Third distribution method (distribution of CPUs across cores for binding):

.TP
.B *
Use the default method for distributing CPUs across cores
(inherited from second distribution method).
.TP
.B block
The block distribution method will distribute allocated CPUs 
consecutively from the same core for binding to tasks, before using
the next consecutive core.
.TP
.B cyclic
The cyclic distribution method will distribute allocated CPUs for
binding to a given task consecutively from the same core, and
from the next consecutive core for the next task, in a 
round\-robin fashion across cores. 
.TP
.B fcyclic
The fcyclic distribution method will distribute allocated CPUs 
for binding to tasks from consecutive cores in a
round\-robin fashion across the cores.


.TP
Optional control for task distribution over nodes:

.TP
.B Pack
Rather than evenly distributing a job step's tasks evenly across it's allocated
nodes, pack them as tightly as possible on the nodes.
.TP
.B NoPack
Rather than packing a job step's tasks as tightly as possible on the nodes,
distribute them evenly.
This user option will supersede the SelectTypeParameters CR_Pack_Nodes
configuration parameter.
.TP
This option applies to job and step allocations.
.RE

.TP
\fB\-\-mail\-type\fR=<\fItype\fR>
Notify user by email when certain event types occur.
Valid \fItype\fR values are NONE, BEGIN, END, FAIL, REQUEUE, ALL (equivalent to
BEGIN, END, FAIL, REQUEUE, and STAGE_OUT), STAGE_OUT (burst buffer stage out
and teardown completed), TIME_LIMIT, TIME_LIMIT_90 (reached 90 percent of time limit),
TIME_LIMIT_80 (reached 80 percent of time limit), and TIME_LIMIT_50
(reached 50 percent of time limit).
Multiple \fItype\fR values may be specified in a comma separated list.
The user to be notified is indicated with \fB\-\-mail\-user\fR. This option
applies to job allocations.

.TP
\fB\-\-mail\-user\fR=<\fIuser\fR>
User to receive email notification of state changes as defined by
\fB\-\-mail\-type\fR.
The default value is the submitting user. This option applies to job
allocations.

.TP
\fB\-\-mcs\-label\fR=<\fImcs\fR>
Used only when the mcs/group plugin is enabled.
This parameter is a group among the groups of the user.
Default value is calculated by the Plugin mcs if it's enabled. This option
applies to job allocations.

.TP
\fB\-\-mem\fR=<\fIsize[units]\fR>
Specify the real memory required per node.
Default units are megabytes unless the SchedulerParameters configuration
parameter includes the "default_gbytes" option for gigabytes.
Different units can be specified using the suffix [K|M|G|T].
Default value is \fBDefMemPerNode\fR and the maximum value is
\fBMaxMemPerNode\fR. If configured, both of parameters can be
seen using the \fBscontrol show config\fR command.
This parameter would generally be used if whole nodes
are allocated to jobs (\fBSelectType=select/linear\fR).
Specifying a memory limit of zero for a job step will restrict the job step
to the amount of memory allocated to the job, but not remove any of the job's
memory allocation from being available to other job steps.
Also see \fB\-\-mem\-per\-cpu\fR and \fB\-\-mem\-per\-gpu\fR.
The \fB\-\-mem\fR, \fB\-\-mem\-per\-cpu\fR and \fB\-\-mem\-per\-gpu\fR
options are mutually exclusive.

NOTE: A memory size specification of zero is treated as a special case and
grants the job access to all of the memory on each node for newly submitted jobs
and all available job memory to a new job steps.

Specifying new memory limits for job steps are only advisory.

If the job is allocated multiple nodes in a heterogeneous cluster, the memory
limit on each node will be that of the node in the allocation with the smallest
memory size (same limit will apply to every node in the job's allocation).

NOTE: Enforcement of memory limits currently relies upon the task/cgroup plugin
or enabling of accounting, which samples memory use on a periodic basis (data
need not be stored, just collected). In both cases memory use is based upon
the job's Resident Set Size (RSS). A task may exceed the memory limit until
the next periodic accounting sample.

This option applies to job and step allocations.

.TP
\fB\-\-mem\-per\-cpu\fR=<\fIsize[units]\fR>
Minimum memory required per allocated CPU.
Default units are megabytes unless the SchedulerParameters configuration
parameter includes the "default_gbytes" option for gigabytes.
Different units can be specified using the suffix [K|M|G|T].
Default value is \fBDefMemPerCPU\fR and the maximum value is \fBMaxMemPerCPU\fR
(see exception below). If configured, both of parameters can be
seen using the \fBscontrol show config\fR command.
Note that if the job's \fB\-\-mem\-per\-cpu\fR value exceeds the configured
\fBMaxMemPerCPU\fR, then the user's limit will be treated as a memory limit
per task; \fB\-\-mem\-per\-cpu\fR will be reduced to a value no larger than
\fBMaxMemPerCPU\fR; \fB\-\-cpus\-per\-task\fR will be set and the value of
\fB\-\-cpus\-per\-task\fR multiplied by the new \fB\-\-mem\-per\-cpu\fR
value will equal the original \fB\-\-mem\-per\-cpu\fR value specified by
the user.
This parameter would generally be used if individual processors
are allocated to jobs (\fBSelectType=select/cons_res\fR).
If resources are allocated by the core, socket or whole nodes; the number
of CPUs allocated to a job may be higher than the task count and the value
of \fB\-\-mem\-per\-cpu\fR should be adjusted accordingly.
Specifying a memory limit of zero for a job step will restrict the job step
to the amount of memory allocated to the job, but not remove any of the job's
memory allocation from being available to other job steps.
Also see \fB\-\-mem\fR and \fB\-\-mem\-per\-gpu\fR.
The \fB\-\-mem\fR, \fB\-\-mem\-per\-cpu\fR and \fB\-\-mem\-per\-gpu\fR
options are mutually exclusive.

.TP
\fB\-\-mem\-per\-gpu\fR=<\fIsize[units]\fR>
Minimum memory required per allocated GPU.
Default units are megabytes unless the SchedulerParameters configuration
parameter includes the "default_gbytes" option for gigabytes.
Different units can be specified using the suffix [K|M|G|T].
Default value is \fBDefMemPerGPU\fR and is available on both a global and
per partition basis.
If configured, the parameters can be seen using the \fBscontrol show config\fR
and \fBscontrol show partition\fR commands.
Also see \fB\-\-mem\fR.
The \fB\-\-mem\fR, \fB\-\-mem\-per\-cpu\fR and \fB\-\-mem\-per\-gpu\fR
options are mutually exclusive.

.TP
\fB\-\-mem\-bind\fR=[{\fIquiet,verbose\fR},]\fItype\fR
Bind tasks to memory. Used only when the task/affinity plugin is enabled
and the NUMA memory functions are available.
\fBNote that the resolution of CPU and memory binding
may differ on some architectures.\fR For example, CPU binding may be performed
at the level of the cores within a processor while memory binding will
be performed at the level of nodes, where the definition of "nodes"
may differ from system to system.
By default no memory binding is performed; any task using any CPU can use
any memory. This option is typically used to ensure that each task is bound to
the memory closest to it's assigned CPU. \fBThe use of any type other than
"none" or "local" is not recommended.\fR
If you want greater control, try running a simple test code with the
options "\-\-cpu\-bind=verbose,none \-\-mem\-bind=verbose,none" to determine
the specific configuration.

NOTE: To have Slurm always report on the selected memory binding for
all commands executed in a shell, you can enable verbose mode by
setting the SLURM_MEM_BIND environment variable value to "verbose".

The following informational environment variables are set when
\fB\-\-mem\-bind\fR is in use:

.nf
	SLURM_MEM_BIND_LIST
	SLURM_MEM_BIND_PREFER
	SLURM_MEM_BIND_SORT
	SLURM_MEM_BIND_TYPE
	SLURM_MEM_BIND_VERBOSE
.fi

See the \fBENVIRONMENT VARIABLES\fR section for a more detailed description
of the individual SLURM_MEM_BIND* variables.

Supported options include:
.RS
.TP
.B help
show this help message
.TP
.B local
Use memory local to the processor in use
.TP
.B map_mem:<list>
Bind by setting memory masks on tasks (or ranks) as specified where <list> is
<numa_id_for_task_0>,<numa_id_for_task_1>,...
The mapping is specified for a node and identical mapping is applied to the
tasks on every node (i.e. the lowest task ID on each node is mapped to the
first ID specified in the list, etc.).
NUMA IDs are interpreted as decimal values unless they are preceded
with '0x' in which case they interpreted as hexadecimal values.
If the number of tasks (or ranks) exceeds the number of elements in this list,
elements in the list will be reused as needed starting from the beginning of
the list.
To simplify support for large task counts, the lists may follow a map with an
asterisk and repetition count
For example "map_mem:0x0f*4,0xf0*4".
Not supported unless the entire node is allocated to the job.
.TP
.B mask_mem:<list>
Bind by setting memory masks on tasks (or ranks) as specified where <list> is
<numa_mask_for_task_0>,<numa_mask_for_task_1>,...
The mapping is specified for a node and identical mapping is applied to the
tasks on every node (i.e. the lowest task ID on each node is mapped to the
first mask specified in the list, etc.).
NUMA masks are \fBalways\fR interpreted as hexadecimal values.
Note that masks must be preceded with a '0x' if they don't begin
with [0-9] so they are seen as numerical values.
If the number of tasks (or ranks) exceeds the number of elements in this list,
elements in the list will be reused as needed starting from the beginning of
the list.
To simplify support for large task counts, the lists may follow a mask with an
asterisk and repetition count
For example "mask_mem:0*4,1*4".
Not supported unless the entire node is allocated to the job.
.TP
.B no[ne]
don't bind tasks to memory (default)
.TP
.B nosort
avoid sorting free cache pages (default, LaunchParameters configuration
parameter can override this default)
.TP
.B p[refer]
Prefer use of first specified NUMA node, but permit
 use of other available NUMA nodes.
.TP
.B q[uiet]
quietly bind before task runs (default)
.TP
.B rank
bind by task rank (not recommended)
.TP
.B sort
sort free cache pages (run zonesort on Intel KNL nodes)
.TP
.B v[erbose]
verbosely report binding before task runs
.TP
This option applies to job and step allocations.
.RE

.TP
\fB\-\-mincpus\fR=<\fIn\fR>
Specify a minimum number of logical cpus/processors per node. This option
applies to job allocations.

.TP
\fB\-\-msg\-timeout\fR=<\fIseconds\fR>
Modify the job launch message timeout.
The default value is \fBMessageTimeout\fR in the Slurm configuration file slurm.conf.
Changes to this are typically not recommended, but could be useful to diagnose problems.
This option applies to job allocations.

.TP
\fB\-\-mpi\fR=<\fImpi_type\fR>
Identify the type of MPI to be used. May result in unique initiation
procedures.
.RS
.TP
.B list
Lists available mpi types to choose from.
.TP
.B openmpi
For use with OpenMPI.
.TP
.B pmi2
To enable PMI2 support. The PMI2 support in Slurm works only if the MPI
implementation supports it, in other words if the MPI has the PMI2
interface implemented. The \-\-mpi=pmi2 will load the library
lib/slurm/mpi_pmi2.so which provides the server side functionality but
the client side must implement PMI2_Init() and the other interface calls.
.TP
.B pmix
To enable PMIx support (http://pmix.github.io/master). The PMIx support
in Slurm can be used to launch parallel applications (e.g. MPI) if it
supports PMIx, PMI2 or PMI1. Slurm must be configured with pmix support
by passing "--with-pmix=<PMIx installation path>" option to its 
"./configure" script.

At the time of writing PMIx is supported in Open MPI starting from version 2.0.
PMIx also supports backward compatibility with PMI1 and PMI2 and can be 
used if MPI was configured with PMI2/PMI1 support pointing to the PMIx library
("libpmix").
If MPI supports PMI1/PMI2 but doesn't provide the way to point to a specific 
implementation, a hack'ish solution leveraging LD_PRELOAD can be used to 
force "libpmix" usage.

.TP
.B none
No special MPI processing. This is the default and works with
many other versions of MPI.
.TP
This option applies to step allocations.
.RE

.TP
\fB\-\-multi\-prog\fR
Run a job with different programs and different arguments for
each task. In this case, the executable program specified is
actually a configuration file specifying the executable and
arguments for each task. See \fBMULTIPLE PROGRAM CONFIGURATION\fR
below for details on the configuration file contents. This option applies to
step allocations.

.TP
\fB\-N\fR, \fB\-\-nodes\fR=<\fIminnodes\fR[\-\fImaxnodes\fR]>
Request that a minimum of \fIminnodes\fR nodes be allocated to this job.
A maximum node count may also be specified with \fImaxnodes\fR.
If only one number is specified, this is used as both the minimum and
maximum node count.
The partition's node limits supersede those of the job.
If a job's node limits are outside of the range permitted for its
associated partition, the job will be left in a PENDING state.
This permits possible execution at a later time, when the partition
limit is changed.
If a job node limit exceeds the number of nodes configured in the
partition, the job will be rejected.
Note that the environment
variable \fBSLURM_JOB_NUM_NODES\fR (and \fBSLURM_NNODES\fR for backwards compatibility)
will be set to the count of nodes actually
allocated to the job. See the \fBENVIRONMENT VARIABLES\fR section
for more information.  If \fB\-N\fR is not specified, the default
behavior is to allocate enough nodes to satisfy the requirements of
the \fB\-n\fR and \fB\-c\fR options.
The job will be allocated as many nodes as possible within the range specified
and without delaying the initiation of the job.
If number of tasks is given and a number of requested nodes is also given the
number of nodes used from that request will be reduced to match that of the
number of tasks if the number of nodes in the request is greater than the number
of tasks.
The node count specification may include a numeric value followed by a suffix
of "k" (multiplies numeric value by 1,024) or "m" (multiplies numeric value by
1,048,576). This option applies to job and step allocations.

.TP
\fB\-n\fR, \fB\-\-ntasks\fR=<\fInumber\fR>
Specify the number of tasks to run. Request that \fBsrun\fR
allocate resources for \fIntasks\fR tasks.
The default is one task per node, but note
that the \fB\-\-cpus\-per\-task\fR option will change this default. This option
applies to job and step allocations.

.TP
\fB\-\-network\fR=<\fItype\fR>
Specify information pertaining to the switch or network.
The interpretation of \fItype\fR is system dependent.
This option is supported when running Slurm on a Cray natively.  It is
used to request using Network Performance Counters.
Only one value per request is valid.
All options are case in\-sensitive.
In this configuration supported values include:
.RS
.TP 6
\fBsystem\fR
Use the system\-wide network performance counters. Only nodes requested
will be marked in use for the job allocation.  If the job does not
fill up the entire system the rest of the nodes are not
able to be used by other jobs using NPC, if idle their state will appear as
PerfCnts.  These nodes are still available for other jobs not using NPC.
.TP
\fBblade\fR
Use the blade network performance counters. Only nodes requested
will be marked in use for the job allocation.  If the job does not
fill up the entire blade(s) allocated to the job those blade(s) are not
able to be used by other jobs using NPC, if idle their state will appear as
PerfCnts.  These nodes are still available for other jobs not using NPC.
.TP
.RE

.br
.br
In all cases the job or step allocation request \fBmust specify the
\-\-exclusive option\fR.  Otherwise the request will be denied.

.br
.br
Also with any of these options steps are not allowed to share blades,
so resources would remain idle inside an allocation if the step
running on a blade does not take up all the nodes on the blade.

.br
.br
The \fBnetwork\fR option is also supported on systems with IBM's Parallel Environment (PE).
See IBM's LoadLeveler job command keyword documentation about the keyword
"network" for more information.
Multiple values may be specified in a comma separated list.
All options are case in\-sensitive.
Supported values include:
.RS
.TP 12
\fBBULK_XFER\fR[=<\fIresources\fR>]
Enable bulk transfer of data using Remote Direct-Memory Access (RDMA).
The optional \fIresources\fR specification is a numeric value which can have
a suffix of "k", "K", "m", "M", "g" or "G" for kilobytes, megabytes or
gigabytes.
NOTE: The \fIresources\fR specification is not supported by the underlying
IBM infrastructure as of Parallel Environment version 2.2 and no value should
be specified at this time.
The devices allocated to a job must all be of the same type.
The default value depends upon depends upon what hardware is available and in
order of preferences is IPONLY (which is not considered in User Space mode),
HFI, IB, HPCE, and KMUX.
.TP
\fBCAU\fR=<\fIcount\fR>
Number of Collective Acceleration Units (CAU) required.
Applies only to IBM Power7-IH processors.
Default value is zero.
Independent CAU will be allocated for each programming interface (MPI, LAPI, etc.)
.TP
\fBDEVNAME\fR=<\fIname\fR>
Specify the device name to use for communications (e.g. "eth0" or "mlx4_0").
.TP
\fBDEVTYPE\fR=<\fItype\fR>
Specify the device type to use for communications.
The supported values of \fItype\fR are:
"IB" (InfiniBand), "HFI" (P7 Host Fabric Interface),
"IPONLY" (IP-Only interfaces), "HPCE" (HPC Ethernet), and
"KMUX" (Kernel Emulation of HPCE).
The devices allocated to a job must all be of the same type.
The default value depends upon depends upon what hardware is available and in
order of preferences is IPONLY (which is not considered in User Space mode),
HFI, IB, HPCE, and KMUX.
.TP
\fBIMMED\fR =<\fIcount\fR>
Number of immediate send slots per window required.
Applies only to IBM Power7-IH processors.
Default value is zero.
.TP
\fBINSTANCES\fR =<\fIcount\fR>
Specify number of network connections for each task on each network connection.
The default instance count is 1.
.TP
\fBIPV4\fR
Use Internet Protocol (IP) version 4 communications (default).
.TP
\fBIPV6\fR
Use Internet Protocol (IP) version 6 communications.
.TP
\fBLAPI\fR
Use the LAPI programming interface.
.TP
\fBMPI\fR
Use the MPI programming interface.
MPI is the default interface.
.TP
\fBPAMI\fR
Use the PAMI programming interface.
.TP
\fBSHMEM\fR
Use the OpenSHMEM programming interface.
.TP
\fBSN_ALL\fR
Use all available switch networks (default).
.TP
\fBSN_SINGLE\fR
Use one available switch network.
.TP
\fBUPC\fR
Use the UPC programming interface.
.TP
\fBUS\fR
Use User Space communications.
.TP

Some examples of network specifications:
.TP
\fBInstances=2,US,MPI,SN_ALL\fR
Create two user space connections for MPI communications on every switch
network for each task.
.TP
\fBUS,MPI,Instances=3,Devtype=IB\fR
Create three user space connections for MPI communications on every InfiniBand
network for each task.
.TP
\fBIPV4,LAPI,SN_Single\fR
Create a IP version 4 connection for LAPI communications on one switch network
for each task.
.TP
\fBInstances=2,US,LAPI,MPI\fR
Create two user space connections each for LAPI and MPI communications on every
switch network for each task. Note that SN_ALL is the default option so every
switch network is used. Also note that Instances=2 specifies that two
connections are established for each protocol (LAPI and MPI) and each task.
If there are two networks and four tasks on the node then a total
of 32 connections are established (2 instances x 2 protocols x 2 networks x
4 tasks).
.TP
This option applies to job and step allocations.
.RE

.TP
\fB\-\-nice\fR[=\fIadjustment\fR]
Run the job with an adjusted scheduling priority within Slurm. With no
adjustment value the scheduling priority is decreased by 100. A negative nice
value increases the priority, otherwise decreases it. The adjustment range is
+/\- 2147483645. Only privileged users can specify a negative adjustment.

.TP
\fB\-\-ntasks\-per\-core\fR=<\fIntasks\fR>
Request the maximum \fIntasks\fR be invoked on each core.
This option applies to the job allocation, but not to step allocations.
Meant to be used with the \fB\-\-ntasks\fR option.
Related to \fB\-\-ntasks\-per\-node\fR except at the core level
instead of the node level.  Masks will automatically be generated
to bind the tasks to specific core unless \fB\-\-cpu\-bind=none\fR
is specified.
NOTE: This option is not supported unless \fISelectType=cons_res\fR is
configured (either directly or indirectly on Cray systems)
along with the node's core count.

.TP
\fB\-\-ntasks\-per\-node\fR=<\fIntasks\fR>
Request that \fIntasks\fR be invoked on each node.
If used with the \fB\-\-ntasks\fR option, the \fB\-\-ntasks\fR option will take
precedence and the \fB\-\-ntasks\-per\-node\fR will be treated as a
\fImaximum\fR count of tasks per node.
Meant to be used with the \fB\-\-nodes\fR option.
This is related to \fB\-\-cpus\-per\-task\fR=\fIncpus\fR,
but does not require knowledge of the actual number of cpus on
each node.  In some cases, it is more convenient to be able to
request that no more than a specific number of tasks be invoked
on each node.  Examples of this include submitting
a hybrid MPI/OpenMP app where only one MPI "task/rank" should be
assigned to each node while allowing the OpenMP portion to utilize
all of the parallelism present in the node, or submitting a single
setup/cleanup/monitoring job to each node of a pre\-existing
allocation as one step in a larger job script. This option applies to job
allocations.

.TP
\fB\-\-ntasks\-per\-socket\fR=<\fIntasks\fR>
Request the maximum \fIntasks\fR be invoked on each socket.
This option applies to the job allocation, but not to step allocations.
Meant to be used with the \fB\-\-ntasks\fR option.
Related to \fB\-\-ntasks\-per\-node\fR except at the socket level
instead of the node level.  Masks will automatically be generated
to bind the tasks to specific sockets unless \fB\-\-cpu\-bind=none\fR
is specified.
NOTE: This option is not supported unless \fISelectType=cons_res\fR is
configured (either directly or indirectly on Cray systems)
along with the node's socket count.

.TP
\fB\-O\fR, \fB\-\-overcommit\fR
Overcommit resources. This option applies to job and step allocations.
When applied to job allocation, only one CPU is allocated to the job per node
and options used to specify the number of tasks per node, socket, core, etc.
are ignored.
When applied to job step allocations (the \fBsrun\fR command when executed
within an existing job allocation), this option can be used to launch more than
one task per CPU.
Normally, \fBsrun\fR will not allocate more than one process per CPU.
By specifying \fB\-\-overcommit\fR you are explicitly allowing more than one
process per CPU. However no more than \fBMAX_TASKS_PER_NODE\fR tasks are
permitted to execute per node.  NOTE: \fBMAX_TASKS_PER_NODE\fR is
defined in the file \fIslurm.h\fR and is not a variable, it is set at
Slurm build time.

.TP
\fB\-o\fR, \fB\-\-output\fR=<\fIfilename pattern\fR>
Specify the "\fIfilename pattern\fR" for stdout redirection. By default in
interactive mode,
.B srun
collects stdout from all tasks and sends this output via TCP/IP to
the attached terminal. With \fB\-\-output\fR stdout may be redirected
to a file, to one file per task, or to /dev/null. See section
\fBIO Redirection\fR below for the various forms of \fIfilename pattern\fR.
If the specified file already exists, it will be overwritten.
.br

If \fB\-\-error\fR is not also specified on the command line, both
stdout and stderr will directed to the file specified by \fB\-\-output\fR. This
option applies to job and step allocations.

.TP
\fB\-\-open\-mode\fR=<\fIappend|truncate\fR>
Open the output and error files using append or truncate mode as specified.
For heterogeneous job steps the default value is "append". 
Otherwise the default value is specified by the system configuration parameter
\fIJobFileAppend\fR. This option applies to job and step allocations.

.TP
\fB\-\-pack\-group\fR=<\fIexpr\fR>
Identify each job in a heterogeneous job allocation for which a step is
to be created. Applies only to srun commands issued inside a salloc allocation
or sbatch script.
\fR<\fIexpr\fR> is a set of integers corresponding to one or more options
indexes on the salloc or sbatch command line.
Examples: "\-\-pack\-group=2", "\-\-pack\-group=0,4", "\-\-pack\-group=1,3\-5".
The default value is \-\-pack\-group=0.

.TP
\fB\-p\fR, \fB\-\-partition\fR=<\fIpartition_names\fR>
Request a specific partition for the resource allocation.  If not specified,
the default behavior is to allow the slurm controller to select the default
partition as designated by the system administrator. If the job can use more
than one partition, specify their names in a comma separate list and the one
offering earliest initiation will be used with no regard given to the partition
name ordering (although higher priority partitions will be considered first).
When the job is initiated, the name of the partition used will be placed first
in the job record partition string. This option applies to job allocations.

.TP
\fB\-\-power\fR=<\fIflags\fR>
Comma separated list of power management plugin options.
Currently available flags include:
level (all nodes allocated to the job should have identical power caps,
may be disabled by the Slurm configuration option PowerParameters=job_no_level).
This option applies to job allocations.

.TP
\fB\-\-priority\fR=<\fIvalue\fR>
Request a specific job priority.
May be subject to configuration specific constraints.
\fIvalue\fR should either be a numeric value or "TOP" (for highest possible value).
Only Slurm operators and administrators can set the priority of a job.
This option applies to job allocations only.

.TP
\fB\-\-profile\fR=<all|none|[energy[,|task[,|filesystem[,|network]]]]>
enables detailed data collection by the acct_gather_profile plugin.
Detailed data are typically time-series that are stored in an HDF5 file for
the job or an InfluxDB database depending on the configured plugin.

.RS
.TP 10
\fBAll\fR
All data types are collected. (Cannot be combined with other values.)

.TP
\fBNone\fR
No data types are collected. This is the default.
 (Cannot be combined with other values.)

.TP
\fBEnergy\fR
Energy data is collected.

.TP
\fBTask\fR
Task (I/O, Memory, ...) data is collected.

.TP
\fBFilesystem\fR
Filesystem data is collected.

.TP
\fBNetwork\fR
Network (InfiniBand) data is collected.

.TP
This option applies to job and step allocations.
.RE

.TP
\fB\-\-prolog\fR=<\fIexecutable\fR>
\fBsrun\fR will run \fIexecutable\fR just before launching the job step.
The command line arguments for \fIexecutable\fR will be the command
and arguments of the job step.  If \fIexecutable\fR is "none", then
no srun prolog will be run. This parameter overrides the SrunProlog
parameter in slurm.conf. This parameter is completely independent from
the Prolog parameter in slurm.conf. This option applies to job allocations.

.TP
\fB\-\-propagate\fR[=\fIrlimit[,rlimit...]\fR]
Allows users to specify which of the modifiable (soft) resource limits
to propagate to the compute nodes and apply to their jobs. If no
\fIrlimit\fR is specified, then all resource limits will be propagated.
The following rlimit names are supported by Slurm (although some
options may not be supported on some systems):
.RS
.TP 10
\fBALL\fR
All limits listed below (default)
.TP
\fBNONE\fR
No limits listed below
.TP
\fBAS\fR
The maximum address space for a process
.TP
\fBCORE\fR
The maximum size of core file
.TP
\fBCPU\fR
The maximum amount of CPU time
.TP
\fBDATA\fR
The maximum size of a process's data segment
.TP
\fBFSIZE\fR
The maximum size of files created. Note that if the user sets FSIZE to less
than the current size of the slurmd.log, job launches will fail with
a 'File size limit exceeded' error.
.TP
\fBMEMLOCK\fR
The maximum size that may be locked into memory
.TP
\fBNOFILE\fR
The maximum number of open files
.TP
\fBNPROC\fR
The maximum number of processes available
.TP
\fBRSS\fR
The maximum resident set size
.TP
\fBSTACK\fR
The maximum stack size
.TP
This option applies to job allocations.
.RE

.TP
\fB\-\-pty\fR
Execute task zero in pseudo terminal mode.
Implicitly sets \fB\-\-unbuffered\fR.
Implicitly sets \fB\-\-error\fR and \fB\-\-output\fR to /dev/null
for all tasks except task zero, which may cause those tasks to
exit immediately (e.g. shells will typically exit immediately
in that situation).
This option applies to step allocations.

.TP
\fB\-q\fR, \fB\-\-qos\fR=<\fIqos\fR>
Request a quality of service for the job.  QOS values can be defined
for each user/cluster/account association in the Slurm database.
Users will be limited to their association's defined set of qos's when
the Slurm configuration parameter, AccountingStorageEnforce, includes
"qos" in it's definition. This option applies to job allocations.

.TP
\fB\-Q\fR, \fB\-\-quiet\fR
Suppress informational messages from srun. Errors will still be displayed. This
option applies to job and step allocations.

.TP
\fB\-\-quit\-on\-interrupt\fR
Quit immediately on single SIGINT (Ctrl\-C). Use of this option
disables the status feature normally available when \fBsrun\fR receives
a single Ctrl\-C and causes \fBsrun\fR to instead immediately terminate the
running job. This option applies to step allocations.

.TP
\fB\-r\fR, \fB\-\-relative\fR=<\fIn\fR>
Run a job step relative to node \fIn\fR of the current allocation.
This option may be used to spread several job steps out among the
nodes of the current job. If \fB\-r\fR is used, the current job
step will begin at node \fIn\fR of the allocated nodelist, where
the first node is considered node 0.  The \fB\-r\fR option is not
permitted with \fB\-w\fR or \fB\-x\fR option and will result in a
fatal error when not running within a prior allocation (i.e. when
SLURM_JOB_ID is not set). The default for \fIn\fR is 0. If the
value of \fB\-\-nodes\fR exceeds the number of nodes identified
with the \fB\-\-relative\fR option, a warning message will be
printed and the \fB\-\-relative\fR option will take precedence. This option
applies to step allocations.

.TP
\fB\-\-reboot\fR
Force the allocated nodes to reboot before starting the job.
This is only supported with some system configurations and will otherwise be
silently ignored. This option applies to job allocations.

.TP
\fB\-\-resv\-ports\fR[=\fIcount\fR]
Reserve communication ports for this job. Users can specify the number
of port they want to reserve. The parameter MpiParams=ports=12000-12999
must be specified in \fIslurm.conf\fR. If not specified and Slurm's OpenMPI
plugin is used, then by default the number of reserved equal to the highest
number of tasks on any node in the job step allocation.
If the number of reserved ports is zero then no ports is reserved.
Used for OpenMPI. This option applies to job and step allocations.

.TP
\fB\-\-reservation\fR=<\fIname\fR>
Allocate resources for the job from the named reservation. This option applies
to job allocations.

.TP
\fB\-s\fR, \fB\-\-oversubscribe\fR
The job allocation can over\-subscribe resources with other running jobs.
The resources to be over\-subscribed can be nodes, sockets, cores, and/or
hyperthreads depending upon configuration.
The default over\-subscribe behavior depends on system configuration and the
partition's \fBOverSubscribe\fR option takes precedence over the job's option.
This option may result in the allocation being granted sooner than if the
\-\-oversubscribe option was not set and allow higher system utilization, but
application performance will likely suffer due to competition for resources.
Also see the \-\-exclusive option. This option applies to step allocations.

.TP
\fB\-S\fR, \fB\-\-core\-spec\fR=<\fInum\fR>
Count of specialized cores per node reserved by the job for system operations
and not used by the application. The application will not use these cores,
but will be charged for their allocation.
Default value is dependent upon the node's configured CoreSpecCount value.
If a value of zero is designated and the Slurm configuration option
AllowSpecResourcesUsage is enabled, the job will be allowed to override
CoreSpecCount and use the specialized resources on nodes it is allocated.
This option can not be used with the \fB\-\-thread\-spec\fR option. This option
applies to job allocations.

.TP
\fB\-\-signal\fR=<\fIsig_num\fR>[@<\fIsig_time\fR>]
When a job is within \fIsig_time\fR seconds of its end time,
send it the signal \fIsig_num\fR.
Due to the resolution of event handling by Slurm, the signal may
be sent up to 60 seconds earlier than specified.
\fIsig_num\fR may either be a signal number or name (e.g. "10" or "USR1").
\fIsig_time\fR must have an integer value between 0 and 65535.
By default, no signal is sent before the job's end time.
If a \fIsig_num\fR is specified without any \fIsig_time\fR,
the default time will be 60 seconds. This option applies to job allocations.
To have the signal sent at preemption time see
the \fBpreempt_send_user_signal\fR \fBSlurmctldParameter\fR.

.TP
\fB\-\-slurmd\-debug\fR=<\fIlevel\fR>
Specify a debug level for slurmd(8). The \fIlevel\fR may be specified either
an integer value between 0 [quiet, only errors are displayed] and 4 [verbose
operation] or the \fISlurmdDebug\fR tags.
.RS
.TP 10
\fBquiet\fR
Log nothing
.TP
\fBfatal\fR
Log only fatal errors
.TP
\fBerror\fR
Log only errors
.TP
\fBinfo\fR
Log errors and general informational messages
.TP
\fBverbose\fR
Log errors and verbose informational messages
.TP
.RE

The slurmd debug information is copied onto the stderr of
the job. By default only errors are displayed. This option applies to job and
step allocations.

.TP
\fB\-\-sockets\-per\-node\fR=<\fIsockets\fR>
Restrict node selection to nodes with at least the specified number of
sockets.  See additional information under \fB\-B\fR option above when
task/affinity plugin is enabled. This option applies to job allocations.

.TP
\fB\-\-spread\-job\fR
Spread the job allocation over as many nodes as possible and attempt to
evenly distribute tasks across the allocated nodes.
This option disables the topology/tree plugin.
This option applies to job allocations.

.TP
\fB\-\-switches\fR=<\fIcount\fR>[@<\fImax\-time\fR>]
When a tree topology is used, this defines the maximum count of switches
desired for the job allocation and optionally the maximum time to wait
for that number of switches. If Slurm finds an allocation containing more
switches than the count specified, the job remains pending until it either finds
an allocation with desired switch count or the time limit expires.
It there is no switch count limit, there is no delay in starting the job.
Acceptable time formats include "minutes", "minutes:seconds",
"hours:minutes:seconds", "days\-hours", "days\-hours:minutes" and
"days\-hours:minutes:seconds".
The job's maximum time delay may be limited by the system administrator using
the \fBSchedulerParameters\fR configuration parameter with the
\fBmax_switch_wait\fR parameter option.
On a dragonfly network the only switch count supported is 1 since communication
performance will be highest when a job is allocate resources on one leaf switch
or more than 2 leaf switches.
The default max\-time is the max_switch_wait SchedulerParameters. This option
applies to job allocations.

.TP
\fB\-T\fR, \fB\-\-threads\fR=<\fInthreads\fR>
Allows limiting the number of concurrent threads used to
send the job request from the srun process to the slurmd
processes on the allocated nodes. Default is to use one
thread per allocated node up to a maximum of 60 concurrent
threads. Specifying this option limits the number of
concurrent threads to \fInthreads\fR (less than or equal to 60).
This should only be used to set a low thread count for testing on
very small memory computers. This option applies to job allocations.

.TP
\fB\-t\fR, \fB\-\-time\fR=<\fItime\fR>
Set a limit on the total run time of the job allocation.  If the
requested time limit exceeds the partition's time limit, the job will
be left in a PENDING state (possibly indefinitely).  The default time
limit is the partition's default time limit.  When the time limit is reached,
each task in each job step is sent SIGTERM followed by SIGKILL.  The
interval between signals is specified by the Slurm configuration
parameter \fBKillWait\fR.  The \fBOverTimeLimit\fR configuration parameter may
permit the job to run longer than scheduled.  Time resolution is one minute
and second values are rounded up to the next minute.

A time limit of zero requests that no time limit be imposed.  Acceptable time
formats include "minutes", "minutes:seconds", "hours:minutes:seconds",
"days\-hours", "days\-hours:minutes" and "days\-hours:minutes:seconds". This
option applies to job and step allocations.

.TP
\fB\-\-task\-epilog\fR=<\fIexecutable\fR>
The \fBslurmstepd\fR daemon will run \fIexecutable\fR just after each task
terminates. This will be executed before any TaskEpilog parameter in
slurm.conf is executed. This is meant to be a very short\-lived
program. If it fails to terminate within a few seconds, it will be
killed along with any descendant processes. This option applies to step
allocations.

.TP
\fB\-\-task\-prolog\fR=<\fIexecutable\fR>
The \fBslurmstepd\fR daemon will run \fIexecutable\fR just before launching
each task. This will be executed after any TaskProlog parameter
in slurm.conf is executed.
Besides the normal environment variables, this has SLURM_TASK_PID
available to identify the process ID of the task being started.
Standard output from this program of the form
"export NAME=value" will be used to set environment variables
for the task being spawned. This option applies to step allocations.

.TP
\fB\-\-test\-only\fR
Returns an estimate of when a job would be scheduled to run given the
current job queue and all the other \fBsrun\fR arguments specifying
the job.  This limits \fBsrun's\fR behavior to just return
information; no job is actually submitted.
The program will be executed directly by the slurmd daemon. This option applies
to job allocations.

.TP
\fB\-\-thread\-spec\fR=<\fInum\fR>
Count of specialized threads per node reserved by the job for system operations
and not used by the application. The application will not use these threads,
but will be charged for their allocation.
This option can not be used with the \fB\-\-core\-spec\fR option. This option
applies to job allocations.

.TP
\fB\-\-threads\-per\-core\fR=<\fIthreads\fR>
Restrict node selection to nodes with at least the specified number of
threads per core.  NOTE: "Threads" refers to the number of processing units on
each core rather than the number of application tasks to be launched per core.
See additional information under \fB\-B\fR option above when task/affinity
plugin is enabled. This option applies to job allocations.

.TP
\fB\-\-time\-min\fR=<\fItime\fR>
Set a minimum time limit on the job allocation.
If specified, the job may have it's \fB\-\-time\fR limit lowered to a value
no lower than \fB\-\-time\-min\fR if doing so permits the job to begin
execution earlier than otherwise possible.
The job's time limit will not be changed after the job is allocated resources.
This is performed by a backfill scheduling algorithm to allocate resources
otherwise reserved for higher priority jobs.
Acceptable time formats include "minutes", "minutes:seconds",
"hours:minutes:seconds", "days\-hours", "days\-hours:minutes" and
"days\-hours:minutes:seconds". This option applies to job allocations.

.TP
\fB\-\-tmp\fR=<\fIsize[units]\fR>
Specify a minimum amount of temporary disk space per node.
Default units are megabytes unless the SchedulerParameters configuration
parameter includes the "default_gbytes" option for gigabytes.
Different units can be specified using the suffix [K|M|G|T].
This option applies to job allocations.

.TP
\fB\-u\fR, \fB\-\-unbuffered\fR
By default the connection between slurmstepd and the user launched application
is over a pipe. The stdio output written by the application is buffered
by the glibc until it is flushed or the output is set as unbuffered.
See setbuf(3). If this option is specified the tasks are executed with
a pseudo terminal so that the application output is unbuffered. This option
applies to step allocations.
.TP
\fB\-\-usage\fR
Display brief help message and exit.

.TP
\fB\-\-uid\fR=<\fIuser\fR>
Attempt to submit and/or run a job as \fIuser\fR instead of the
invoking user id. The invoking user's credentials will be used
to check access permissions for the target partition. User root
may use this option to run jobs as a normal user in a RootOnly
partition for example. If run as root, \fBsrun\fR will drop
its permissions to the uid specified after node allocation is
successful. \fIuser\fR may be the user name or numerical user ID. This option
applies to job and step allocations.

.TP
\fB\-\-use-min-nodes\fR
If a range of node counts is given, prefer the smaller count.

.TP
\fB\-V\fR, \fB\-\-version\fR
Display version information and exit.

.TP
\fB\-v\fR, \fB\-\-verbose\fR
Increase the verbosity of srun's informational messages.  Multiple
\fB\-v\fR's will further increase srun's verbosity.  By default only
errors will be displayed. This option applies to job and step allocations.

.TP
\fB\-W\fR, \fB\-\-wait\fR=<\fIseconds\fR>
Specify how long to wait after the first task terminates before terminating
all remaining tasks. A value of 0 indicates an unlimited wait (a warning will
be issued after 60 seconds). The default value is set by the WaitTime
parameter in the slurm configuration file (see \fBslurm.conf(5)\fR). This
option can be useful to ensure that a job is terminated in a timely fashion
in the event that one or more tasks terminate prematurely.
Note: The \fB\-K\fR, \fB\-\-kill\-on\-bad\-exit\fR option takes precedence
over \fB\-W\fR, \fB\-\-wait\fR to terminate the job immediately if a task
exits with a non\-zero exit code. This option applies to job allocations.

.TP
\fB\-w\fR, \fB\-\-nodelist\fR=<\fIhost1,host2,...\fR or \fIfilename\fR>
Request a specific list of hosts.
The job will contain \fIall\fR of these hosts and possibly additional hosts
as needed to satisfy resource requirements.
The list may be specified as a comma\-separated list of hosts, a range of hosts
(host[1\-5,7,...] for example), or a filename.
The host list will be assumed to be a filename if it contains a "/" character.
If you specify a minimum node or processor count larger than can be satisfied
by the supplied host list, additional resources will be allocated on other
nodes as needed.
Rather than repeating a host name multiple times, an asterisk and
a repetition count may be appended to a host name. For example
"host1,host1" and "host1*2" are equivalent. If number of tasks is given and a
list of requested nodes is also given the number of nodes used from that list
will be reduced to match that of the number of tasks if the number of nodes in
the list is greater than the number of tasks. This option applies to job and
step allocations.

.TP
\fB\-\-wckey\fR=<\fIwckey\fR>
Specify wckey to be used with job.  If TrackWCKey=no (default) in the
slurm.conf this value is ignored. This option applies to job allocations.

.TP
\fB\-X\fR, \fB\-\-disable\-status\fR
Disable the display of task status when srun receives a single SIGINT
(Ctrl\-C). Instead immediately forward the SIGINT to the running job.
Without this option a second Ctrl\-C in one second is required to forcibly
terminate the job and \fBsrun\fR will immediately exit. May also be
set via the environment variable SLURM_DISABLE_STATUS. This option applies to
job allocations.

.TP
\fB\-x\fR, \fB\-\-exclude\fR=<\fIhost1,host2,...\fR or \fIfilename\fR>
Request that a specific list of hosts not be included in the resources
allocated to this job. The host list will be assumed to be a filename
if it contains a "/"character. This option applies to job allocations.

.TP
\fB\-\-x11\fR[=<\fIall\fR|\fIfirst\fR|\fIlast\fR>]
Sets up X11 forwarding on all, first or last node(s) of the allocation. This
option is only enabled if Slurm was compiled with X11 support and
PrologFlags=x11 is defined in the slurm.conf. Default is \fIall\fR.

.TP
\fB\-Z\fR, \fB\-\-no\-allocate\fR
Run the specified tasks on a set of nodes without creating a Slurm
"job" in the Slurm queue structure, bypassing the normal resource
allocation step.  The list of nodes must be specified with the
\fB\-w\fR, \fB\-\-nodelist\fR option.  This is a privileged option
only available for the users "SlurmUser" and "root". This option applies to job
allocations.

.PP
.B srun
will submit the job request to the slurm job controller, then initiate all
processes on the remote nodes. If the request cannot be met immediately,
.B srun
will block until the resources are free to run the job. If the
\fB\-I\fR (\fB\-\-immediate\fR) option is specified
.B srun
will terminate if resources are not immediately available.
.PP
When initiating remote processes
.B srun
will propagate the current working directory, unless
\fB\-\-chdir\fR=<\fIpath\fR> is specified, in which case \fIpath\fR will
become the working directory for the remote processes.
.PP
The \fB\-n\fB, \fB\-c\fR, and \fB\-N\fR options control how CPUs  and
nodes will be allocated to the job. When specifying only the number
of processes to run with \fB\-n\fR, a default of one CPU per process
is allocated. By specifying the number of CPUs required per task (\fB\-c\fR),
more than one CPU may be allocated per process. If the number of nodes
is specified with \fB\-N\fR,
.B srun
will attempt to allocate \fIat least\fR the number of nodes specified.
.PP
Combinations of the above three options may be used to change how
processes are distributed across nodes and cpus. For instance, by specifying
both the number of processes and number of nodes on which to run, the
number of processes per node is implied. However, if the number of CPUs
per process is more important then number of processes (\fB\-n\fR) and the
number of CPUs per process (\fB\-c\fR) should be specified.
.PP
.B srun
will refuse to  allocate more than one process per CPU unless
\fB\-\-overcommit\fR (\fB\-O\fR) is also specified.
.PP
.B srun
will attempt to meet the above specifications "at a minimum." That is,
if 16 nodes are requested for 32 processes, and some nodes do not have
2 CPUs, the allocation of nodes will be increased in order to meet the
demand for CPUs. In other words, a \fIminimum\fR of 16 nodes are being
requested. However, if 16 nodes are requested for 15 processes,
.B srun
will consider this an error, as 15 processes cannot run across 16 nodes.

.PP
.B "IO Redirection"
.PP
By default, stdout and stderr will be redirected from all tasks to the
stdout and stderr of \fBsrun\fR, and stdin will be redirected from the
standard input of \fBsrun\fR to all remote tasks.
If stdin is only to be read by a subset of the spawned tasks, specifying a
file to read from rather than forwarding stdin from the \fBsrun\fR command may
be preferable as it avoids moving and storing data that will never be read.
.PP
For OS X, the poll() function does not support stdin, so input from
a terminal is not possible.
.PP
This behavior may be changed with the
\fB\-\-output\fR, \fB\-\-error\fR, and \fB\-\-input\fR
(\fB\-o\fR, \fB\-e\fR, \fB\-i\fR) options. Valid format specifications
for these options are
.TP 10
\fBall\fR
stdout stderr is redirected from all tasks to srun.
stdin is broadcast to all remote tasks.
(This is the default behavior)
.TP
\fBnone\fR
stdout and stderr is not received from any task.
stdin is not sent to any task (stdin is closed).
.TP
\fBtaskid\fR
stdout and/or stderr are redirected from only the task with relative
id equal to \fItaskid\fR, where 0 <= \fItaskid\fR <= \fIntasks\fR,
where \fIntasks\fR is the total number of tasks in the current job step.
stdin is redirected from the stdin of \fBsrun\fR to this same task.
This file will be written on the node executing the task.
.TP
\fBfilename\fR
\fBsrun\fR will redirect stdout and/or stderr to the named file from
all tasks.
stdin will be redirected from the named file and broadcast to all
tasks in the job.  \fIfilename\fR refers to a path on the host
that runs \fBsrun\fR.  Depending on the cluster's file system layout,
this may result in the output appearing in different places depending
on whether the job is run in batch mode.
.TP
\fBfilename pattern\fR
\fBsrun\fR allows for a filename pattern to be used to generate the
named IO file
described above. The following list of format specifiers may be
used in the format string to generate a filename that will be
unique to a given jobid, stepid, node, or task. In each case,
the appropriate number of files are opened and associated with
the corresponding tasks. Note that any format string containing
%t, %n, and/or %N will be written on the node executing the task
rather than the node where \fBsrun\fR executes, these format specifiers
are not supported on a BGQ system.
.RS 10
.TP
\fB\\\\\fR
Do not process any of the replacement symbols.
.TP
\fB%%\fR
The character "%".
.TP
\fB%A\fR
Job array's master job allocation number.
.TP
\fB%a\fR
Job array ID (index) number.
.TP
\fB%J\fR
jobid.stepid of the running job. (e.g. "128.0")
.TP
\fB%j\fR
jobid of the running job.
.TP
\fB%s\fR
stepid of the running job.
.TP
\fB%N\fR
short hostname. This will create a separate IO file per node.
.TP
\fB%n\fR
Node identifier relative to current job (e.g. "0" is the first node of
the running job) This will create a separate IO file per node.
.TP
\fB%t\fR
task identifier (rank) relative to current job. This will create a
separate IO file per task.
.TP
\fB%u\fR
User name.
.TP
\fB%x\fR
Job name.
.PP
A number placed between the percent character and format specifier may be
used to zero\-pad the result in the IO filename. This number is ignored if
the format specifier corresponds to  non\-numeric data (%N for example).

Some examples of how the format string may be used for a 4 task job step
with a Job ID of 128 and step id of 0 are included below:
.TP 15
job%J.out
job128.0.out
.TP
job%4j.out
job0128.out
.TP
job%j\-%2t.out
job128\-00.out, job128\-01.out, ...
.PP
.RS -10
.PP

.SH "INPUT ENVIRONMENT VARIABLES"
.PP
Some srun options may be set via environment variables.
These environment variables, along with their corresponding options,
are listed below.
Note: Command line options will always override these settings.
.TP 22
\fBPMI_FANOUT\fR
This is used exclusively with PMI (MPICH2 and MVAPICH2) and
controls the fanout of data communications. The srun command
sends messages to application programs (via the PMI library)
and those applications may be called upon to forward that
data to up to this number of additional tasks. Higher values
offload work from the srun command to the applications and
likely increase the vulnerability to failures.
The default value is 32.
.TP
\fBPMI_FANOUT_OFF_HOST\fR
This is used exclusively with PMI (MPICH2 and MVAPICH2) and
controls the fanout of data communications.  The srun command
sends messages to application programs (via the PMI library)
and those applications may be called upon to forward that
data to additional tasks. By default, srun sends one message
per host and one task on that host forwards the data to other
tasks on that host up to \fBPMI_FANOUT\fR.
If \fBPMI_FANOUT_OFF_HOST\fR is defined, the user task
may be required to forward the data to tasks on other hosts.
Setting \fBPMI_FANOUT_OFF_HOST\fR may increase performance.
Since more work is performed by the PMI library loaded by
the user application, failures also can be more common and
more difficult to diagnose.
.TP
\fBPMI_TIME\fR
This is used exclusively with PMI (MPICH2 and MVAPICH2) and
controls how much the communications from the tasks to the
srun are spread out in time in order to avoid overwhelming the
srun command with work. The default value is 500 (microseconds)
per task. On relatively slow processors or systems with very
large processor counts (and large PMI data sets), higher values
may be required.
.TP
\fBSLURM_CONF\fR
The location of the Slurm configuration file.
.TP
\fBSLURM_ACCOUNT\fR
Same as \fB\-A, \-\-account\fR
.TP
\fBSLURM_ACCTG_FREQ\fR
Same as \fB\-\-acctg\-freq\fR
.TP
\fBSLURM_BCAST\fR
Same as \fB\-\-bcast\fR
.TP
\fBSLURM_BURST_BUFFER\fR
Same as \fB\-\-bb\fR
.TP
\fBSLURM_CHECKPOINT\fR
Same as \fB\-\-checkpoint\fR
.TP
\fBSLURM_COMPRESS\fR
Same as \fB\-\-compress\fR
.TP
\fBSLURM_CONSTRAINT\fR
Same as \fB\-C\fR, \fB\-\-constraint\fR
.TP
\fBSLURM_CORE_SPEC\fR
Same as \fB\-\-core\-spec\fR
.TP
\fBSLURM_CPU_BIND\fR
Same as \fB\-\-cpu\-bind\fR
.TP
\fBSLURM_CPU_FREQ_REQ\fR
Same as \fB\-\-cpu\-freq\fR.
.TP
\fBSLURM_CPUS_PER_GPU\fR
Same as \fB\-\-cpus\-per\-gpu\fR
.TP
\fBSLURM_CPUS_PER_TASK\fR
Same as \fB\-c, \-\-cpus\-per\-task\fR
.TP
\fBSLURM_DEBUG\fR
Same as \fB\-v, \-\-verbose\fR
.TP
\fBSLURM_DELAY_BOOT\fR
Same as \fB\-\-delay\-boot\fR
.TP
\fBSLURMD_DEBUG\fR
Same as \fB\-d, \-\-slurmd\-debug\fR
.TP
\fBSLURM_DEPENDENCY\fR
Same as \fB\-P, \-\-dependency\fR=<\fIjobid\fR>
.TP
\fBSLURM_DISABLE_STATUS\fR
Same as \fB\-X, \-\-disable\-status\fR
.TP
\fBSLURM_DIST_PLANESIZE\fR
Same as \fB\-m plane\fR
.TP
\fBSLURM_DISTRIBUTION\fR
Same as \fB\-m, \-\-distribution\fR
.TP
\fBSLURM_EPILOG\fR
Same as \fB\-\-epilog\fR
.TP
\fBSLURM_EXCLUSIVE\fR
Same as \fB\-\-exclusive\fR
.TP
\fBSLURM_EXIT_ERROR\fR
Specifies the exit code generated when a Slurm error occurs
(e.g. invalid options).
This can be used by a script to distinguish application exit codes from
various Slurm error conditions.
Also see \fBSLURM_EXIT_IMMEDIATE\fR.
.TP
\fBSLURM_EXIT_IMMEDIATE\fR
Specifies the exit code generated when the \fB\-\-immediate\fR option
is used and resources are not currently available.
This can be used by a script to distinguish application exit codes from
various Slurm error conditions.
Also see \fBSLURM_EXIT_ERROR\fR.
.TP
\fBSLURM_EXPORT_ENV\fR
Same as \-\-export\fR
.TP
\fBSLURM_GPUS\fR
Same as \fB\-G, \-\-gpus\fR
.TP
\fBSLURM_GPU_BIND\fR
Same as \fB\-\-gpu\-bind\fR
.TP
\fBSLURM_GPU_FREQ\fR
Same as \fB\-\-gpu\-freq\fR
.TP
\fBSLURM_GPUS_PER_NODE\fR
Same as \fB\-\-gpus\-per\-node\fR
.TP
\fBSLURM_GPUS_PER_TASK\fR
Same as \fB\-\-gpus\-per\-task\fR
.TP
\fBSLURM_GRES_FLAGS\fR
Same as \-\-gres\-flags\fR
.TP
\fBSLURM_HINT\fR
Same as \fB\-\-hint\fR
.TP
\fBSLURM_GRES\fR
Same as \fB\-\-gres\fR. Also see \fBSLURM_STEP_GRES\fR
.TP
\fBSLURM_IMMEDIATE\fR
Same as \fB\-I, \-\-immediate\fR
.TP
\fBSLURM_JOB_ID\fR
Same as \fB\-\-jobid\fR
.TP
\fBSLURM_JOB_NAME\fR
Same as \fB\-J, \-\-job\-name\fR except within an existing
allocation, in which case it is ignored to avoid using the batch job's name
as the name of each job step.
.TP
\fBSLURM_JOB_NUM_NODES\fR (and \fBSLURM_NNODES\fR for backwards compatibility)
Same as \fB\-N, \-\-nodes\fR
Total number of nodes in the job’s resource allocation.
.TP
\fBSLURM_KILL_BAD_EXIT\fR
Same as \fB\-K, \-\-kill\-on\-bad\-exit\fR
.TP
\fBSLURM_LABELIO\fR
Same as \fB\-l, \-\-label\fR
.TP
\fBSLURM_MEM_BIND\fR
Same as \fB\-\-mem\-bind\fR
.TP
\fBSLURM_MEM_PER_CPU\fR
Same as \fB\-\-mem\-per\-cpu\fR
.TP
\fBSLURM_MEM_PER_GPU\fR
Same as \fB\-\-mem\-per\-gpu\fR
.TP
\fBSLURM_MEM_PER_NODE\fR
Same as \fB\-\-mem\fR
.TP
\fBSLURM_MPI_TYPE\fR
Same as \fB\-\-mpi\fR
.TP
\fBSLURM_NETWORK\fR
Same as \fB\-\-network\fR
.TP
\fBSLURM_NO_KILL\fR
Same as \fB\-k\fR, \fB\-\-no\-kill\fR
.TP
\fBSLURM_NTASKS\fR (and \fBSLURM_NPROCS\fR for backwards compatibility)
Same as \fB\-n, \-\-ntasks\fR
.TP
\fBSLURM_NTASKS_PER_CORE\fR
Same as \fB\-\-ntasks\-per\-core\fR
.TP
\fBSLURM_NTASKS_PER_NODE\fR
Same as \fB\-\-ntasks\-per\-node\fR
.TP
\fBSLURM_NTASKS_PER_SOCKET\fR
Same as \fB\-\-ntasks\-per\-socket\fR
.TP
\fBSLURM_OPEN_MODE\fR
Same as \fB\-\-open\-mode\fR
.TP
\fBSLURM_OVERCOMMIT\fR
Same as \fB\-O, \-\-overcommit\fR
.TP
\fBSLURM_PARTITION\fR
Same as \fB\-p, \-\-partition\fR
.TP
\fBSLURM_PMI_KVS_NO_DUP_KEYS\fR
If set, then PMI key\-pairs will contain no duplicate keys. MPI can use
this variable to inform the PMI library that it will not use duplicate
keys so PMI can skip the check for duplicate keys.
This is the case for MPICH2 and reduces overhead in testing for duplicates
for improved performance
.TP
\fBSLURM_POWER\fR
Same as \fB\-\-power\fR
.TP
\fBSLURM_PROFILE\fR
Same as \fB\-\-profile\fR
.TP
\fBSLURM_PROLOG\fR
Same as \fB\-\-prolog\fR
.TP
\fBSLURM_QOS\fR
Same as \fB\-\-qos\fR
.TP
\fBSLURM_REMOTE_CWD\fR
Same as \fB\-D, \-\-chdir=\fR
.TP
\fBSLURM_REQ_SWITCH\fR
When a tree topology is used, this defines the maximum count of switches
desired for the job allocation and optionally the maximum time to wait
for that number of switches. See \fB\-\-switches\fR
.TP
\fBSLURM_RESERVATION\fR
Same as \fB\-\-reservation\fR
.TP
\fBSLURM_RESV_PORTS\fR
Same as \fB\-\-resv\-ports\fR
.TP
\fBSLURM_SIGNAL\fR
Same as \fB\-\-signal\fR
.TP
\fBSLURM_STDERRMODE\fR
Same as \fB\-e, \-\-error\fR
.TP
\fBSLURM_STDINMODE\fR
Same as \fB\-i, \-\-input\fR
.TP
\fBSLURM_SPREAD_JOB\fR
Same as \fB\-\-spread\-job\fR
.TP
\fBSLURM_SRUN_REDUCE_TASK_EXIT_MSG\fR
if set and non-zero, successive task exit messages with the same exit code will
be printed only once.
.TP
\fBSLURM_STEP_GRES\fR
Same as \fB\-\-gres\fR (only applies to job steps, not to job allocations).
Also see \fBSLURM_GRES\fR
.TP
\fBSLURM_STEP_KILLED_MSG_NODE_ID\fR=ID
If set, only the specified node will log when the job or step are killed
by a signal.
.TP
\fBSLURM_STDOUTMODE\fR
Same as \fB\-o, \-\-output\fR
.TP
\fBSLURM_TASK_EPILOG\fR
Same as \fB\-\-task\-epilog\fR
.TP
\fBSLURM_TASK_PROLOG\fR
Same as \fB\-\-task\-prolog
.TP
\fBSLURM_TEST_EXEC\fR
If defined, srun will verify existence of the executable program along with user
execute permission on the node where srun was called before attempting to
launch it on nodes in the step.
.TP
\fBSLURM_THREAD_SPEC\fR
Same as \fB\-\-thread\-spec\fR
.TP
\fBSLURM_THREADS\fR
Same as \fB\-T, \-\-threads\fR
.TP
\fBSLURM_TIMELIMIT\fR
Same as \fB\-t, \-\-time\fR
.TP
\fBSLURM_UNBUFFEREDIO\fR
Same as \fB\-u, \-\-unbuffered\fR
.TP
\fBSLURM_USE_MIN_NODES\fR
Same as \fB\-\-use\-min\-nodes\fR
.TP
\fBSLURM_WAIT\fR
Same as \fB\-W, \-\-wait\fR
.TP
\fBSLURM_WAIT4SWITCH\fR
Max time waiting for requested switches. See \fB\-\-switches\fR
.TP
\fBSLURM_WCKEY\fR
Same as \fB\-W, \-\-wckey\fR
.TP
\fBSLURM_WORKING_DIR\fR
\fB\-D, \-\-chdir\fR
.TP
\fBSRUN_EXPORT_ENV\fR
Same as \-\-export\fR, and will override any setting for \fBSRUN_EXPORT_ENV\fR.


.SH "OUTPUT ENVIRONMENT VARIABLES"
.PP
srun will set some environment variables in the environment
of the executing tasks on the remote compute nodes.
These environment variables are:

.TP 22
\fBSLURM_*_PACK_GROUP_#\fR
For a heterogeneous job allocation, the environment variables are set separately
for each component.
.TP
\fBSLURM_CLUSTER_NAME\fR
Name of the cluster on which the job is executing.
.TP
\fBSLURM_CPU_BIND_VERBOSE\fR
\-\-cpu\-bind verbosity (quiet,verbose).
.TP
\fBSLURM_CPU_BIND_TYPE\fR
\-\-cpu\-bind type (none,rank,map_cpu:,mask_cpu:).
.TP
\fBSLURM_CPU_BIND_LIST\fR
\-\-cpu\-bind map or mask list (list of Slurm CPU IDs or masks for this node,
CPU_ID = Board_ID x threads_per_board +
Socket_ID x threads_per_socket +
Core_ID x threads_per_core + Thread_ID).

.TP
\fBSLURM_CPU_FREQ_REQ\fR
Contains the value requested for cpu frequency on the srun command as
a numerical frequency in kilohertz, or a coded value for a request of
\fIlow\fR, \fImedium\fR,\fIhighm1\fR or \fIhigh\fR for the frequency.
See the description of the \fB\-\-cpu\-freq\fR option or the
\fBSLURM_CPU_FREQ_REQ\fR input environment variable.
.TP
\fBSLURM_CPUS_ON_NODE\fR
Count of processors available to the job on this node.
Note the select/linear plugin allocates entire nodes to
jobs, so the value indicates the total count of CPUs on the node.
For the select/cons_res plugin, this number indicates the number of cores
on this node allocated to the job.
.TP
\fBSLURM_CPUS_PER_GPU\fR
Number of CPUs requested per allocated GPU.
Only set if the \fB\-\-cpus\-per\-gpu\fR option is specified.
.TP
\fBSLURM_CPUS_PER_TASK\fR
Number of cpus requested per task.
Only set if the \fB\-\-cpus\-per\-task\fR option is specified.
.TP
\fBSLURM_DISTRIBUTION\fR
Distribution type for the allocated jobs. Set the distribution
with \-m, \-\-distribution.
.TP
\fBSLURM_GPUS\fR
Number of GPUs requested.
Only set if the \fB\-G, \-\-gpus\fR option is specified.
.TP
\fBSLURM_GPU_BIND\fR
Requested binding of tasks to GPU.
Only set if the \fB\-\-gpu\-bind\fR option is specified.
.TP
\fBSLURM_GPU_FREQ\fR
Requested GPU frequency.
Only set if the \fB\-\-gpu\-freq\fR option is specified.
.TP
\fBSLURM_GPUS_PER_NODE\fR
Requested GPU count per allocated node.
Only set if the \fB\-\-gpus\-per\-node\fR option is specified.
.TP
\fBSLURM_GPUS_PER_SOCKET\fR
Requested GPU count per allocated socket.
Only set if the \fB\-\-gpus\-per\-socket\fR option is specified.
.TP
\fBSLURM_GPUS_PER_TASK\fR
Requested GPU count per allocated task.
Only set if the \fB\-\-gpus\-per\-task\fR option is specified.
.TP
\fBSLURM_GTIDS\fR
Global task IDs running on this node.
Zero origin and comma separated.
.TP
\fBSLURM_JOB_ACCOUNT\fR
Account name associated of the job allocation.
.TP
\fBSLURM_JOB_CPUS_PER_NODE\fR
Number of CPUS per node.
.TP
\fBSLURM_JOB_DEPENDENCY\fR
Set to value of the \-\-dependency option.
.TP
\fBSLURM_JOB_ID\fR (and \fBSLURM_JOBID\fR for backwards compatibility)
Job id of the executing job.

.TP
\fBSLURM_JOB_NAME\fR
Set to the value of the \-\-job\-name option or the command name when srun
is used to create a new job allocation. Not set when srun is used only to
create a job step (i.e. within an existing job allocation).

.TP
\fBSLURM_JOB_PARTITION\fR
Name of the partition in which the job is running.

.TP
\fBSLURM_JOB_QOS\fR
Quality Of Service (QOS) of the job allocation.
.TP
\fBSLURM_JOB_RESERVATION\fR
Advanced reservation containing the job allocation, if any.

.TP
\fBSLURM_LAUNCH_NODE_IPADDR\fR
IP address of the node from which the task launch was
initiated (where the srun command ran from).
.TP
\fBSLURM_LOCALID\fR
Node local task ID for the process within a job.

.TP
\fBSLURM_MEM_BIND_LIST\fR
\-\-mem\-bind map or mask list (<list of IDs or masks for this node>).
.TP
\fBSLURM_MEM_BIND_PREFER\fR
\-\-mem\-bind prefer (prefer).
.TP
\fBSLURM_MEM_BIND_SORT\fR
Sort free cache pages (run zonesort on Intel KNL nodes).
.TP
\fBSLURM_MEM_BIND_TYPE\fR
\-\-mem\-bind type (none,rank,map_mem:,mask_mem:).
.TP
\fBSLURM_MEM_BIND_VERBOSE\fR
\-\-mem\-bind verbosity (quiet,verbose).
.TP
\fBSLURM_MEM_PER_GPU\fR
Requested memory per allocated GPU.
Only set if the \fB\-\-mem\-per\-gpu\fR option is specified.
.TP
\fBSLURM_JOB_NODES\fR
Total number of nodes in the job's resource allocation.
.TP
\fBSLURM_NODE_ALIASES\fR
Sets of node name, communication address and hostname for nodes allocated to
the job from the cloud. Each element in the set if colon separated and each
set is comma separated. For example:
.na
SLURM_NODE_ALIASES\:=\:ec0:1.2.3.4:foo,ec1:1.2.3.5:bar
.ad
.TP
\fBSLURM_NODEID\fR
The relative node ID of the current node.
.TP
\fBSLURM_JOB_NODELIST\fR
List of nodes allocated to the job.
.TP
\fBSLURM_NTASKS\fR (and \fBSLURM_NPROCS\fR for backwards compatibility)
Total number of processes in the current job or job step.
.TP
\fBSLURM_PACK_SIZE\fR
Set to count of components in heterogeneous job.
.TP
\fBSLURM_PRIO_PROCESS\fR
The scheduling priority (nice value) at the time of job submission.
This value is propagated to the spawned processes.
.TP
\fBSLURM_PROCID\fR
The MPI rank (or relative process ID) of the current process.
.TP
\fBSLURM_SRUN_COMM_HOST\fR
IP address of srun communication host.
.TP
\fBSLURM_SRUN_COMM_PORT\fR
srun communication port.
.TP
\fBSLURM_STEP_LAUNCHER_PORT\fR
Step launcher port.
.TP
\fBSLURM_STEP_NODELIST\fR
List of nodes allocated to the step.
.TP
\fBSLURM_STEP_NUM_NODES\fR
Number of nodes allocated to the step.
.TP
\fBSLURM_STEP_NUM_TASKS\fR
Number of processes in the step.
.TP
\fBSLURM_STEP_TASKS_PER_NODE\fR
Number of processes per node within the step.
.TP
\fBSLURM_STEP_ID\fR (and \fBSLURM_STEPID\fR for backwards compatibility)
The step ID of the current job.
.TP
\fBSLURM_SUBMIT_DIR\fR
The directory from which \fBsrun\fR was invoked or, if applicable, the
directory specified by the \fB\-D, \-\-chdir\fR option.
.TP
\fBSLURM_SUBMIT_HOST\fR
The hostname of the computer from which \fBsalloc\fR was invoked.
.TP
\fBSLURM_TASK_PID\fR
The process ID of the task being started.
.TP
\fBSLURM_TASKS_PER_NODE\fR
Number of tasks to be initiated on each node. Values are
comma separated and in the same order as SLURM_JOB_NODELIST.
If two or more consecutive nodes are to have the same task
count, that count is followed by "(x#)" where "#" is the
repetition count. For example, "SLURM_TASKS_PER_NODE=2(x3),1"
indicates that the first three nodes will each execute three
tasks and the fourth node will execute one task.

.TP
\fBSLURM_TOPOLOGY_ADDR\fR
This is set only if the system has the topology/tree plugin configured.
The value will be set to the names network switches which may be involved in
the job's communications from the system's top level switch down to the leaf
switch and ending with node name. A period is used to separate each hardware
component name.
.TP
\fBSLURM_TOPOLOGY_ADDR_PATTERN\fR
This is set only if the system has the topology/tree plugin configured.
The value will be set component types listed in \fBSLURM_TOPOLOGY_ADDR\fR.
Each component will be identified as either "switch" or "node".
A period is used to separate each hardware component type.
.TP
\fBSLURM_UMASK\fR
The \fIumask\fR in effect when the job was submitted.
.TP
\fBSLURMD_NODENAME\fR
Name of the node running the task. In the case of a parallel job executing on
multiple compute nodes, the various tasks will have this environment variable
set to different values on each compute node.
.TP
\fBSRUN_DEBUG\fR
Set to the logging level of the \fBsrun\fR command.
Default value is 3 (info level).
The value is incremented or decremented based upon the \-\-verbose and
\-\-quiet options.

.SH "SIGNALS AND ESCAPE SEQUENCES"
Signals sent to the \fBsrun\fR command are automatically forwarded to
the tasks it is controlling with a few exceptions. The escape sequence
\fB<control\-c>\fR will report the state of all tasks associated with
the \fBsrun\fR command. If \fB<control\-c>\fR is entered twice within
one second, then the associated SIGINT signal will be sent to all tasks
and a termination sequence will be entered sending SIGCONT, SIGTERM,
and SIGKILL to all spawned tasks.
If a third \fB<control\-c>\fR is received, the srun program will be
terminated without waiting for remote tasks to exit or their I/O to
complete.

The escape sequence \fB<control\-z>\fR is presently ignored. Our intent
is for this put the \fBsrun\fR command into a mode where various special
actions may be invoked.

.SH "MPI SUPPORT"
MPI use depends upon the type of MPI being used.
There are three fundamentally different modes of operation used
by these various MPI implementation.

1. Slurm directly launches the tasks and performs initialization
of communications through the PMI2 or PMIx APIs.
For example: "srun \-n16 a.out".

2. Slurm creates a resource allocation for the job and then
mpirun launches tasks using Slurm's infrastructure (OpenMPI).

3. Slurm creates a resource allocation for the job and then
mpirun launches tasks using some mechanism other than Slurm,
such as SSH or RSH.
These tasks are initiated outside of Slurm's monitoring
or control. Slurm's epilog should be configured to purge
these tasks when the job's allocation is relinquished,
or the use of pam_slurm_adopt is highly recommended.

See \fIhttps://slurm.schedmd.com/mpi_guide.html\fR
for more information on use of these various MPI implementation
with Slurm.

.SH "MULTIPLE PROGRAM CONFIGURATION"
Comments in the configuration file must have a "#" in column one.
The configuration file contains the following fields separated by white
space:
.TP
Task rank
One or more task ranks to use this configuration.
Multiple values may be comma separated.
Ranges may be indicated with two numbers separated with a '\-' with
the smaller number first (e.g. "0\-4" and not "4\-0").
To indicate all tasks not otherwise specified, specify a rank of '*' as the
last line of the file.
If an attempt is made to initiate a task for which no executable
program is defined, the following error message will be produced
"No executable program specified for this task".
.TP
Executable
The name of the program to execute.
May be fully qualified pathname if desired.
.TP
Arguments
Program arguments.
The expression "%t" will be replaced with the task's number.
The expression "%o" will be replaced with the task's offset within
this range (e.g. a configured task rank value of "1\-5" would
have offset values of "0\-4").
Single quotes may be used to avoid having the enclosed values interpreted.
This field is optional.
Any arguments for the program entered on the command line will be added
to the arguments specified in the configuration file.
.PP
For example:
.nf
###################################################################
# srun multiple program configuration file
#
# srun \-n8 \-l \-\-multi\-prog silly.conf
###################################################################
4\-6       hostname
1,7       echo  task:%t
0,2\-3     echo  offset:%o

> srun \-n8 \-l \-\-multi\-prog silly.conf
0: offset:0
1: task:1
2: offset:1
3: offset:2
4: linux15.llnl.gov
5: linux16.llnl.gov
6: linux17.llnl.gov
7: task:7

.fi


.SH "EXAMPLES"
This simple example demonstrates the execution of the command \fBhostname\fR
in eight tasks. At least eight processors will be allocated to the job
(the same as the task count) on however many nodes are required to satisfy
the request. The output of each task will be proceeded with its task number.
(The machine "dev" in the example below has a total of two CPUs per node)

.nf

> srun \-n8 \-l hostname
0: dev0
1: dev0
2: dev1
3: dev1
4: dev2
5: dev2
6: dev3
7: dev3

.fi
.PP
The srun \fB\-r\fR option is used within a job script
to run two job steps on disjoint nodes in the following
example. The script is run using allocate mode instead
of as a batch job in this case.

.nf

> cat test.sh
#!/bin/sh
echo $SLURM_JOB_NODELIST
srun \-lN2 \-r2 hostname
srun \-lN2 hostname

> salloc \-N4 test.sh
dev[7\-10]
0: dev9
1: dev10
0: dev7
1: dev8

.fi
.PP
The following script runs two job steps in parallel
within an allocated set of nodes.

.nf

> cat test.sh
#!/bin/bash
srun \-lN2 \-n4 \-r 2 sleep 60 &
srun \-lN2 \-r 0 sleep 60 &
sleep 1
squeue
squeue \-s
wait

> salloc \-N4 test.sh
  JOBID PARTITION     NAME     USER  ST      TIME  NODES NODELIST
  65641     batch  test.sh   grondo   R      0:01      4 dev[7\-10]

STEPID     PARTITION     USER      TIME NODELIST
65641.0        batch   grondo      0:01 dev[7\-8]
65641.1        batch   grondo      0:01 dev[9\-10]

.fi
.PP
This example demonstrates how one executes a simple MPI job.
We use \fBsrun\fR to build a list of machines (nodes) to be used by
\fBmpirun\fR in its required format. A sample command line and
the script to be executed follow.

.nf

> cat test.sh
#!/bin/sh
MACHINEFILE="nodes.$SLURM_JOB_ID"

# Generate Machinefile for mpi such that hosts are in the same
#  order as if run via srun
#
srun \-l /bin/hostname | sort \-n | awk '{print $2}' > $MACHINEFILE

# Run using generated Machine file:
mpirun \-np $SLURM_NTASKS \-machinefile $MACHINEFILE mpi\-app

rm $MACHINEFILE

> salloc \-N2 \-n4 test.sh

.fi
.PP
This simple example demonstrates the execution of different jobs on different
nodes in the same srun.  You can do this for any number of nodes or any
number of jobs.  The executables are placed on the nodes sited by the
SLURM_NODEID env var.  Starting at 0 and going to the number specified on
the srun commandline.

.nf

> cat test.sh
case $SLURM_NODEID in
    0) echo "I am running on "
       hostname ;;
    1) hostname
       echo "is where I am running" ;;
esac

> srun \-N2 test.sh
dev0
is where I am running
I am running on
dev1

.fi
.PP
This example demonstrates use of multi\-core options to control layout
of tasks.
We request that four sockets per node and two cores per socket be
dedicated to the job.

.nf

> srun \-N2 \-B 4\-4:2\-2 a.out
.fi
.PP
This example shows a script in which Slurm is used to provide resource
management for a job by executing the various job steps as processors
become available for their dedicated use.

.nf

> cat my.script
#!/bin/bash
srun \-\-exclusive \-n4 prog1 &
srun \-\-exclusive \-n3 prog2 &
srun \-\-exclusive \-n1 prog3 &
srun \-\-exclusive \-n1 prog4 &
wait
.fi

.PP
This example shows how to launch an application called "master" with one task,
8 CPUs and and 16 GB of memory (2 GB per CPU) plus another application called
"slave" with 16 tasks, 1 CPU per task (the default) and 1 GB of memory per task.

.nf

> srun \-n1 \-c16 \-\-mem\-per\-cpu=1gb master : \-n16 \-\-mem\-per\-cpu=1gb slave
.fi

.SH "COPYING"
Copyright (C) 2006\-2007 The Regents of the University of California.
Produced at Lawrence Livermore National Laboratory (cf, DISCLAIMER).
.br
Copyright (C) 2008\-2010 Lawrence Livermore National Security.
.br
Copyright (C) 2010\-2015 SchedMD LLC.
.LP
This file is part of Slurm, a resource management program.
For details, see <https://slurm.schedmd.com/>.
.LP
Slurm is free software; you can redistribute it and/or modify it under
the terms of the GNU General Public License as published by the Free
Software Foundation; either version 2 of the License, or (at your option)
any later version.
.LP
Slurm is distributed in the hope that it will be useful, but WITHOUT ANY
WARRANTY; without even the implied warranty of MERCHANTABILITY or FITNESS
FOR A PARTICULAR PURPOSE.  See the GNU General Public License for more
details.

.SH "SEE ALSO"
\fBsalloc\fR(1), \fBsattach\fR(1), \fBsbatch\fR(1), \fBsbcast\fR(1),
\fBscancel\fR(1), \fBscontrol\fR(1), \fBsqueue\fR(1), \fBslurm.conf\fR(5),
\fBsched_setaffinity\fR (2), \fBnuma\fR (3)
\fBgetrlimit\fR (2)<|MERGE_RESOLUTION|>--- conflicted
+++ resolved
@@ -1,8 +1,4 @@
-<<<<<<< HEAD
-.TH srun "1" "Slurm Commands" "September 2019" "Slurm Commands"
-=======
 .TH srun "1" "Slurm Commands" "October 2019" "Slurm Commands"
->>>>>>> 5446b964
 
 .SH "NAME"
 srun \- Run parallel jobs
