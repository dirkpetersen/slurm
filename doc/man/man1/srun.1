<<<<<<< HEAD
.TH srun "1" "Slurm Commands" "October 2015" "Slurm Commands"
=======
.TH srun "1" "Slurm Commands" "November 2015" "Slurm Commands"
>>>>>>> a42544f7

.SH "NAME"
srun \- Run parallel jobs

.SH "SYNOPSIS"
\fBsrun\fR [\fIOPTIONS\fR...]  \fIexecutable \fR[\fIargs\fR...]

.SH "DESCRIPTION"
Run a parallel job on cluster managed by Slurm.  If necessary, srun will
first create a resource allocation in which to run the parallel job.

The following document describes the the influence of various options on the
allocation of cpus to jobs and tasks.
.br
http://slurm.schedmd.com/cpu_management.html

.SH "OPTIONS"
.LP

.TP
\fB\-\-accel\-bind\fR=<\fIoptions\fR>
Control how tasks are bound to generic resources of type gpu, mic and nic.
Multiple options may be specified. Supported options are as include:
.RS
.TP
\fBg\fR
Bind each task to GPUs which are closest to the allocated CPUs.
.TP
\fBm\fR
Bind each task to MICs which are closest to the allocated CPUs.
.TP
\fBn\fR
Bind each task to NICs which are closest to the allocated CPUs.
.TP
\fBv\fR
Verbose mode. Log how tasks are bound to GPU and NIC devices.
.RE

.TP
\fB\-A\fR, \fB\-\-account\fR=<\fIaccount\fR>
Charge resources used by this job to specified account.
The \fIaccount\fR is an arbitrary string. The account name may
be changed after job submission using the \fBscontrol\fR
command.

.TP
\fB\-\-acctg\-freq\fR
Define the job accounting and profiling sampling intervals.
This can be used to override the \fIJobAcctGatherFrequency\fR parameter in Slurm's
configuration file, \fIslurm.conf\fR.
The supported format is follows:
.RS
.TP 12
\fB\-\-acctg\-freq=\fR\fI<datatype>\fR\fB=\fR\fI<interval>\fR
where \fI<datatype>\fR=\fI<interval>\fR specifies the task sampling
interval for the jobacct_gather plugin or a
sampling interval for a profiling type by the
acct_gather_profile plugin. Multiple,
comma-separated \fI<datatype>\fR=\fI<interval>\fR intervals
may be specified. Supported datatypes are as follows:
.RS
.TP
\fBtask=\fI<interval>\fR
where \fI<interval>\fR is the task sampling interval in seconds
for the jobacct_gather plugins and for task
profiling by the acct_gather_profile plugin.
NOTE: This frequency is used to monitor memory usage. If memory limits
are enforced the highest frequency a user can request is what is configured in
the slurm.conf file.  They can not turn it off (=0) either.
.TP
\fBenergy=\fI<interval>\fR
where \fI<interval>\fR is the sampling interval in seconds
for energy profiling using the acct_gather_energy plugin
.TP
\fBnetwork=\fI<interval>\fR
where \fI<interval>\fR is the sampling interval in seconds
for infiniband profiling using the acct_gather_infiniband
plugin.
.TP
\fBfilesystem=\fI<interval>\fR
where \fI<interval>\fR is the sampling interval in seconds
for filesystem profiling using the acct_gather_filesystem
plugin.
.TP
.RE
.RE
.br
The default value for the task sampling interval
is 30. The default value for all other intervals is 0.
An interval of 0 disables sampling of the specified type.
If the task sampling interval is 0, accounting
information is collected only at job termination (reducing Slurm
interference with the job).
.br
.br
Smaller (non\-zero) values have a greater impact upon job performance,
but a value of 30 seconds is not likely to be noticeable for
applications having less than 10,000 tasks.
.RE

.TP
\fB\-B\fR \fB\-\-extra\-node\-info\fR=<\fIsockets\fR[:\fIcores\fR[:\fIthreads\fR]]>
Request a specific allocation of resources with details as to the
number and type of computational resources within a cluster:
number of sockets (or physical processors) per node,
cores per socket, and threads per core.
The total amount of resources being requested is the product of all of
the terms.
Each value specified is considered a minimum.
An asterisk (*) can be used as a placeholder indicating that all available
resources of that type are to be utilized.
As with nodes, the individual levels can also be specified in separate
options if desired:
.nf
    \fB\-\-sockets\-per\-node\fR=<\fIsockets\fR>
    \fB\-\-cores\-per\-socket\fR=<\fIcores\fR>
    \fB\-\-threads\-per\-core\fR=<\fIthreads\fR>
.fi
If task/affinity plugin is enabled, then specifying an allocation in this
manner also sets a default \fB\-\-cpu_bind\fR option of \fIthreads\fR
if the \fB\-B\fR option specifies a thread count, otherwise an option of
\fIcores\fR if a core count is specified, otherwise an option of \fIsockets\fR.
If SelectType is configured to select/cons_res, it must have a parameter of
CR_Core, CR_Core_Memory, CR_Socket, or CR_Socket_Memory for this option
to be honored.
This option is not supported on BlueGene systems (select/bluegene plugin
is configured).
If not specified, the scontrol show job will display 'ReqS:C:T=*:*:*'.

.TP
\fB\-\-bb\fR=<\fIspec\fR>
Burst buffer specification. The form of the specification is system dependent.
Also see \fB\-\-bbf\fR.

.TP
\fB\-\-bbf\fR=<\fIfile_name\fR>
Path of file containing burst buffer specification.
The form of the specification is system dependent.
Also see \fB\-\-bb\fR.

.TP
\fB\-\-bcast\fR[=<\fIdest_path\fR>]
Copy executable file to allocated compute nodes.
If a file name is specified, copy the executable to the specified destination
file path. If no path is specified, copy the file to a file named
"slurm_bcast_<job_id>.<step_id>" in the current working.
For example, "srun \-\-bcast=/tmp/mine -N3 a.out" will copy the file "a.out"
from your current directory to the file "/tmp/mine" on each of the three
allocated compute nodes and execute that file.

.TP
\fB\-\-begin\fR=<\fItime\fR>
Defer initiation of this job until the specified time.
It accepts times of the form \fIHH:MM:SS\fR to run a job at
a specific time of day (seconds are optional).
(If that time is already past, the next day is assumed.)
You may also specify \fImidnight\fR, \fInoon\fR, \fIfika\fR (3 PM) or
\fIteatime\fR (4 PM) and you can have a time\-of\-day suffixed
with \fIAM\fR or \fIPM\fR for running in the morning or the evening.
You can also say what day the job will be run, by specifying
a date of the form \fIMMDDYY\fR or \fIMM/DD/YY\fR
\fIYYYY\-MM\-DD\fR. Combine date and time using the following
format \fIYYYY\-MM\-DD[THH:MM[:SS]]\fR. You can also
give times like \fInow + count time\-units\fR, where the time\-units
can be \fIseconds\fR (default), \fIminutes\fR, \fIhours\fR,
\fIdays\fR, or \fIweeks\fR and you can tell Slurm to run
the job today with the keyword \fItoday\fR and to run the
job tomorrow with the keyword \fItomorrow\fR.
The value may be changed after job submission using the
\fBscontrol\fR command.
For example:
.nf
   \-\-begin=16:00
   \-\-begin=now+1hour
   \-\-begin=now+60           (seconds by default)
   \-\-begin=2010\-01\-20T12:34:00
.fi

.RS
.PP
Notes on date/time specifications:
 \- Although the 'seconds' field of the HH:MM:SS time specification is
allowed by the code, note that the poll time of the Slurm scheduler
is not precise enough to guarantee dispatch of the job on the exact
second.  The job will be eligible to start on the next poll
following the specified time. The exact poll interval depends on the
Slurm scheduler (e.g., 60 seconds with the default sched/builtin).
 \- If no time (HH:MM:SS) is specified, the default is (00:00:00).
 \- If a date is specified without a year (e.g., MM/DD) then the current
year is assumed, unless the combination of MM/DD and HH:MM:SS has
already passed for that year, in which case the next year is used.
.RE

.TP
\fB\-\-checkpoint\fR=<\fItime\fR>
Specifies the interval between creating checkpoints of the job step.
By default, the job step will have no checkpoints created.
Acceptable time formats include "minutes", "minutes:seconds",
"hours:minutes:seconds", "days\-hours", "days\-hours:minutes" and
"days\-hours:minutes:seconds".

.TP
\fB\-\-checkpoint\-dir\fR=<\fIdirectory\fR>
Specifies the directory into which the job or job step's checkpoint should
be written (used by the checkpoint/blcr and checkpoint/xlch plugins only).
The default value is the current working directory.
Checkpoint files will be of the form "<job_id>.ckpt" for jobs
and "<job_id>.<step_id>.ckpt" for job steps.

.TP
\fB\-\-comment\fR=<\fIstring\fR>
An arbitrary comment.

.TP
\fB\-C\fR, \fB\-\-constraint\fR=<\fIlist\fR>
Nodes can have \fBfeatures\fR assigned to them by the Slurm administrator.
Users can specify which of these \fBfeatures\fR are required by their job
using the constraint option.
Only nodes having features matching the job constraints will be used to
satisfy the request.
Multiple constraints may be specified with AND, OR, matching OR,
resource counts, etc.
Supported \fbconstraint\fR options include:
.PD 1
.RS
.TP
\fBSingle Name\fR
Only nodes which have the specified feature will be used.
For example, \fB\-\-constraint="intel"\fR
.TP
\fBNode Count\fR
A request can specify the number of nodes needed with some feature
by appending an asterisk and count after the feature name.
For example "\fB\-\-nodes=16 \-\-constraint=graphics*4 ..."\fR
indicates that the job requires 16 nodes and that at least four of those
nodes must have the feature "graphics."
.TP
\fBAND\fR
If only nodes with all of specified features will be used.
The ampersand is used for an AND operator.
For example, \fB\-\-constraint="intel&gpu"\fR
.TP
\fBOR\fR
If only nodes with at least one of specified features will be used.
The vertical bar is used for an OR operator.
For example, \fB\-\-constraint="intel|amd"\fR
.TP
\fBMatching OR\fR
If only one of a set of possible options should be used for all allocated
nodes, then use the OR operator and enclose the options within square brackets.
For example: "\fB\-\-constraint=[rack1|rack2|rack3|rack4]"\fR might
be used to specify that all nodes must be allocated on a single rack of
the cluster, but any of those four racks can be used.
.TP
\fBMultiple Counts\fR
Specific counts of multiple resources may be specified by using the AND
operator and enclosing the options within square brackets.
For example: "\fB\-\-constraint=[rack1*2&rack2*4]"\fR might
be used to specify that two nodes must be allocated from nodes with the feature
of "rack1" and four nodes must be allocated from nodes with the feature
"rack2".
.TP
.RE

\fBWARNING\fR: When srun is executed from within salloc or sbatch,
the constraint value can only contain a single feature name. None of the
other operators are currently supported for job steps.

.TP
\fB\-\-contiguous\fR
If set, then the allocated nodes must form a contiguous set.
Not honored with the \fBtopology/tree\fR or \fBtopology/3d_torus\fR
plugins, both of which can modify the node ordering.
Not honored for a job step's allocation.

.TP
\fB\-\-cores\-per\-socket\fR=<\fIcores\fR>
Restrict node selection to nodes with at least the specified number of
cores per socket.  See additional information under \fB\-B\fR option
above when task/affinity plugin is enabled.

.TP
\fB\-\-cpu_bind\fR=[{\fIquiet,verbose\fR},]\fItype\fR
Bind tasks to CPUs.
Used only when the task/affinity or task/cgroup plugin is enabled.
The configuration parameter \fBTaskPluginParam\fR may override these options.
For example, if \fBTaskPluginParam\fR is configured to bind to cores,
your job will not be able to bind tasks to sockets.
NOTE: To have Slurm always report on the selected CPU binding for all
commands executed in a shell, you can enable verbose mode by setting
the SLURM_CPU_BIND environment variable value to "verbose".

The following informational environment variables are set when \fB\-\-cpu_bind\fR
is in use:
.nf
	SLURM_CPU_BIND_VERBOSE
	SLURM_CPU_BIND_TYPE
	SLURM_CPU_BIND_LIST
.fi

See the \fBENVIRONMENT VARIABLES\fR section for a more detailed description
of the individual SLURM_CPU_BIND variables. These variable are available
only if the task/affinity plugin is configured.

When using \fB\-\-cpus\-per\-task\fR to run multithreaded tasks, be aware that
CPU binding is inherited from the parent of the process.  This means that
the multithreaded task should either specify or clear the CPU binding
itself to avoid having all threads of the multithreaded task use the same
mask/CPU as the parent.  Alternatively, fat masks (masks which specify more
than one allowed CPU) could be used for the tasks in order to provide
multiple CPUs for the multithreaded tasks.

By default, a job step has access to every CPU allocated to the job.
To ensure that distinct CPUs are allocated to each job step, use the
\fB\-\-exclusive\fR option.

Note that a job step can be allocated different numbers of CPUs on each node
or be allocated CPUs not starting at location zero. Therefore one of the
options which automatically generate the task binding is recommended.
Explicitly specified masks or bindings are only honored when the job step
has been allocated every available CPU on the node.

Binding a task to a NUMA locality domain means to bind the task to the set of
CPUs that belong to the NUMA locality domain or "NUMA node".
If NUMA locality domain options are used on systems with no NUMA support, then
each socket is considered a locality domain.

.PD
.RS
.TP
\fBAuto Binding\fR
Applies only when task/affinity is enabled. If the job step allocation includes an
allocation with a number of
sockets, cores, or threads equal to the number of tasks times cpus\-per\-task,
then the tasks will by default be bound to the appropriate resources (auto
binding). Disable this mode of operation by explicitly setting
"-\-cpu_bind=none". Use TaskPluginParam=autobind=[threads|cores|sockets] to set
a default cpu binding in case "auto binding" doesn't find a match.
.RE
.RS

Supported options include:
.PD 1
.RS
.TP
.B q[uiet]
Quietly bind before task runs (default)
.TP
.B v[erbose]
Verbosely report binding before task runs
.TP
.B no[ne]
Do not bind tasks to CPUs (default unless auto binding is applied)
.TP
.B rank
Automatically bind by task rank.
The lowest numbered task on each node is bound to socket (or core or thread) zero, etc.
Not supported unless the entire node is allocated to the job.
.TP
.B map_cpu:<list>
Bind by mapping CPU IDs to tasks as specified
where <list> is <cpuid1>,<cpuid2>,...<cpuidN>.
The mapping is specified for a node and identical mapping is applied to the
tasks on every node (i.e. the lowest task ID on each node is mapped to the
first CPU ID specified in the list, etc.).
CPU IDs are interpreted as decimal values unless they are preceded
with '0x' in which case they are interpreted as hexadecimal values.
Not supported unless the entire node is allocated to the job.
.TP
.B mask_cpu:<list>
Bind by setting CPU masks on tasks as specified
where <list> is <mask1>,<mask2>,...<maskN>.
The mapping is specified for a node and identical mapping is applied to the
tasks on every node (i.e. the lowest task ID on each node is mapped to the
first mask specified in the list, etc.).
CPU masks are \fBalways\fR interpreted as hexadecimal values but can be
preceded with an optional '0x'. Not supported unless the entire node is
allocated to the job.
.TP
.B rank_ldom
Bind to a NUMA locality domain by rank. Not supported unless the entire
node is allocated to the job.
.TP
.B map_ldom:<list>
Bind by mapping NUMA locality domain IDs to tasks as specified where
<list> is <ldom1>,<ldom2>,...<ldomN>.
The locality domain IDs are interpreted as decimal values unless they are
preceded with '0x' in which case they are interpreted as hexadecimal values.
Not supported unless the entire node is allocated to the job.
.TP
.B mask_ldom:<list>
Bind by setting NUMA locality domain masks on tasks as specified
where <list> is <mask1>,<mask2>,...<maskN>.
NUMA locality domain masks are \fBalways\fR interpreted as hexadecimal
values but can be preceded with an optional '0x'.
Not supported unless the entire node is allocated to the job.
.TP
.B sockets
Automatically generate masks binding tasks to sockets.
Only the CPUs on the socket which have been allocated to the job will be used.
If the number of tasks differs from the number of allocated sockets
this can result in sub\-optimal binding.
.TP
.B cores
Automatically generate masks binding tasks to cores.
If the number of tasks differs from the number of allocated cores
this can result in sub\-optimal binding.
.TP
.B threads
Automatically generate masks binding tasks to threads.
If the number of tasks differs from the number of allocated threads
this can result in sub\-optimal binding.
.TP
.B ldoms
Automatically generate masks binding tasks to NUMA locality domains.
If the number of tasks differs from the number of allocated locality domains
this can result in sub\-optimal binding.
.TP
.B boards
Automatically generate masks binding tasks to boards.
If the number of tasks differs from the number of allocated boards
this can result in sub\-optimal binding. This option is supported by the
task/cgroup plugin only.
.TP
.B help
Show help message for cpu_bind
.RE
.RE

.TP
\fB\-\-cpu\-freq\fR =<\fIp1\fR[\-\fIp2\fR[:\fIp3\fR]]>

Request that the job step initiated by this srun command be run at some
requested frequency if possible, on the CPUs selected for the step on
the compute node(s).

\fBp1\fR can be  [#### | low | medium | high | highm1] which will set the
frequency scaling_speed to the corresponding value, and set the frequency
scaling_governor to UserSpace. See below for definition of the values.

\fBp1\fR can be [Conservative | OnDemand | Performance | PowerSave] which
will set the scaling_governor to the corresponding value. The governor has to be
in the list set by the slurm.conf option CpuFreqGovernors.

When \fBp2\fR is present, p1 will be the minimum scaling frequency and
p2 will be the maximum scaling frequency.

\fBp2\fR can be  [#### | medium | high | highm1] p2 must be greater than p1.

\fBp3\fR can be [Conservative | OnDemand | Performance | PowerSave | UserSpace]
which will set the governor to the corresponding value.

If \fBp3\fR is UserSpace, the frequency scaling_speed will be set by a power
or energy aware scheduling strategy to a value between p1 and p2 that lets the
job run within the site's power goal. The job may be delayed if p1 is higher
than a frequency that allows the job to run withing the goal.

If the current frequency is < min, it will be set to min. Likewise,
if the current frequency is > max, it will be set to max.

Acceptable values at present include:
.RS
.TP 14
\fB####\fR
frequency in kilohertz
.TP
\fBLow\fR
the lowest available frequency
.TP
\fBHigh\fR
the highest available frequency
.TP
\fBHighM1\fR
(high minus one) will select the next highest available frequency
.TP
\fBMedium\fR
attempts to set a frequency in the middle of the available range
.TP
\fBConservative\fR
attempts to use the Conservative CPU governor
.TP
\fBOnDemand\fR
attempts to use the OnDemand CPU governor (the default value)
.TP
\fBPerformance\fR
attempts to use the Performance CPU governor
.TP
\fBPowerSave\fR
attempts to use the PowerSave CPU governor
.TP
\fBUserSpace\fR
attempts to use the UserSpace CPU governor
.TP
.RE

The following informational environment variable is set in the job
step when \fB\-\-cpu\-freq\fR option is requested.
.nf
        SLURM_CPU_FREQ_REQ
.fi

This environment variable can also be used to supply the value for the
CPU frequency request if it is set when the 'srun' command is issued.
The \fB\-\-cpu\-freq\fR on the command line will override the
environment variable value.  The form on the environment variable is
the same as the command line.
See the \fBENVIRONMENT VARIABLES\fR
section for a description of the SLURM_CPU_FREQ_REQ variable.

\fBNOTE\fR: This parameter is treated as a request, not a requirement.
If the job step's node does not support setting the CPU frequency, or
the requested value is outside the bounds of the legal frequencies, an
error is logged, but the job step is allowed to continue.

\fBNOTE\fR: Setting the frequency for just the CPUs of the job step
implies that the tasks are confined to those CPUs.  If task
confinement (i.e., TaskPlugin=task/affinity or
TaskPlugin=task/cgroup with the "ConstrainCores" option) is not
configured, this parameter is ignored.

\fBNOTE\fR: When the step completes, the frequency and governor of each
selected CPU is reset to the configured \fBCpuFreqDef\fR value with a
default value of the OnDemand CPU governor.

\fBNOTE\fR: When submitting jobs with  the \fB\-\-cpu\-freq\fR option
with linuxproc as the ProctrackType can cause jobs to run too quickly before
Accounting is able to poll for job information. As a result not all of
accounting information will be present.

.RE

.TP
\fB\-c\fR, \fB\-\-cpus\-per\-task\fR=<\fIncpus\fR>
Request that \fIncpus\fR be allocated \fBper process\fR. This may be
useful if the job is multithreaded and requires more than one CPU
per task for optimal performance. The default is one CPU per process.
If \fB\-c\fR is specified without \fB\-n\fR, as many
tasks will be allocated per node as possible while satisfying
the \fB\-c\fR restriction. For instance on a cluster with 8 CPUs
per node, a job request for 4 nodes and 3 CPUs per task may be
allocated 3 or 6 CPUs per node (1 or 2 tasks per node) depending
upon resource consumption by other jobs. Such a job may be
unable to execute more than a total of 4 tasks.
This option may also be useful to spawn tasks without allocating
resources to the job step from the job's allocation when running
multiple job steps with the \fB\-\-exclusive\fR option.

\fBWARNING\fR: There are configurations and options interpreted differently by
job and job step requests which can result in inconsistencies for this option.
For example \fIsrun \-c2 \-\-threads\-per\-core=1 prog\fR may allocate two
cores for the job, but if each of those cores contains two threads, the job
allocation will include four CPUs. The job step allocation will then launch two
threads per CPU for a total of two tasks.

\fBWARNING\fR: When srun is executed from within salloc or sbatch,
there are configurations and options which can result in inconsistent
allocations when \-c has a value greater than \-c on salloc or sbatch.

.TP
\fB\-d\fR, \fB\-\-dependency\fR=<\fIdependency_list\fR>
Defer the start of this job until the specified dependencies have been
satisfied completed. This option does not apply to job steps (executions of
srun within an existing salloc or sbatch allocation) only to job allocations.
<\fIdependency_list\fR> is of the form
<\fItype:job_id[:job_id][,type:job_id[:job_id]]\fR> or
<\fItype:job_id[:job_id][?type:job_id[:job_id]]\fR>.
All dependencies must be satisfied if the "," separator is used.
Any dependency may be satisfied if the "?" separator is used.
Many jobs can share the same dependency and these jobs may even belong to
different  users. The  value may be changed after job submission using the
scontrol command.
.PD
.RS
.TP
\fBafter:job_id[:jobid...]\fR
This job can begin execution after the specified jobs have begun
execution.
.TP
\fBafterany:job_id[:jobid...]\fR
This job can begin execution after the specified jobs have terminated.
.TP
\fBafternotok:job_id[:jobid...]\fR
This job can begin execution after the specified jobs have terminated
in some failed state (non-zero exit code, node failure, timed out, etc).
.TP
\fBafterok:job_id[:jobid...]\fR
This job can begin execution after the specified jobs have successfully
executed (ran to completion with an exit code of zero).
.TP
\fBexpand:job_id\fR
Resources allocated to this job should be used to expand the specified job.
The job to expand must share the same QOS (Quality of Service) and partition.
Gang scheduling of resources in the partition is also not supported.
.TP
\fBsingleton\fR
This job can begin execution after any previously launched jobs
sharing the same job name and user have terminated.
.RE

.TP
\fB\-D\fR, \fB\-\-chdir\fR=<\fIpath\fR>
Have the remote processes do a chdir to \fIpath\fR before beginning
execution. The default is to chdir to the current working directory
of the \fBsrun\fR process. The path can be specified as full path or
relative path to the directory where the command is executed.

.TP
\fB\-e\fR, \fB\-\-error\fR=<\fImode\fR>
Specify how stderr is to be redirected. By default in interactive mode,
.B srun
redirects stderr to the same file as stdout, if one is specified. The
\fB\-\-error\fR option is provided to allow stdout and stderr to be
redirected to different locations.
See \fBIO Redirection\fR below for more options.
If the specified file already exists, it will be overwritten.

.TP
\fB\-E\fR, \fB\-\-preserve-env\fR
Pass the current values of environment variables SLURM_NNODES and
SLURM_NTASKS through to the \fIexecutable\fR, rather than computing them
from commandline parameters.

.TP
\fB\-\-epilog\fR=<\fIexecutable\fR>
\fBsrun\fR will run \fIexecutable\fR just after the job step completes.
The command line arguments for \fIexecutable\fR will be the command
and arguments of the job step.  If \fIexecutable\fR is "none", then
no srun epilog will be run. This parameter overrides the SrunEpilog
parameter in slurm.conf. This parameter is completely independent from
the Epilog parameter in slurm.conf.


.TP
\fB\-\-exclusive[=user]\fR
This option has two slightly different meanings for job and job step
allocations.
When used to initiate a job, the job allocation cannot share nodes with
other running jobs  (or just other users with the "=user" option).
The default shared/exclusive behavior depends on system configuration and the
partition's \fBShared\fR option takes precedence over the job's option.

This option can also be used when initiating more than one job step within
an existing resource allocation, where you want separate processors to
be dedicated to each job step. If sufficient processors are not
available to initiate the job step, it will be deferred. This can
be thought of as providing a mechanism for resource management to the job
within it's allocation.

The exclusive allocation of CPUs only applies to job steps explicitly invoked
with the \fB\-\-exclusive\fR option.
For example, a job might be allocated one node with four CPUs and a remote
shell invoked on the allocated node. If that shell is not invoked with the
\fB\-\-exclusive\fR option, then it may create a job step with four tasks
using the \fB\-\-exclusive\fR option and not conflict with the remote shell's
resource allocation.
Use the \fB\-\-exclusive\fR option to invoke every job step to insure distinct
resources for each step.

Note that all CPUs allocated to a job are available
to each job step unless the \fB\-\-exclusive\fR option is used plus
task affinity is configured. Since resource management is provided by
processor, the \fB\-\-ntasks\fR option must be specified, but the
following options should NOT be specified
\fB\-\-relative\fR, \fB\-\-distribution\fR=\fIarbitrary\fR.
See \fBEXAMPLE\fR below.

.TP
\fB\-\-export\fR=<\fIenvironment variables | NONE\fR>
Identify which environment variables are propagated to the launched application.
Multiple environment variable names should be comma separated.
Environment variable names may be specified to propagate the current
value of those variables (e.g. "\-\-export=EDITOR") or specific values
for the variables may be exported (e.g.. "\-\-export=EDITOR=/bin/vi")
in addition to the environment variables that would otherwise be set.
By default all environment variables are propagated.

.TP
\fB\-\-gid\fR=<\fIgroup\fR>
If \fBsrun\fR is run as root, and the \fB\-\-gid\fR option is used,
submit the job with \fIgroup\fR's group access permissions.  \fIgroup\fR
may be the group name or the numerical group ID.

.TP
\fB\-\-gres\fR=<\fIlist\fR>
Specifies a comma delimited list of generic consumable resources.
The format of each entry on the list is "name[[:type]:count]".
The name is that of the consumable resource.
The count is the number of those resources with a default value of 1.
The specified resources will be allocated to the job on each node.
The available generic consumable resources is configurable by the system
administrator.
A list of available generic consumable resources will be printed and the
command will exit if the option argument is "help".
Examples of use include "\-\-gres=gpu:2,mic=1", "\-\-gres=gpu:kepler:2", and
"\-\-gres=help".
NOTE: By default, a job step is allocated all of the generic resources that
have allocated to the job. To change the behavior so that each job step is
allocated no generic resources, explicitly set the value of \-\-gres to specify
zero counts for each generic resource OR set "\-\-gres=none" OR set the
SLURM_STEP_GRES environment variable to "none".

.TP
\fB\-H, \-\-hold\fR
Specify the job is to be submitted in a held state (priority of zero).
A held job can now be released using scontrol to reset its priority
(e.g. "\fIscontrol release <job_id>\fR").

.TP
\fB\-h\fR, \fB\-\-help\fR
Display help information and exit.

.TP
\fB\-\-hint\fR=<\fItype\fR>
Bind tasks according to application hints.
.RS
.TP
.B compute_bound
Select settings for compute bound applications:
use all cores in each socket, one thread per core.
.TP
.B memory_bound
Select settings for memory bound applications:
use only one core in each socket, one thread per core.
.TP
.B [no]multithread
[don't] use extra threads with in-core multi-threading
which can benefit communication intensive applications.
Only supported with the task/affinity plugin.
.TP
.B help
show this help message
.RE

.TP
\fB\-I\fR, \fB\-\-immediate\fR[=<\fIseconds\fR>]
exit if resources are not available within the
time period specified.
If no argument is given, resources must be available immediately
for the request to succeed.
By default, \fB\-\-immediate\fR is off, and the command
will block until resources become available. Since this option's
argument is optional, for proper parsing the single letter option
must be followed immediately with the value and not include a
space between them. For example "\-I60" and not "\-I 60".

.TP
\fB\-i\fR, \fB\-\-input\fR=<\fImode\fR>
Specify how stdin is to redirected. By default,
.B srun
redirects stdin from the terminal all tasks. See \fBIO Redirection\fR
below for more options.
For OS X, the poll() function does not support stdin, so input from
a terminal is not possible.

.TP
\fB\-J\fR, \fB\-\-job\-name\fR=<\fIjobname\fR>
Specify a name for the job. The specified name will appear along with
the job id number when querying running jobs on the system. The default
is the supplied \fBexecutable\fR program's name. NOTE: This information
may be written to the slurm_jobacct.log file. This file is space delimited
so if a space is used in the \fIjobname\fR name it will cause problems in
properly displaying the contents of the slurm_jobacct.log file when the
\fBsacct\fR command is used.

.TP
\fB\-\-jobid\fR=<\fIjobid\fR>
Initiate a job step under an already allocated job with job id \fIid\fR.
Using this option will cause \fBsrun\fR to behave exactly as if the
SLURM_JOB_ID environment variable was set.

.TP
\fB\-K\fR, \fB\-\-kill\-on\-bad\-exit\fR[=0|1]
Controls whether or not to terminate a job if any task exits with a non\-zero
exit code. If this option is not specified, the default action will be based
upon the Slurm configuration parameter of \fBKillOnBadExit\fR. If this option
is specified, it will take precedence over \fBKillOnBadExit\fR. An option
argument of zero will not terminate the job. A non\-zero argument or no
argument will terminate the job.
Note: This option takes precedence over the \fB\-W\fR, \fB\-\-wait\fR option
to terminate the job immediately if a task exits with a non\-zero exit code.
Since this option's argument is optional, for proper parsing the
single letter option must be followed immediately with the value and
not include a space between them. For example "\-K1" and not "\-K 1".

.TP
\fB\-k\fR, \fB\-\-no\-kill\fR
Do not automatically terminate a job if one of the nodes it has been
allocated fails.  This option is only recognized on a job allocation,
not for the submission of individual job steps.
The job will assume all responsibilities for fault\-tolerance.
Tasks launch using this option will not be considered terminated
(e.g. \fB\-K\fR, \fB\-\-kill\-on\-bad\-exit\fR and
\fB\-W\fR, \fB\-\-wait\fR options will have no effect upon the job step).
The active job step (MPI job) will likely suffer a fatal error,
but subsequent job steps may be run if this option is specified.
The default action is to terminate the job upon node failure.

.TP
\fB\-\-launch-cmd\fR
Print external launch command instead of running job normally through
Slurm. This option is only valid if using something other than the
\fIlaunch/slurm\fR plugin.

.TP
\fB\-\-launcher\-opts\fR=<\fIoptions\fR>
Options for the external launcher if using something other than the
\fIlaunch/slurm\fR plugin.

.TP
\fB\-l\fR, \fB\-\-label\fR
Prepend task number to lines of stdout/err.
The \fB\-\-label\fR option will prepend lines of output with the remote
task id.

.TP
\fB\-L\fR, \fB\-\-licenses\fR=<\fBlicense\fR>
Specification of licenses (or other resources available on all
nodes of the cluster) which must be allocated to this job.
License names can be followed by a colon and count
(the default count is one).
Multiple license names should be comma separated (e.g.
"\-\-licenses=foo:4,bar").

.TP
.na
\fB\-m\fR, \fB\-\-distribution\fR=
\fI*\fR|\fIblock\fR|\fIcyclic\fR|\fIarbitrary\fR|\fIplane=<options>
\fR[:\fI*\fR|\fIblock\fR|\fIcyclic\fR|\fIfcyclic\fR[:\fI*\fR|\fIblock\fR|
\fIcyclic\fR|\fIfcyclic\fR]][,\fIPack\fR|\fINoPack\fR]
.ad

Specify alternate distribution methods for remote processes.
This option controls the distribution of tasks to the nodes on which
resources have been allocated, and the distribution of those resources
to tasks for binding (task affinity). The first distribution
method (before the first ":") controls the distribution of tasks to nodes. 
The second distribution method (after the first ":")
controls the distribution of allocated CPUs across sockets for binding
to tasks. The third distribution method (after the second ":") controls
the distribution of allocated CPUs across cores for binding to tasks.
The second and third distributions apply only if task affinity is enabled.
The third distribution is supported only if the task/cgroup plugin is
configured. The default value for each distribution type is specified by *.

Note that with select/cons_res, the number of CPUs allocated on each
socket and node may be different. Refer to
http://slurm.schedmd.com/mc_support.html
for more information on resource allocation, distribution of tasks to
nodes, and binding of tasks to CPUs.
.RS
First distribution method (distribution of tasks across nodes):

.TP
.B *
Use the default method for distributing tasks to nodes (block).
.TP
.B block
The block distribution method will distribute tasks to a node such
that consecutive tasks share a node. For example, consider an
allocation of three nodes each with two cpus. A four\-task block
distribution request will distribute those tasks to the nodes with
tasks one and two on the first node, task three on the second node,
and task four on the third node.  Block distribution is the default
behavior if the number of tasks exceeds the number of allocated nodes.
.TP
.B cyclic
The cyclic distribution method will distribute tasks to a node such
that consecutive tasks are distributed over consecutive nodes (in a
round\-robin fashion). For example, consider an allocation of three
nodes each with two cpus. A four\-task cyclic distribution request
will distribute those tasks to the nodes with tasks one and four on
the first node, task two on the second node, and task three on the
third node.
Note that when SelectType is select/cons_res, the same number of CPUs
may not be allocated on each node. Task distribution will be
round\-robin among all the nodes with CPUs yet to be assigned to tasks.
Cyclic distribution is the default behavior if the number
of tasks is no larger than the number of allocated nodes.
.TP
.B plane
The tasks are distributed in blocks of a specified size.  The options
include a number representing the size of the task block.  This is
followed by an optional specification of the task distribution scheme
within a block of tasks and between the blocks of tasks.  The number of tasks
distributed to each node is the same as for cyclic distribution, but the
taskids assigned to each node depend on the plane size. For more
details (including examples and diagrams), please see
.br
http://slurm.schedmd.com/mc_support.html
.br
and
.br
http://slurm.schedmd.com/dist_plane.html
.TP
.B arbitrary
The arbitrary method of distribution will allocate processes in\-order
as listed in file designated by the environment variable
SLURM_HOSTFILE.  If this variable is listed it will over ride any
other method specified.  If not set the method will default to block.
Inside the hostfile must contain at minimum the number of hosts
requested and be one per line or comma separated.  If specifying a
task count (\fB\-n\fR, \fB\-\-ntasks\fR=<\fInumber\fR>), your tasks
will be laid out on the nodes in the order of the file.
.br
\fBNOTE:\fR The arbitrary distribution option on a job allocation only
controls the nodes to be allocated to the job and not the allocation of
CPUs on those nodes. This option is meant primarily to control a job step's
task layout in an existing job allocation for the srun command.

.TP
Second distribution method (distribution of CPUs across sockets for binding):

.TP
.B *
Use the default method for distributing CPUs across sockets (cyclic).
.TP
.B block
The block distribution method will distribute allocated CPUs 
consecutively from the same socket for binding to tasks, before using
the next consecutive socket.
.TP
.B cyclic
The cyclic distribution method will distribute allocated CPUs for
binding to a given task consecutively from the same socket, and
from the next consecutive socket for the next task, in a 
round\-robin fashion across sockets. 
.TP
.B fcyclic
The fcyclic distribution method will distribute allocated CPUs 
for binding to tasks from consecutive sockets in a
round\-robin fashion across the sockets.

.TP
Third distribution method (distribution of CPUs across cores for binding):

.TP
.B *
Use the default method for distributing CPUs across cores
(inherited from second distribution method).
.TP
.B block
The block distribution method will distribute allocated CPUs 
consecutively from the same core for binding to tasks, before using
the next consecutive core.
.TP
.B cyclic
The cyclic distribution method will distribute allocated CPUs for
binding to a given task consecutively from the same core, and
from the next consecutive core for the next task, in a 
round\-robin fashion across cores. 
.TP
.B fcyclic
The fcyclic distribution method will distribute allocated CPUs 
for binding to tasks from consecutive cores in a
round\-robin fashion across the cores.


.TP
Optional control for task distribution over nodes:

.TP
.B Pack
Rather than evenly distributing a job step's tasks evenly across it's allocated
nodes, pack them as tightly as possible on the nodes.
.TP
.B NoPack
Rather than packing a job step's tasks as tightly as possible on the nodes,
distribute them evenly.
This user option will supersede the SelectTypeParameters CR_Pack_Nodes
configuration parameter.
.RE

.TP
\fB\-\-mail\-type\fR=<\fItype\fR>
Notify user by email when certain event types occur.
Valid \fItype\fR values are NONE, BEGIN, END, FAIL, REQUEUE, ALL (equivalent to
BEGIN, END, FAIL, REQUEUE, and STAGE_OUT), STAGE_OUT (burst buffer stage out
completed), TIME_LIMIT, TIME_LIMIT_90 (reached 90 percent of time limit),
TIME_LIMIT_80 (reached 80 percent of time limit), and TIME_LIMIT_50
(reached 50 percent of time limit).
Multiple \fItype\fR values may be specified in a comma separated list.
The user to be notified is indicated with \fB\-\-mail\-user\fR.

.TP
\fB\-\-mail\-user\fR=<\fIuser\fR>
User to receive email notification of state changes as defined by
\fB\-\-mail\-type\fR.
The default value is the submitting user.

.TP
\fB\-\-mem\fR=<\fIMB\fR>
Specify the real memory required per node in MegaBytes.
Default value is \fBDefMemPerNode\fR and the maximum value is
\fBMaxMemPerNode\fR. If configured, both of parameters can be
seen using the \fBscontrol show config\fR command.
This parameter would generally be used if whole nodes
are allocated to jobs (\fBSelectType=select/linear\fR).
Specifying a memory limit of zero for a job step will restrict the job step
to the amount of memory allocated to the job, but not remove any of the job's
memory allocation from being available to other job steps.
Also see \fB\-\-mem\-per\-cpu\fR.
\fB\-\-mem\fR and \fB\-\-mem\-per\-cpu\fR are mutually exclusive.
NOTE: A memory size specification is treated as a special case and grants
the job access to all of the memory on each node.
NOTE: Enforcement of memory limits currently relies upon the task/cgroup plugin
or enabling of accounting, which samples memory use on a periodic basis (data
need not be stored, just collected). In both cases memory use is based upon
the job's Resident Set Size (RSS). A task may exceed the memory limit until
the next periodic accounting sample.

.TP
\fB\-\-mem\-per\-cpu\fR=<\fIMB\fR>
Minimum memory required per allocated CPU in MegaBytes.
Default value is \fBDefMemPerCPU\fR and the maximum value is \fBMaxMemPerCPU\fR
(see exception below). If configured, both of parameters can be
seen using the \fBscontrol show config\fR command.
Note that if the job's \fB\-\-mem\-per\-cpu\fR value exceeds the configured
\fBMaxMemPerCPU\fR, then the user's limit will be treated as a memory limit
per task; \fB\-\-mem\-per\-cpu\fR will be reduced to a value no larger than
\fBMaxMemPerCPU\fR; \fB\-\-cpus\-per\-task\fR will be set and the value of
\fB\-\-cpus\-per\-task\fR multiplied by the new \fB\-\-mem\-per\-cpu\fR
value will equal the original \fB\-\-mem\-per\-cpu\fR value specified by
the user.
This parameter would generally be used if individual processors
are allocated to jobs (\fBSelectType=select/cons_res\fR).
If resources are allocated by the core, socket or whole nodes; the number
of CPUs allocated to a job may be higher than the task count and the value
of \fB\-\-mem\-per\-cpu\fR should be adjusted accordingly.
Specifying a memory limit of zero for a job step will restrict the job step
to the amount of memory allocated to the job, but not remove any of the job's
memory allocation from being available to other job steps.
Also see \fB\-\-mem\fR.
\fB\-\-mem\fR and \fB\-\-mem\-per\-cpu\fR are mutually exclusive.

.TP
\fB\-\-mem_bind\fR=[{\fIquiet,verbose\fR},]\fItype\fR
Bind tasks to memory. Used only when the task/affinity plugin is enabled
and the NUMA memory functions are available.
\fBNote that the resolution of CPU and memory binding
may differ on some architectures.\fR For example, CPU binding may be performed
at the level of the cores within a processor while memory binding will
be performed at the level of nodes, where the definition of "nodes"
may differ from system to system. \fBThe use of any type other than
"none" or "local" is not recommended.\fR
If you want greater control, try running a simple test code with the
options "\-\-cpu_bind=verbose,none \-\-mem_bind=verbose,none" to determine
the specific configuration.

NOTE: To have Slurm always report on the selected memory binding for
all commands executed in a shell, you can enable verbose mode by
setting the SLURM_MEM_BIND environment variable value to "verbose".

The following informational environment variables are set when
\fB\-\-mem_bind\fR is in use:

.nf
	SLURM_MEM_BIND_VERBOSE
	SLURM_MEM_BIND_TYPE
	SLURM_MEM_BIND_LIST
.fi

See the \fBENVIRONMENT VARIABLES\fR section for a more detailed description
of the individual SLURM_MEM_BIND* variables.

Supported options include:
.RS
.TP
.B q[uiet]
quietly bind before task runs (default)
.TP
.B v[erbose]
verbosely report binding before task runs
.TP
.B no[ne]
don't bind tasks to memory (default)
.TP
.B rank
bind by task rank (not recommended)
.TP
.B local
Use memory local to the processor in use
.TP
.B map_mem:<list>
bind by mapping a node's memory to tasks as specified
where <list> is <cpuid1>,<cpuid2>,...<cpuidN>.
CPU IDs are interpreted as decimal values unless they are preceded
with '0x' in which case they interpreted as hexadecimal values
(not recommended)
.TP
.B mask_mem:<list>
bind by setting memory masks on tasks as specified
where <list> is <mask1>,<mask2>,...<maskN>.
memory masks are \fBalways\fR interpreted as hexadecimal values.
Note that masks must be preceded with a '0x' if they don't begin
with [0-9] so they are seen as numerical values by srun.
.TP
.B help
show this help message
.RE

.TP
\fB\-\-mincpus\fR=<\fIn\fR>
Specify a minimum number of logical cpus/processors per node.

.TP
\fB\-\-msg\-timeout\fR=<\fIseconds\fR>
Modify the job launch message timeout.
The default value is \fBMessageTimeout\fR in the Slurm configuration file slurm.conf.
Changes to this are typically not recommended, but could be useful to diagnose problems.

.TP
\fB\-\-mpi\fR=<\fImpi_type\fR>
Identify the type of MPI to be used. May result in unique initiation
procedures.
.RS
.TP
.B list
Lists available mpi types to choose from.
.TP
.B lam
Initiates one 'lamd' process per node and establishes necessary
environment variables for LAM/MPI.
.TP
.B mpich1_shmem
Initiates one process per node and establishes necessary
environment variables for mpich1 shared memory model.
This also works for mvapich built for shared memory.
.TP
.B mpichgm
For use with Myrinet.
.TP
.B mvapich
For use with Infiniband.
.TP
.B openmpi
For use with OpenMPI.
.TP
.B pmi2
To enable PMI2 support. The PMI2 support in Slurm works only if the MPI
implementation supports it, in other words if the MPI has the PMI2
interface implemented. The \-\-mpi=pmi2 will load the library
lib/slurm/mpi_pmi2.so which provides the server side functionality but
the client side must implement PMI2_Init() and the other interface calls.
.TP
.B none
No special MPI processing. This is the default and works with
many other versions of MPI.
.RE

.TP
\fB\-\-multi\-prog\fR
Run a job with different programs and different arguments for
each task. In this case, the executable program specified is
actually a configuration file specifying the executable and
arguments for each task. See \fBMULTIPLE PROGRAM CONFIGURATION\fR
below for details on the configuration file contents.

.TP
\fB\-N\fR, \fB\-\-nodes\fR=<\fIminnodes\fR[\-\fImaxnodes\fR]>
Request that a minimum of \fIminnodes\fR nodes be allocated to this job.
A maximum node count may also be specified with \fImaxnodes\fR.
If only one number is specified, this is used as both the minimum and
maximum node count.
The partition's node limits supersede those of the job.
If a job's node limits are outside of the range permitted for its
associated partition, the job will be left in a PENDING state.
This permits possible execution at a later time, when the partition
limit is changed.
If a job node limit exceeds the number of nodes configured in the
partition, the job will be rejected.
Note that the environment
variable \fBSLURM_JOB_NUM_NODES\fR (and \fBSLURM_NNODES\fR for backwards compatibility)
will be set to the count of nodes actually
allocated to the job. See the \fBENVIRONMENT VARIABLES\fR section
for more information.  If \fB\-N\fR is not specified, the default
behavior is to allocate enough nodes to satisfy the requirements of
the \fB\-n\fR and \fB\-c\fR options.
The job will be allocated as many nodes as possible within the range specified
and without delaying the initiation of the job.
The node count specification may include a numeric value followed by a suffix
of "k" (multiplies numeric value by 1,024) or "m" (multiplies numeric value by
1,048,576).

.TP
\fB\-n\fR, \fB\-\-ntasks\fR=<\fInumber\fR>
Specify the number of tasks to run. Request that \fBsrun\fR
allocate resources for \fIntasks\fR tasks.
The default is one task per node, but note
that the \fB\-\-cpus\-per\-task\fR option will change this default.

.TP
\fB\-\-network\fR=<\fItype\fR>
Specify information pertaining to the switch or network.
The interpretation of \fItype\fR is system dependent.
This option is supported when running Slurm on a Cray natively.  It is
used to request using Network Performace Counters.
Only one value per request is valid.
All options are case in\-sensitive.
In this configuration supported values include:
.RS
.TP 6
\fBsystem\fR
Use the system\-wide network performance counters. Only nodes requested
will be marked in use for the job allocation.  If the job does not
fill up the entire system the rest of the nodes are not
able to be used by other jobs using NPC, if idle their state will appear as
PerfCnts.  These nodes are still available for other jobs not using NPC.
.TP
\fBblade\fR
Use the blade network performance counters. Only nodes requested
will be marked in use for the job allocation.  If the job does not
fill up the entire blade(s) allocated to the job those blade(s) are not
able to be used by other jobs using NPC, if idle their state will appear as
PerfCnts.  These nodes are still available for other jobs not using NPC.
.TP
.RE

.br
.br
In all cases the job or step allocation request \fBmust specify the
\-\-exclusive option\fR.  Otherwise the request will be denied.

.br
.br
Also with any of these options steps are not allowed to share blades,
so resources would remain idle inside an allocation if the step
running on a blade does not take up all the nodes on the blade.

.br
.br
The \fBnetwork\fR option is also supported on systems with IBM's Parallel Environment (PE).
See IBM's LoadLeveler job command keyword documentation about the keyword
"network" for more information.
Multiple values may be specified in a comma separated list.
All options are case in\-sensitive.
Supported values include:
.RS
.TP 12
\fBBULK_XFER\fR[=<\fIresources\fR>]
Enable bulk transfer of data using Remote Direct-Memory Access (RDMA).
The optional \fIresources\fR specification is a numeric value which can have
a suffix of "k", "K", "m", "M", "g" or "G" for kilobytes, megabytes or
gigabytes.
NOTE: The \fIresources\fR specification is not supported by the underlying
IBM infrastructure as of Parallel Environment version 2.2 and no value should
be specified at this time.
The devices allocated to a job must all be of the same type.
The default value depends upon depends upon what hardware is available and in
order of preferences is IPONLY (which is not considered in User Space mode),
HFI, IB, HPCE, and KMUX.
.TP
\fBCAU\fR=<\fIcount\fR>
Number of Collective Acceleration Units (CAU) required.
Applies only to IBM Power7-IH processors.
Default value is zero.
Independent CAU will be allocated for each programming interface (MPI, LAPI, etc.)
.TP
\fBDEVNAME\fR=<\fIname\fR>
Specify the device name to use for communications (e.g. "eth0" or "mlx4_0").
.TP
\fBDEVTYPE\fR=<\fItype\fR>
Specify the device type to use for communications.
The supported values of \fItype\fR are:
"IB" (InfiniBand), "HFI" (P7 Host Fabric Interface),
"IPONLY" (IP-Only interfaces), "HPCE" (HPC Ethernet), and
"KMUX" (Kernel Emulation of HPCE).
The devices allocated to a job must all be of the same type.
The default value depends upon depends upon what hardware is available and in
order of preferences is IPONLY (which is not considered in User Space mode),
HFI, IB, HPCE, and KMUX.
.TP
\fBIMMED\fR =<\fIcount\fR>
Number of immediate send slots per window required.
Applies only to IBM Power7-IH processors.
Default value is zero.
.TP
\fBINSTANCES\fR =<\fIcount\fR>
Specify number of network connections for each task on each network connection.
The default instance count is 1.
.TP
\fBIPV4\fR
Use Internet Protocol (IP) version 4 communications (default).
.TP
\fBIPV6\fR
Use Internet Protocol (IP) version 6 communications.
.TP
\fBLAPI\fR
Use the LAPI programming interface.
.TP
\fBMPI\fR
Use the MPI programming interface.
MPI is the default interface.
.TP
\fBPAMI\fR
Use the PAMI programming interface.
.TP
\fBSHMEM\fR
Use the OpenSHMEM programming interface.
.TP
\fBSN_ALL\fR
Use all available switch networks (default).
.TP
\fBSN_SINGLE\fR
Use one available switch network.
.TP
\fBUPC\fR
Use the UPC programming interface.
.TP
\fBUS\fR
Use User Space communications.
.TP

Some examples of network specifications:
.TP
\fBInstances=2,US,MPI,SN_ALL\fR
Create two user space connections for MPI communications on every switch
network for each task.
.TP
\fBUS,MPI,Instances=3,Devtype=IB\fR
Create three user space connections for MPI communications on every InfiniBand
network for each task.
.TP
\fBIPV4,LAPI,SN_Single\fR
Create a IP version 4 connection for LAPI communications on one switch network
for each task.
.TP
\fBInstances=2,US,LAPI,MPI\fR
Create two user space connections each for LAPI and MPI communications on every
switch network for each task. Note that SN_ALL is the default option so every
switch network is used. Also note that Instances=2 specifies that two
connections are established for each protocol (LAPI and MPI) and each task.
If there are two networks and four tasks on the node then a total
of 32 connections are established (2 instances x 2 protocols x 2 networks x
4 tasks).
.RE

.TP
\fB\-\-nice\fR[=\fIadjustment\fR]
Run the job with an adjusted scheduling priority within Slurm.
With no adjustment value the scheduling priority is decreased
by 100. The adjustment range is from \-10000 (highest priority)
to 10000 (lowest priority). Only privileged users can specify
a negative adjustment. NOTE: This option is presently
ignored if \fISchedulerType=sched/wiki\fR or
\fISchedulerType=sched/wiki2\fR.

.TP
\fB\-\-ntasks\-per\-core\fR=<\fIntasks\fR>
Request the maximum \fIntasks\fR be invoked on each core.
This option applies to the job allocation, but not to step allocations.
Meant to be used with the \fB\-\-ntasks\fR option.
Related to \fB\-\-ntasks\-per\-node\fR except at the core level
instead of the node level.  Masks will automatically be generated
to bind the tasks to specific core unless \fB\-\-cpu_bind=none\fR
is specified.
NOTE: This option is not supported unless
\fISelectTypeParameters=CR_Core\fR or
\fISelectTypeParameters=CR_Core_Memory\fR is configured.

.TP
\fB\-\-ntasks\-per\-node\fR=<\fIntasks\fR>
Request that \fIntasks\fR be invoked on each node.
If used with the \fB\-\-ntasks\fR option, the \fB\-\-ntasks\fR option will take
precedence and the \fB\-\-ntasks\-per\-node\fR will be treated as a
\fImaximum\fR count of tasks per node.
Meant to be used with the \fB\-\-nodes\fR option.
This is related to \fB\-\-cpus\-per\-task\fR=\fIncpus\fR,
but does not require knowledge of the actual number of cpus on
each node.  In some cases, it is more convenient to be able to
request that no more than a specific number of tasks be invoked
on each node.  Examples of this include submitting
a hybrid MPI/OpenMP app where only one MPI "task/rank" should be
assigned to each node while allowing the OpenMP portion to utilize
all of the parallelism present in the node, or submitting a single
setup/cleanup/monitoring job to each node of a pre\-existing
allocation as one step in a larger job script.

.TP
\fB\-\-ntasks\-per\-socket\fR=<\fIntasks\fR>
Request the maximum \fIntasks\fR be invoked on each socket.
This option applies to the job allocation, but not to step allocations.
Meant to be used with the \fB\-\-ntasks\fR option.
Related to \fB\-\-ntasks\-per\-node\fR except at the socket level
instead of the node level.  Masks will automatically be generated
to bind the tasks to specific sockets unless \fB\-\-cpu_bind=none\fR
is specified.
NOTE: This option is not supported unless
\fISelectTypeParameters=CR_Socket\fR or
\fISelectTypeParameters=CR_Socket_Memory\fR is configured.

.TP
\fB\-O\fR, \fB\-\-overcommit\fR
Overcommit resources.
When applied to job allocation, only one CPU is allocated to the job per node
and options used to specify the number of tasks per node, socket, core, etc.
are ignored.
When applied to job step allocations (the \fBsrun\fR command when executed
within an existing job allocation), this option can be used to launch more than
one task per CPU.
Normally, \fBsrun\fR will not allocate more than one process per CPU.
By specifying \fB\-\-overcommit\fR you are explicitly allowing more than one
process per CPU. However no more than \fBMAX_TASKS_PER_NODE\fR tasks are
permitted to execute per node.  NOTE: \fBMAX_TASKS_PER_NODE\fR is
defined in the file \fIslurm.h\fR and is not a variable, it is set at
Slurm build time.

.TP
\fB\-o\fR, \fB\-\-output\fR=<\fImode\fR>
Specify the mode for stdout redirection. By default in interactive mode,
.B srun
collects stdout from all tasks and sends this output via TCP/IP to
the attached terminal. With \fB\-\-output\fR stdout may be redirected
to a file, to one file per task, or to /dev/null. See section
\fBIO Redirection\fR below for the various forms of \fImode\fR.
If the specified file already exists, it will be overwritten.
.br

If \fB\-\-error\fR is not also specified on the command line, both
stdout and stderr will directed to the file specified by \fB\-\-output\fR.

.TP
\fB\-\-open\-mode\fR=<\fIappend|truncate\fR>
Open the output and error files using append or truncate mode as specified.
The default value is specified by the system configuration parameter
\fIJobFileAppend\fR.

.TP
\fB\-p\fR, \fB\-\-partition\fR=<\fIpartition_names\fR>
Request a specific partition for the resource allocation.  If not specified,
the default behavior is to allow the slurm controller to select the default
partition as designated by the system administrator. If the job can use more
than one partition, specify their names in a comma separate list and the one
offering earliest initiation will be used with no regard given to the partition
name ordering (although higher priority partitions will be considered first).
When the job is initiated, the name of the partition used will be placed first
in the job record partition string.

.TP
\fB\-\-power\fR=<\fIflags\fR>
Comma separated list of power management plugin options.
Currently available flags include:
level (all nodes allocated to the job should have identical power caps,
may be disabled by the Slurm configuration option PowerParameters=job_no_level).

.TP
\fB\-\-priority\fR=<value>
Request a specific job priority.
May be subject to configuration specific constraints.
Only Slurm operators and administrators can set the priority of a job.

.TP
\fB\-\-profile\fR=<all|none|[energy[,|task[,|filesystem[,|network]]]]>
enables detailed data collection by the acct_gather_profile plugin.
Detailed data are typically time-series that are stored in an HDF5 file for
the job.

.RS
.TP 10
\fBAll\fR
All data types are collected. (Cannot be combined with other values.)

.TP
\fBNone\fR
No data types are collected. This is the default.
 (Cannot be combined with other values.)

.TP
\fBEnergy\fR
Energy data is collected.

.TP
\fBTask\fR
Task (I/O, Memory, ...) data is collected.

.TP
\fBFilesystem\fR
Filesystem data is collected.

.TP
\fBNetwork\fR
Network (InfiniBand) data is collected.
.RE

.TP
\fB\-\-prolog\fR=<\fIexecutable\fR>
\fBsrun\fR will run \fIexecutable\fR just before launching the job step.
The command line arguments for \fIexecutable\fR will be the command
and arguments of the job step.  If \fIexecutable\fR is "none", then
no srun prolog will be run. This parameter overrides the SrunProlog
parameter in slurm.conf. This parameter is completely independent from
the Prolog parameter in slurm.conf.

.TP
\fB\-\-propagate\fR[=\fIrlimits\fR]
Allows users to specify which of the modifiable (soft) resource limits
to propagate to the compute nodes and apply to their jobs.  If
\fIrlimits\fR is not specified, then all resource limits will be
propagated.
The following rlimit names are supported by Slurm (although some
options may not be supported on some systems):
.RS
.TP 10
\fBALL\fR
All limits listed below
.TP
\fBAS\fR
The maximum address space for a process
.TP
\fBCORE\fR
The maximum size of core file
.TP
\fBCPU\fR
The maximum amount of CPU time
.TP
\fBDATA\fR
The maximum size of a process's data segment
.TP
\fBFSIZE\fR
The maximum size of files created. Note that if the user sets FSIZE to less
than the current size of the slurmd.log, job launches will fail with
a 'File size limit exceeded' error.
.TP
\fBMEMLOCK\fR
The maximum size that may be locked into memory
.TP
\fBNOFILE\fR
The maximum number of open files
.TP
\fBNPROC\fR
The maximum number of processes available
.TP
\fBRSS\fR
The maximum resident set size
.TP
\fBSTACK\fR
The maximum stack size
.RE

.TP
\fB\-\-pty\fR
Execute task zero in pseudo terminal mode.
Implicitly sets \fB\-\-unbuffered\fR.
Implicitly sets \fB\-\-error\fR and \fB\-\-output\fR to /dev/null
for all tasks except task zero, which may cause those tasks to
exit immediately (e.g. shells will typically exit immediately
in that situation).
Not currently supported on AIX platforms.

.TP
\fB\-Q\fR, \fB\-\-quiet\fR
Suppress informational messages from srun. Errors will still be displayed.

.TP
\fB\-q\fR, \fB\-\-quit\-on\-interrupt\fR
Quit immediately on single SIGINT (Ctrl\-C). Use of this option
disables the status feature normally available when \fBsrun\fR receives
a single Ctrl\-C and causes \fBsrun\fR to instead immediately terminate the
running job.

.TP
\fB\-\-qos\fR=<\fIqos\fR>
Request a quality of service for the job.  QOS values can be defined
for each user/cluster/account association in the Slurm database.
Users will be limited to their association's defined set of qos's when
the Slurm configuration parameter, AccountingStorageEnforce, includes
"qos" in it's definition.

.TP
\fB\-r\fR, \fB\-\-relative\fR=<\fIn\fR>
Run a job step relative to node \fIn\fR of the current allocation.
This option may be used to spread several job steps out among the
nodes of the current job. If \fB\-r\fR is used, the current job
step will begin at node \fIn\fR of the allocated nodelist, where
the first node is considered node 0.  The \fB\-r\fR option is not
permitted with \fB\-w\fR or \fB\-x\fR option and will result in a
fatal error when not running within a prior allocation (i.e. when
SLURM_JOB_ID is not set). The default for \fIn\fR is 0. If the
value of \fB\-\-nodes\fR exceeds the number of nodes identified
with the \fB\-\-relative\fR option, a warning message will be
printed and the \fB\-\-relative\fR option will take precedence.

.TP
\fB\-\-reboot\fR
Force the allocated nodes to reboot before starting the job.
This is only supported with some system configurations and will otherwise be
silently ignored.

.TP
\fB\-\-resv\-ports\fR
Reserve communication ports for this job. Users can specify the number
of port they want to reserve. The parameter MpiParams=ports=12000-12999
must be specified in \fIslurm.conf\fR. If not specified the default reserve
number of ports equal to the number of tasks. If the number of reserved ports
is zero no ports is reserved.
Used for OpenMPI.

.TP
\fB\-\-reservation\fR=<\fIname\fR>
Allocate resources for the job from the named reservation.

.TP
\fB\-\-restart\-dir\fR=<\fIdirectory\fR>
Specifies the directory from which the job or job step's checkpoint should
be read (used by the checkpoint/blcrm and checkpoint/xlch plugins only).

.TP
\fB\-s\fR, \fB\-\-share\fR
The job allocation can share resources with other running jobs.
The resources to be shared can be nodes, sockets, cores, or hyperthreads
depending upon configuration.
The default shared behavior depends on system configuration and the partition's
\fBShared\fR option takes precedence over the job's option.
This option may result in the allocation being granted sooner than if the
\-\-share option was not set and allow higher system utilization, but
application performance will likely suffer due to competition for resources.
Also see the \-\-exclusive option.

.TP
\fB\-S\fR, \fB\-\-core\-spec\fR=<\fInum\fR>
Count of specialized cores per node reserved by the job for system operations
and not used by the application. The application will not use these cores,
but will be charged for their allocation.
Default value is dependent upon the node's configured CoreSpecCount value.
If a value of zero is designated and the Slurm configuration option
AllowSpecResourcesUsage is enabled, the job will be allowed to override
CoreSpecCount and use the specialized resources on nodes it is allocated.
This option can not be used with the \fB\-\-thread\-spec\fR option.

.TP
\fB\-\-signal\fR=<\fIsig_num\fR>[@<\fIsig_time\fR>]
When a job is within \fIsig_time\fR seconds of its end time,
send it the signal \fIsig_num\fR.
Due to the resolution of event handling by Slurm, the signal may
be sent up to 60 seconds earlier than specified.
\fIsig_num\fR may either be a signal number or name (e.g. "10" or "USR1").
\fIsig_time\fR must have an integer value between 0 and 65535.
By default, no signal is sent before the job's end time.
If a \fIsig_num\fR is specified without any \fIsig_time\fR,
the default time will be 60 seconds.

.TP
\fB\-\-slurmd\-debug\fR=<\fIlevel\fR>
Specify a debug level for slurmd(8). The \fIlevel\fR may be specified either
an integer value between 0 [quiet, only errors are displayed] and 4 [verbose
operation] or the \fISlurmdDebug\fR tags.
.RS
.TP 10
\fBquiet\fR
Log nothing
.TP
\fBfatal\fR
Log only fatal errors
.TP
\fBerror\fR
Log only errors
.TP
\fBinfo\fR
Log errors and general informational messages
.TP
\fBverbose\fR
Log errors and verbose informational messages
.TP
.RE

The slurmd debug information is copied onto the stderr of
the job. By default only errors are displayed.

.TP
\fB\-\-sockets\-per\-node\fR=<\fIsockets\fR>
Restrict node selection to nodes with at least the specified number of
sockets.  See additional information under \fB\-B\fR option above when
task/affinity plugin is enabled.

.TP
\fB\-\-switches\fR=<\fIcount\fR>[@<\fImax\-time\fR>]
When a tree topology is used, this defines the maximum count of switches
desired for the job allocation and optionally the maximum time to wait
for that number of switches. If Slurm finds an allocation containing more
switches than the count specified, the job remains pending until it either finds
an allocation with desired switch count or the time limit expires.
It there is no switch count limit, there is no delay in starting the job.
Acceptable time formats include "minutes", "minutes:seconds",
"hours:minutes:seconds", "days\-hours", "days\-hours:minutes" and
"days\-hours:minutes:seconds".
The job's maximum time delay may be limited by the system administrator using
the \fBSchedulerParameters\fR configuration parameter with the
\fBmax_switch_wait\fR parameter option.
The default max\-time is the max_switch_wait SchedulerParameters.

.TP
\fB\-T\fR, \fB\-\-threads\fR=<\fInthreads\fR>
Allows limiting the number of concurrent threads used to
send the job request from the srun process to the slurmd
processes on the allocated nodes. Default is to use one
thread per allocated node up to a maximum of 60 concurrent
threads. Specifying this option limits the number of
concurrent threads to \fInthreads\fR (less than or equal to 60).
This should only be used to set a low thread count for testing on
very small memory computers.

.TP
\fB\-t\fR, \fB\-\-time\fR=<\fItime\fR>
Set a limit on the total run time of the job or job step.  If the
requested time limit for a job exceeds the partition's time limit,
the job will be left in a PENDING state (possibly indefinitely).
If the requested time limit for a job step exceeds the partition's
time limit, the job step will not be initiated.  The default time
limit is the partition's default time limit.  When the time limit is reached,
each task in each job step is sent SIGTERM followed by SIGKILL.  The
limit is for the job, all job steps are signaled. If the time limit is
for a single job step within an existing job allocation, only that job
step will be affected. A job time limit supersedes all job step time
limits. The interval between SIGTERM and SIGKILL is specified by the
Slurm configuration parameter \fBKillWait\fR.  A time limit of zero
requests that no time limit be imposed.  Acceptable time formats
include "minutes", "minutes:seconds", "hours:minutes:seconds",
"days\-hours", "days\-hours:minutes" and "days\-hours:minutes:seconds".

.TP
\fB\-\-task\-epilog\fR=<\fIexecutable\fR>
The \fBslurmstepd\fR daemon will run \fIexecutable\fR just after each task
terminates. This will be executed before any TaskEpilog parameter in
slurm.conf is executed. This is meant to be a very short\-lived
program. If it fails to terminate within a few seconds, it will be
killed along with any descendant processes.

.TP
\fB\-\-task\-prolog\fR=<\fIexecutable\fR>
The \fBslurmstepd\fR daemon will run \fIexecutable\fR just before launching
each task. This will be executed after any TaskProlog parameter
in slurm.conf is executed.
Besides the normal environment variables, this has SLURM_TASK_PID
available to identify the process ID of the task being started.
Standard output from this program of the form
"export NAME=value" will be used to set environment variables
for the task being spawned.

.TP
\fB\-\-test\-only\fR
Returns an estimate of when a job would be scheduled to run given the
current job queue and all the other \fBsrun\fR arguments specifying
the job.  This limits \fBsrun's\fR behavior to just return
information; no job is actually submitted.
EXCEPTION: On Bluegene/Q systems on when running within an existing job
allocation, this disables the use of "runjob" to launch tasks. The program
will be executed directly by the slurmd daemon.

.TP
\fB\-\-thread\-spec\fR=<\fInum\fR>
Count of specialized threads per node reserved by the job for system operations
and not used by the application. The application will not use these threads,
but will be charged for their allocation.
This option can not be used with the \fB\-\-core\-spec\fR option.

.TP
\fB\-\-threads\-per\-core\fR=<\fIthreads\fR>
Restrict node selection to nodes with at least the specified number of
threads per core.  NOTE: "Threads" refers to the number of processing units on
each core rather than the number of application tasks to be launched per core.
See additional information under \fB\-B\fR option above when task/affinity
plugin is enabled.

.TP
\fB\-\-time\-min\fR=<\fItime\fR>
Set a minimum time limit on the job allocation.
If specified, the job may have it's \fB\-\-time\fR limit lowered to a value
no lower than \fB\-\-time\-min\fR if doing so permits the job to begin
execution earlier than otherwise possible.
The job's time limit will not be changed after the job is allocated resources.
This is performed by a backfill scheduling algorithm to allocate resources
otherwise reserved for higher priority jobs.
Acceptable time formats include "minutes", "minutes:seconds",
"hours:minutes:seconds", "days\-hours", "days\-hours:minutes" and
"days\-hours:minutes:seconds".

.TP
\fB\-\-tmp\fR=<\fIMB\fR>
Specify a minimum amount of temporary disk space.

.TP
\fB\-u\fR, \fB\-\-unbuffered\fR
By default the connection between slurmstepd and the user launched application
is over a pipe. The stdio output written by the application is buffered
by the glibc until it is flushed or the output is set as unbuffered.
See setbuf(3). If this option is specified the tasks are executed with
a pseudo terminal so that the application output is unbuffered.
.TP
\fB\-\-usage\fR
Display brief help message and exit.

.TP
\fB\-\-uid\fR=<\fIuser\fR>
Attempt to submit and/or run a job as \fIuser\fR instead of the
invoking user id. The invoking user's credentials will be used
to check access permissions for the target partition. User root
may use this option to run jobs as a normal user in a RootOnly
partition for example. If run as root, \fBsrun\fR will drop
its permissions to the uid specified after node allocation is
successful. \fIuser\fR may be the user name or numerical user ID.

.TP
\fB\-V\fR, \fB\-\-version\fR
Display version information and exit.

.TP
\fB\-v\fR, \fB\-\-verbose\fR
Increase the verbosity of srun's informational messages.  Multiple
\fB\-v\fR's will further increase srun's verbosity.  By default only
errors will be displayed.

.TP
\fB\-W\fR, \fB\-\-wait\fR=<\fIseconds\fR>
Specify how long to wait after the first task terminates before terminating
all remaining tasks. A value of 0 indicates an unlimited wait (a warning will
be issued after 60 seconds). The default value is set by the WaitTime
parameter in the slurm configuration file (see \fBslurm.conf(5)\fR). This
option can be useful to insure that a job is terminated in a timely fashion
in the event that one or more tasks terminate prematurely.
Note: The \fB\-K\fR, \fB\-\-kill\-on\-bad\-exit\fR option takes precedence
over \fB\-W\fR, \fB\-\-wait\fR to terminate the job immediately if a task
exits with a non\-zero exit code.

.TP
\fB\-w\fR, \fB\-\-nodelist\fR=<\fIhost1,host2,...\fR or \fIfilename\fR>
Request a specific list of hosts.
The job will contain \fIall\fR of these hosts and possibly additional hosts
as needed to satisfy resource requirements.
The list may be specified as a comma\-separated list of hosts, a range of hosts
(host[1\-5,7,...] for example), or a filename.
The host list will be assumed to be a filename if it contains a "/" character.
If you specify a minimum node or processor count larger than can be satisfied
by the supplied host list, additional resources will be allocated on other
nodes as needed.
Rather than repeating a host name multiple times, an asterisk and
a repetition count may be appended to a host name. For example
"host1,host1" and "host1*2" are equivalent.

.TP
\fB\-\-wckey\fR=<\fIwckey\fR>
Specify wckey to be used with job.  If TrackWCKey=no (default) in the
slurm.conf this value is ignored.

.TP
\fB\-X\fR, \fB\-\-disable\-status\fR
Disable the display of task status when srun receives a single SIGINT
(Ctrl\-C). Instead immediately forward the SIGINT to the running job.
Without this option a second Ctrl\-C in one second is required to forcibly
terminate the job and \fBsrun\fR will immediately exit. May also be
set via the environment variable SLURM_DISABLE_STATUS.

.TP
\fB\-x\fR, \fB\-\-exclude\fR=<\fIhost1,host2,...\fR or \fIfilename\fR>
Request that a specific list of hosts not be included in the resources
allocated to this job. The host list will be assumed to be a filename
if it contains a "/"character.

.TP
\fB\-Z\fR, \fB\-\-no\-allocate\fR
Run the specified tasks on a set of nodes without creating a Slurm
"job" in the Slurm queue structure, bypassing the normal resource
allocation step.  The list of nodes must be specified with the
\fB\-w\fR, \fB\-\-nodelist\fR option.  This is a privileged option
only available for the users "SlurmUser" and "root".

.PP
The following options support Blue Gene systems, but may be
applicable to other systems as well.

.TP
\fB\-\-blrts\-image\fR=<\fIpath\fR>
Path to blrts image for bluegene block.  BGL only.
Default from \fIblugene.conf\fR if not set.

.TP
\fB\-\-cnload\-image\fR=<\fIpath\fR>
Path to compute node image for bluegene block.  BGP only.
Default from \fIblugene.conf\fR if not set.

.TP
\fB\-\-conn\-type\fR=<\fItype\fR>
Require the block connection type to be of a certain type.
On Blue Gene the acceptable of \fItype\fR are MESH, TORUS and NAV.
If NAV, or if not set, then Slurm will try to fit a what the
DefaultConnType is set to in the bluegene.conf if that isn't set the
default is TORUS.
You should not normally set this option.
If running on a BGP system and wanting to run in HTC mode (only for 1
midplane and below).  You can use HTC_S for SMP, HTC_D for Dual, HTC_V
for virtual node mode, and HTC_L for Linux mode.
For systems that allow a different connection type per dimension you
can supply a comma separated list of connection types may be specified, one for
each dimension (i.e. M,T,T,T will give you a torus connection is all
dimensions expect the first).

.TP
\fB\-g\fR, \fB\-\-geometry\fR=<\fIXxYxZ\fR> | <\fIAxXxYxZ\fR>
Specify the geometry requirements for the job. On BlueGene/L and BlueGene/P
systems there are three numbers giving dimensions in the X, Y and Z directions,
while on BlueGene/Q systems there are four numbers giving dimensions in the
A, X, Y and Z directions and can not be used to allocate sub-blocks.
For example "\-\-geometry=1x2x3x4", specifies a block of nodes having
1 x 2 x 3 x 4 = 24 nodes (actually midplanes on BlueGene).

.TP
\fB\-\-ioload\-image\fR=<\fIpath\fR>
Path to io image for bluegene block.  BGP only.
Default from \fIblugene.conf\fR if not set.

.TP
\fB\-\-linux\-image\fR=<\fIpath\fR>
Path to linux image for bluegene block.  BGL only.
Default from \fIblugene.conf\fR if not set.

.TP
\fB\-\-mloader\-image\fR=<\fIpath\fR>
Path to mloader image for bluegene block.
Default from \fIblugene.conf\fR if not set.

.TP
\fB\-R\fR, \fB\-\-no\-rotate\fR
Disables rotation of the job's requested geometry in order to fit an
appropriate block.
By default the specified geometry can rotate in three dimensions.

.TP
\fB\-\-ramdisk\-image\fR=<\fIpath\fR>
Path to ramdisk image for bluegene block.  BGL only.
Default from \fIblugene.conf\fR if not set.

.PP
.B srun
will submit the job request to the slurm job controller, then initiate all
processes on the remote nodes. If the request cannot be met immediately,
.B srun
will block until the resources are free to run the job. If the
\fB\-I\fR (\fB\-\-immediate\fR) option is specified
.B srun
will terminate if resources are not immediately available.
.PP
When initiating remote processes
.B srun
will propagate the current working directory, unless
\fB\-\-chdir\fR=<\fIpath\fR> is specified, in which case \fIpath\fR will
become the working directory for the remote processes.
.PP
The \fB\-n\fB, \fB\-c\fR, and \fB\-N\fR options control how CPUs  and
nodes will be allocated to the job. When specifying only the number
of processes to run with \fB\-n\fR, a default of one CPU per process
is allocated. By specifying the number of CPUs required per task (\fB\-c\fR),
more than one CPU may be allocated per process. If the number of nodes
is specified with \fB\-N\fR,
.B srun
will attempt to allocate \fIat least\fR the number of nodes specified.
.PP
Combinations of the above three options may be used to change how
processes are distributed across nodes and cpus. For instance, by specifying
both the number of processes and number of nodes on which to run, the
number of processes per node is implied. However, if the number of CPUs
per process is more important then number of processes (\fB\-n\fR) and the
number of CPUs per process (\fB\-c\fR) should be specified.
.PP
.B srun
will refuse to  allocate more than one process per CPU unless
\fB\-\-overcommit\fR (\fB\-O\fR) is also specified.
.PP
.B srun
will attempt to meet the above specifications "at a minimum." That is,
if 16 nodes are requested for 32 processes, and some nodes do not have
2 CPUs, the allocation of nodes will be increased in order to meet the
demand for CPUs. In other words, a \fIminimum\fR of 16 nodes are being
requested. However, if 16 nodes are requested for 15 processes,
.B srun
will consider this an error, as 15 processes cannot run across 16 nodes.

.PP
.B "IO Redirection"
.PP
By default, stdout and stderr will be redirected from all tasks to the
stdout and stderr of \fBsrun\fR, and stdin will be redirected from the
standard input of \fBsrun\fR to all remote tasks.
If stdin is only to be read by a subset of the spawned tasks, specifying a
file to read from rather than forwarding stdin from the \fBsrun\fR command may
be preferable as it avoids moving and storing data that will never be read.
.PP
For OS X, the poll() function does not support stdin, so input from
a terminal is not possible.
.PP
For BGQ srun only supports stdin to 1 task running on the system.  By
default it is taskid 0 but can be changed with the \-i<taskid> as
described below, or \-\-launcher\-opts="\-\-stdinrank=<taskid>".
.PP
This behavior may be changed with the
\fB\-\-output\fR, \fB\-\-error\fR, and \fB\-\-input\fR
(\fB\-o\fR, \fB\-e\fR, \fB\-i\fR) options. Valid format specifications
for these options are
.TP 10
\fBall\fR
stdout stderr is redirected from all tasks to srun.
stdin is broadcast to all remote tasks.
(This is the default behavior)
.TP
\fBnone\fR
stdout and stderr is not received from any task.
stdin is not sent to any task (stdin is closed).
.TP
\fBtaskid\fR
stdout and/or stderr are redirected from only the task with relative
id equal to \fItaskid\fR, where 0 <= \fItaskid\fR <= \fIntasks\fR,
where \fIntasks\fR is the total number of tasks in the current job step.
stdin is redirected from the stdin of \fBsrun\fR to this same task.
This file will be written on the node executing the task.
.TP
\fBfilename\fR
\fBsrun\fR will redirect stdout and/or stderr to the named file from
all tasks.
stdin will be redirected from the named file and broadcast to all
tasks in the job.  \fIfilename\fR refers to a path on the host
that runs \fBsrun\fR.  Depending on the cluster's file system layout,
this may result in the output appearing in different places depending
on whether the job is run in batch mode.
.TP
\fBformat string\fR
\fBsrun\fR allows for a format string to be used to generate the
named IO file
described above. The following list of format specifiers may be
used in the format string to generate a filename that will be
unique to a given jobid, stepid, node, or task. In each case,
the appropriate number of files are opened and associated with
the corresponding tasks. Note that any format string containing
%t, %n, and/or %N will be written on the node executing the task
rather than the node where \fBsrun\fR executes, these format specifiers
are not supported on a BGQ system.
.RS 10
.TP
\fB\\\\\fR
Do not process any of the replacement symbols.
.TP
\fB%%\fR
The character "%".
.TP
\fB%A\fR
Job array's master job allocation number.
.TP
\fB%a\fR
Job array ID (index) number.
.TP
\fB%J\fR
jobid.stepid of the running job. (e.g. "128.0")
.TP
\fB%j\fR
jobid of the running job.
.TP
\fB%s\fR
stepid of the running job.
.TP
\fB%N\fR
short hostname. This will create a separate IO file per node.
.TP
\fB%n\fR
Node identifier relative to current job (e.g. "0" is the first node of
the running job) This will create a separate IO file per node.
.TP
\fB%t\fR
task identifier (rank) relative to current job. This will create a
separate IO file per task.
.TP
\fB%u\fR
User name.
.PP
A number placed between the percent character and format specifier may be
used to zero\-pad the result in the IO filename. This number is ignored if
the format specifier corresponds to  non\-numeric data (%N for example).

Some examples of how the format string may be used for a 4 task job step
with a Job ID of 128 and step id of 0 are included below:
.TP 15
job%J.out
job128.0.out
.TP
job%4j.out
job0128.out
.TP
job%j\-%2t.out
job128\-00.out, job128\-01.out, ...
.PP
.RS -10
.PP

.SH "INPUT ENVIRONMENT VARIABLES"
.PP
Some srun options may be set via environment variables.
These environment variables, along with their corresponding options,
are listed below.
Note: Command line options will always override these settings.
.TP 22
\fBPMI_FANOUT\fR
This is used exclusively with PMI (MPICH2 and MVAPICH2) and
controls the fanout of data communications. The srun command
sends messages to application programs (via the PMI library)
and those applications may be called upon to forward that
data to up to this number of additional tasks. Higher values
offload work from the srun command to the applications and
likely increase the vulnerability to failures.
The default value is 32.
.TP
\fBPMI_FANOUT_OFF_HOST\fR
This is used exclusively with PMI (MPICH2 and MVAPICH2) and
controls the fanout of data communications.  The srun command
sends messages to application programs (via the PMI library)
and those applications may be called upon to forward that
data to additional tasks. By default, srun sends one message
per host and one task on that host forwards the data to other
tasks on that host up to \fBPMI_FANOUT\fR.
If \fBPMI_FANOUT_OFF_HOST\fR is defined, the user task
may be required to forward the data to tasks on other hosts.
Setting \fBPMI_FANOUT_OFF_HOST\fR may increase performance.
Since more work is performed by the PMI library loaded by
the user application, failures also can be more common and
more difficult to diagnose.
.TP
\fBPMI_TIME\fR
This is used exclusively with PMI (MPICH2 and MVAPICH2) and
controls how much the communications from the tasks to the
srun are spread out in time in order to avoid overwhelming the
srun command with work. The default value is 500 (microseconds)
per task. On relatively slow processors or systems with very
large processor counts (and large PMI data sets), higher values
may be required.
.TP
\fBSLURM_CONF\fR
The location of the Slurm configuration file.
.TP
\fBSLURM_ACCOUNT\fR
Same as \fB\-A, \-\-account\fR
.TP
\fBSLURM_ACCTG_FREQ\fR
Same as \fB\-\-acctg\-freq\fR
.TP
\fBSLURM_BCAST\fR
Same as \fB\-\-bcast\fR
.TP
\fBSLURM_BLRTS_IMAGE\fR
Same as \fB\-\-blrts\-image\fR
.TP
\fBSLURM_BURST_BUFFER\fR
Same as \fB\-\-bb\fR
.TP
\fBSLURM_CHECKPOINT\fR
Same as \fB\-\-checkpoint\fR
.TP
\fBSLURM_CHECKPOINT_DIR\fR
Same as \fB\-\-checkpoint\-dir\fR
.TP
\fBSLURM_CNLOAD_IMAGE\fR
Same as \fB\-\-cnload\-image\fR
.TP
\fBSLURM_CONN_TYPE\fR
Same as \fB\-\-conn\-type\fR
.TP
\fBSLURM_CORE_SPEC\fR
Same as \fB\-\-core\-spec\fR
.TP
\fBSLURM_CPU_BIND\fR
Same as \fB\-\-cpu_bind\fR
.TP
\fBSLURM_CPU_FREQ_REQ\fR
Same as \fB\-\-cpu\-freq\fR.
.TP
\fBSLURM_CPUS_PER_TASK\fR
Same as \fB\-c, \-\-cpus\-per\-task\fR
.TP
\fBSLURM_DEBUG\fR
Same as \fB\-v, \-\-verbose\fR
.TP
\fBSlurmD_DEBUG\fR
Same as \fB\-d, \-\-slurmd\-debug\fR
.TP
\fBSLURM_DEPENDENCY\fR
\fB\-P, \-\-dependency\fR=<\fIjobid\fR>
.TP
\fBSLURM_DISABLE_STATUS\fR
Same as \fB\-X, \-\-disable\-status\fR
.TP
\fBSLURM_DIST_PLANESIZE\fR
Same as \fB\-m plane\fR
.TP
\fBSLURM_DISTRIBUTION\fR
Same as \fB\-m, \-\-distribution\fR
.TP
\fBSLURM_EPILOG\fR
Same as \fB\-\-epilog\fR
.TP
\fBSLURM_EXCLUSIVE\fR
Same as \fB\-\-exclusive\fR
.TP
\fBSLURM_EXIT_ERROR\fR
Specifies the exit code generated when a Slurm error occurs
(e.g. invalid options).
This can be used by a script to distinguish application exit codes from
various Slurm error conditions.
Also see \fBSLURM_EXIT_IMMEDIATE\fR.
.TP
\fBSLURM_EXIT_IMMEDIATE\fR
Specifies the exit code generated when the \fB\-\-immediate\fR option
is used and resources are not currently available.
This can be used by a script to distinguish application exit codes from
various Slurm error conditions.
Also see \fBSLURM_EXIT_ERROR\fR.
.TP
\fBSLURM_GEOMETRY\fR
Same as \fB\-g, \-\-geometry\fR
.TP
\fBSLURM_HINT\fR
Same as \fB\-\-hint\fR
.TP
\fBSLURM_GRES\fR
Same as \fB\-\-gres\fR. Also see \fBSLURM_STEP_GRES\fR
.TP
\fBSLURM_IMMEDIATE\fR
Same as \fB\-I, \-\-immediate\fR
.TP
\fBSLURM_IOLOAD_IMAGE\fR
Same as \fB\-\-ioload\-image\fR
.TP
\fBSLURM_JOB_ID\fR (and \fBSLURM_JOBID\fR for backwards compatibility)
Same as \fB\-\-jobid\fR
.TP
\fBSLURM_JOB_NAME\fR
Same as \fB\-J, \-\-job\-name\fR except within an existing
allocation, in which case it is ignored to avoid using the batch job's name
as the name of each job step.
.TP
\fBSLURM_JOB_NUM_NODES\fR (and \fBSLURM_NNODES\fR for backwards compatibility)
Total number of nodes in the job’s resource allocation.
.TP
\fBSLURM_KILL_BAD_EXIT\fR
Same as \fB\-K, \-\-kill\-on\-bad\-exit\fR
.TP
\fBSLURM_LABELIO\fR
Same as \fB\-l, \-\-label\fR
.TP
\fBSLURM_LINUX_IMAGE\fR
Same as \fB\-\-linux\-image\fR
.TP
\fBSLURM_MEM_BIND\fR
Same as \fB\-\-mem_bind\fR
.TP
\fBSLURM_MEM_PER_CPU\fR
Same as \fB\-\-mem\-per\-cpu\fR
.TP
\fBSLURM_MEM_PER_NODE\fR
Same as \fB\-\-mem\fR
.TP
\fBSLURM_MLOADER_IMAGE\fR
Same as \fB\-\-mloader\-image\fR
.TP
\fBSLURM_MPI_TYPE\fR
Same as \fB\-\-mpi\fR
.TP
\fBSLURM_NETWORK\fR
Same as \fB\-\-network\fR
.TP
\fBSLURM_NNODES\fR
Same as \fB\-N, \-\-nodes\fR
.TP
\fBSLURM_NO_ROTATE\fR
Same as \fB\-R, \-\-no\-rotate\fR
.TP
\fBSLURM_NTASKS\fR (and \fBSLURM_NPROCS\fR for backwards compatibility)
Same as \fB\-n, \-\-ntasks\fR
.TP
\fBSLURM_NTASKS_PER_CORE\fR
Same as \fB\-\-ntasks\-per\-core\fR
.TP
\fBSLURM_NTASKS_PER_NODE\fR
Same as \fB\-\-ntasks\-per\-node\fR
.TP
\fBSLURM_NTASKS_PER_SOCKET\fR
Same as \fB\-\-ntasks\-per\-socket\fR
.TP
\fBSLURM_OPEN_MODE\fR
Same as \fB\-\-open\-mode\fR
.TP
\fBSLURM_OVERCOMMIT\fR
Same as \fB\-O, \-\-overcommit\fR
.TP
\fBSLURM_PARTITION\fR
Same as \fB\-p, \-\-partition\fR
.TP
\fBSLURM_PMI_KVS_NO_DUP_KEYS\fR
If set, then PMI key\-pairs will contain no duplicate keys. MPI can use
this variable to inform the PMI library that it will not use duplicate
keys so PMI can skip the check for duplicate keys.
This is the case for MPICH2 and reduces overhead in testing for duplicates
for improved performance
.TP
\fBSLURM_POWER\fR
Same as \fB\-\-power\fR
.TP
\fBSLURM_PROFILE\fR
Same as \fB\-\-profile\fR
.TP
\fBSLURM_PROLOG\fR
Same as \fB\-\-prolog\fR
.TP
\fBSLURM_QOS\fR
Same as \fB\-\-qos\fR
.TP
\fBSLURM_RAMDISK_IMAGE\fR
Same as \fB\-\-ramdisk\-image\fR
.TP
\fBSLURM_REMOTE_CWD\fR
Same as \fB\-D, \-\-chdir=\fR
.TP
\fBSLURM_REQ_SWITCH\fR
When a tree topology is used, this defines the maximum count of switches
desired for the job allocation and optionally the maximum time to wait
for that number of switches. See \fB\-\-switches\fR
.TP
\fBSLURM_RESERVATION\fR
Same as \fB\-\-reservation\fR
.TP
\fBSLURM_RESTART_DIR\fR
Same as \fB\-\-restart\-dir\fR
.TP
\fBSLURM_RESV_PORTS\fR
Same as \fB\-\-resv\-ports\fR
.TP
\fBSLURM_SIGNAL\fR
Same as \fB\-\-signal\fR
.TP
\fBSLURM_STDERRMODE\fR
Same as \fB\-e, \-\-error\fR
.TP
\fBSLURM_STDINMODE\fR
Same as \fB\-i, \-\-input\fR
.TP
\fBSLURM_SRUN_REDUCE_TASK_EXIT_MSG\fR
if set and non-zero, successive task exit messages with the same exit code will
be printed only once.
.TP
\fBSLURM_STEP_GRES\fR
Same as \fB\-\-gres\fR (only applies to job steps, not to job allocations).
Also see \fBSLURM_GRES\fR
.TP
\fBSLURM_STEP_KILLED_MSG_NODE_ID\fR=ID
If set, only the specified node will log when the job or step are killed
by a signal.
.TP
\fBSLURM_STDOUTMODE\fR
Same as \fB\-o, \-\-output\fR
.TP
\fBSLURM_TASK_EPILOG\fR
Same as \fB\-\-task\-epilog\fR
.TP
\fBSLURM_TASK_PROLOG\fR
Same as \fB\-\-task\-prolog
.TP
\fBSLURM_TEST_EXEC\fR
if defined, then verify existence of the executable program on the local
computer before attempting to launch it on compute nodes.
.TP
\fBSLURM_THREAD_SPEC\fR
Same as \fB\-\-thread\-spec\fR
.TP
\fBSLURM_THREADS\fR
Same as \fB\-T, \-\-threads\fR
.TP
\fBSLURM_TIMELIMIT\fR
Same as \fB\-t, \-\-time\fR
.TP
\fBSLURM_UNBUFFEREDIO\fR
Same as \fB\-u, \-\-unbuffered\fR
.TP
\fBSLURM_WAIT\fR
Same as \fB\-W, \-\-wait\fR
.TP
\fBSLURM_WAIT4SWITCH\fR
Max time waiting for requested switches. See \fB\-\-switches\fR
.TP
\fBSLURM_WCKEY\fR
Same as \fB\-W, \-\-wckey\fR
.TP
\fBSLURM_WORKING_DIR\fR
\fB\-D, \-\-chdir\fR


.SH "OUTPUT ENVIRONMENT VARIABLES"
.PP
srun will set some environment variables in the environment
of the executing tasks on the remote compute nodes.
These environment variables are:

.TP 22
\fBSLURM_CHECKPOINT_IMAGE_DIR\fR
Directory into which checkpoint images should be written
if specified on the execute line.
.TP
\fBSLURM_CLUSTER_NAME\fR
Name of the cluster on which the job is executing.
.TP
\fBSLURM_CPU_BIND_VERBOSE\fR
\-\-cpu_bind verbosity (quiet,verbose).
.TP
\fBSLURM_CPU_BIND_TYPE\fR
\-\-cpu_bind type (none,rank,map_cpu:,mask_cpu:).
.TP
\fBSLURM_CPU_BIND_LIST\fR
\-\-cpu_bind map or mask list (list of Slurm CPU IDs or masks for this node,
CPU_ID = Board_ID x threads_per_board +
Socket_ID x threads_per_socket +
Core_ID x threads_per_core + Thread_ID).

.TP
\fBSLURM_CPU_FREQ_REQ\fR
Contains the value requested for cpu frequency on the srun command as
a numerical frequency in kilohertz, or a coded value for a request of
\fIlow\fR, \fImedium\fR,\fIhighm1\fR or \fIhigh\fR for the frequency.
See the description of the \fB\-\-cpu\-freq\fR option or the
\fBSLURM_CPU_FREQ_REQ\fR input environment variable.
.TP
\fBSLURM_CPUS_ON_NODE\fR
Count of processors available to the job on this node.
Note the select/linear plugin allocates entire nodes to
jobs, so the value indicates the total count of CPUs on the node.
For the select/cons_res plugin, this number indicates the number of cores
on this node allocated to the job.
.TP
\fBSLURM_CPUS_PER_TASK\fR
Number of cpus requested per task.
Only set if the \fB\-\-cpus\-per\-task\fR option is specified.
.TP
\fBSLURM_DISTRIBUTION\fR
Distribution type for the allocated jobs. Set the distribution
with \-m, \-\-distribution.
.TP
\fBSLURM_GTIDS\fR
Global task IDs running on this node.
Zero origin and comma separated.
.TP
\fBSLURM_JOB_CPUS_PER_NODE\fR
Number of CPUS per node.
.TP
\fBSLURM_JOB_DEPENDENCY\fR
Set to value of the \-\-dependency option.
.TP
\fBSLURM_JOB_ID\fR (and \fBSLURM_JOBID\fR for backwards compatibility)
Job id of the executing job.

.TP
\fBSLURM_JOB_NAME\fR
Set to the value of the \-\-job\-name option or the command name when srun
is used to create a new job allocation. Not set when srun is used only to
create a job step (i.e. within an existing job allocation).

.TP
\fBSLURM_JOB_PARTITION\fR
Name of the partition in which the job is running.

.TP
\fBSLURM_LAUNCH_NODE_IPADDR\fR
IP address of the node from which the task launch was
initiated (where the srun command ran from).
.TP
\fBSLURM_LOCALID\fR
Node local task ID for the process within a job.

.TP
\fBSLURM_MEM_BIND_VERBOSE\fR
\-\-mem_bind verbosity (quiet,verbose).
.TP
\fBSLURM_MEM_BIND_TYPE\fR
\-\-mem_bind type (none,rank,map_mem:,mask_mem:).
.TP
\fBSLURM_MEM_BIND_LIST\fR
\-\-mem_bind map or mask list (<list of IDs or masks for this node>).

.TP
\fBSLURM_NNODES\fR
Total number of nodes in the job's resource allocation.
.TP
\fBSLURM_NODE_ALIASES\fR
Sets of node name, communication address and hostname for nodes allocated to
the job from the cloud. Each element in the set if colon separated and each
set is comma separated. For example:
.na
SLURM_NODE_ALIASES\:=\:ec0:1.2.3.4:foo,ec1:1.2.3.5:bar
.ad
.TP
\fBSLURM_NODEID\fR
The relative node ID of the current node.
.TP
\fBSLURM_NODELIST\fR
List of nodes allocated to the job.
.TP
\fBSLURM_NTASKS\fR (and \fBSLURM_NPROCS\fR for backwards compatibility)
Total number of processes in the current job.
.TP
\fBSLURM_PRIO_PROCESS\fR
The scheduling priority (nice value) at the time of job submission.
This value is propagated to the spawned processes.
.TP
\fBSLURM_PROCID\fR
The MPI rank (or relative process ID) of the current process.
.TP
\fBSLURM_SRUN_COMM_HOST\fR
IP address of srun communication host.
.TP
\fBSLURM_SRUN_COMM_PORT\fR
srun communication port.
.TP
\fBSLURM_STEP_LAUNCHER_PORT\fR
Step launcher port.
.TP
\fBSLURM_STEP_NODELIST\fR
List of nodes allocated to the step.
.TP
\fBSLURM_STEP_NUM_NODES\fR
Number of nodes allocated to the step.
.TP
\fBSLURM_STEP_NUM_TASKS\fR
Number of processes in the step.
.TP
\fBSLURM_STEP_TASKS_PER_NODE\fR
Number of processes per node within the step.
.TP
\fBSLURM_STEP_ID\fR (and \fBSLURM_STEPID\fR for backwards compatibility)
The step ID of the current job.
.TP
\fBSLURM_SUBMIT_DIR\fR
The directory from which \fBsrun\fR was invoked.
.TP
\fBSLURM_SUBMIT_HOST\fR
The hostname of the computer from which \fBsalloc\fR was invoked.
.TP
\fBSLURM_TASK_PID\fR
The process ID of the task being started.
.TP
\fBSLURM_TASKS_PER_NODE\fR
Number of tasks to be initiated on each node. Values are
comma separated and in the same order as SLURM_NODELIST.
If two or more consecutive nodes are to have the same task
count, that count is followed by "(x#)" where "#" is the
repetition count. For example, "SLURM_TASKS_PER_NODE=2(x3),1"
indicates that the first three nodes will each execute three
tasks and the fourth node will execute one task.

.TP
\fBSLURM_TOPOLOGY_ADDR\fR
This is set only if the system has the topology/tree plugin configured.
The value will be set to the names network switches which may be involved in
the job's communications from the system's top level switch down to the leaf
switch and ending with node name. A period is used to separate each hardware
component name.
.TP
\fBSLURM_TOPOLOGY_ADDR_PATTERN\fR
This is set only if the system has the topology/tree plugin configured.
The value will be set component types listed in \fBSLURM_TOPOLOGY_ADDR\fR.
Each component will be identified as either "switch" or "node".
A period is used to separate each hardware component type.

.TP
\fBSRUN_DEBUG\fR
Set to the logging level of the \fBsrun\fR command.
Default value is 3 (info level).
The value is incremented or decremented based upon the \-\-verbose and
\-\-quiet options.

.TP
\fBMPIRUN_NOALLOCATE\fR
Do not allocate a block on Blue Gene systems only.
.TP
\fBMPIRUN_NOFREE\fR
Do not free a block on Blue Gene systems only.
.TP
\fBMPIRUN_PARTITION\fR
The block name on Blue Gene systems only.


.SH "SIGNALS AND ESCAPE SEQUENCES"
Signals sent to the \fBsrun\fR command are automatically forwarded to
the tasks it is controlling with a few exceptions. The escape sequence
\fB<control\-c>\fR will report the state of all tasks associated with
the \fBsrun\fR command. If \fB<control\-c>\fR is entered twice within
one second, then the associated SIGINT signal will be sent to all tasks
and a termination sequence will be entered sending SIGCONT, SIGTERM,
and SIGKILL to all spawned tasks.
If a third \fB<control\-c>\fR is received, the srun program will be
terminated without waiting for remote tasks to exit or their I/O to
complete.

The escape sequence \fB<control\-z>\fR is presently ignored. Our intent
is for this put the \fBsrun\fR command into a mode where various special
actions may be invoked.

.SH "MPI SUPPORT"
MPI use depends upon the type of MPI being used.
There are three fundamentally different modes of operation used
by these various MPI implementation.

1. Slurm directly launches the tasks and performs initialization
of communications (Quadrics MPI, MPICH2, MPICH-GM, MVAPICH, MVAPICH2
and some MPICH1 modes). For example: "srun \-n16 a.out".

2. Slurm creates a resource allocation for the job and then
mpirun launches tasks using Slurm's infrastructure (OpenMPI,
LAM/MPI, HP-MPI and some MPICH1 modes).

3. Slurm creates a resource allocation for the job and then
mpirun launches tasks using some mechanism other than Slurm,
such as SSH or RSH (BlueGene MPI and some MPICH1 modes).
These tasks initiated outside of Slurm's monitoring
or control. Slurm's epilog should be configured to purge
these tasks when the job's allocation is relinquished.

See \fIhttp://slurm.schedmd.com/mpi_guide.html\fR
for more information on use of these various MPI implementation
with Slurm.

.SH "MULTIPLE PROGRAM CONFIGURATION"
Comments in the configuration file must have a "#" in column one.
The configuration file contains the following fields separated by white
space:
.TP
Task rank
One or more task ranks to use this configuration.
Multiple values may be comma separated.
Ranges may be indicated with two numbers separated with a '\-' with
the smaller number first (e.g. "0\-4" and not "4\-0").
To indicate all tasks not otherwise specified, specify a rank of '*' as the
last line of the file.
If an attempt is made to initiate a task for which no executable
program is defined, the following error message will be produced
"No executable program specified for this task".
.TP
Executable
The name of the program to execute.
May be fully qualified pathname if desired.
.TP
Arguments
Program arguments.
The expression "%t" will be replaced with the task's number.
The expression "%o" will be replaced with the task's offset within
this range (e.g. a configured task rank value of "1\-5" would
have offset values of "0\-4").
Single quotes may be used to avoid having the enclosed values interpreted.
This field is optional.
Any arguments for the program entered on the command line will be added
to the arguments specified in the configuration file.
.PP
For example:
.nf
###################################################################
# srun multiple program configuration file
#
# srun \-n8 \-l \-\-multi\-prog silly.conf
###################################################################
4\-6       hostname
1,7       echo  task:%t
0,2\-3     echo  offset:%o

> srun \-n8 \-l \-\-multi\-prog silly.conf
0: offset:0
1: task:1
2: offset:1
3: offset:2
4: linux15.llnl.gov
5: linux16.llnl.gov
6: linux17.llnl.gov
7: task:7

.fi


.SH "EXAMPLES"
This simple example demonstrates the execution of the command \fBhostname\fR
in eight tasks. At least eight processors will be allocated to the job
(the same as the task count) on however many nodes are required to satisfy
the request. The output of each task will be proceeded with its task number.
(The machine "dev" in the example below has a total of two CPUs per node)

.nf

> srun \-n8 \-l hostname
0: dev0
1: dev0
2: dev1
3: dev1
4: dev2
5: dev2
6: dev3
7: dev3

.fi
.PP
The srun \fB\-r\fR option is used within a job script
to run two job steps on disjoint nodes in the following
example. The script is run using allocate mode instead
of as a batch job in this case.

.nf

> cat test.sh
#!/bin/sh
echo $SLURM_NODELIST
srun \-lN2 \-r2 hostname
srun \-lN2 hostname

> salloc \-N4 test.sh
dev[7\-10]
0: dev9
1: dev10
0: dev7
1: dev8

.fi
.PP
The following script runs two job steps in parallel
within an allocated set of nodes.

.nf

> cat test.sh
#!/bin/bash
srun \-lN2 \-n4 \-r 2 sleep 60 &
srun \-lN2 \-r 0 sleep 60 &
sleep 1
squeue
squeue \-s
wait

> salloc \-N4 test.sh
  JOBID PARTITION     NAME     USER  ST      TIME  NODES NODELIST
  65641     batch  test.sh   grondo   R      0:01      4 dev[7\-10]

STEPID     PARTITION     USER      TIME NODELIST
65641.0        batch   grondo      0:01 dev[7\-8]
65641.1        batch   grondo      0:01 dev[9\-10]

.fi
.PP
This example demonstrates how one executes a simple MPICH job.
We use \fBsrun\fR to build a list of machines (nodes) to be used by
\fBmpirun\fR in its required format. A sample command line and
the script to be executed follow.

.nf

> cat test.sh
#!/bin/sh
MACHINEFILE="nodes.$SLURM_JOB_ID"

# Generate Machinefile for mpich such that hosts are in the same
#  order as if run via srun
#
srun \-l /bin/hostname | sort \-n | awk '{print $2}' > $MACHINEFILE

# Run using generated Machine file:
mpirun \-np $SLURM_NTASKS \-machinefile $MACHINEFILE mpi\-app

rm $MACHINEFILE

> salloc \-N2 \-n4 test.sh

.fi
.PP
This simple example demonstrates the execution of different jobs on different
nodes in the same srun.  You can do this for any number of nodes or any
number of jobs.  The executables are placed on the nodes sited by the
SLURM_NODEID env var.  Starting at 0 and going to the number specified on
the srun commandline.

.nf

> cat test.sh
case $SLURM_NODEID in
    0) echo "I am running on "
       hostname ;;
    1) hostname
       echo "is where I am running" ;;
esac

> srun \-N2 test.sh
dev0
is where I am running
I am running on
dev1

.fi
.PP
This example demonstrates use of multi\-core options to control layout
of tasks.
We request that four sockets per node and two cores per socket be
dedicated to the job.

.nf

> srun \-N2 \-B 4\-4:2\-2 a.out
.fi
.PP
This example shows a script in which Slurm is used to provide resource
management for a job by executing the various job steps as processors
become available for their dedicated use.

.nf

> cat my.script
#!/bin/bash
srun \-\-exclusive \-n4 prog1 &
srun \-\-exclusive \-n3 prog2 &
srun \-\-exclusive \-n1 prog3 &
srun \-\-exclusive \-n1 prog4 &
wait
.fi


.SH "COPYING"
Copyright (C) 2006\-2007 The Regents of the University of California.
Produced at Lawrence Livermore National Laboratory (cf, DISCLAIMER).
.br
Copyright (C) 2008\-2010 Lawrence Livermore National Security.
.br
Copyright (C) 2010\-2015 SchedMD LLC.
.LP
This file is part of Slurm, a resource management program.
For details, see <http://slurm.schedmd.com/>.
.LP
Slurm is free software; you can redistribute it and/or modify it under
the terms of the GNU General Public License as published by the Free
Software Foundation; either version 2 of the License, or (at your option)
any later version.
.LP
Slurm is distributed in the hope that it will be useful, but WITHOUT ANY
WARRANTY; without even the implied warranty of MERCHANTABILITY or FITNESS
FOR A PARTICULAR PURPOSE.  See the GNU General Public License for more
details.

.SH "SEE ALSO"
\fBsalloc\fR(1), \fBsattach\fR(1), \fBsbatch\fR(1), \fBsbcast\fR(1),
\fBscancel\fR(1), \fBscontrol\fR(1), \fBsqueue\fR(1), \fBslurm.conf\fR(5),
\fBsched_setaffinity\fR (2), \fBnuma\fR (3)
\fBgetrlimit\fR (2)<|MERGE_RESOLUTION|>--- conflicted
+++ resolved
@@ -1,8 +1,4 @@
-<<<<<<< HEAD
-.TH srun "1" "Slurm Commands" "October 2015" "Slurm Commands"
-=======
 .TH srun "1" "Slurm Commands" "November 2015" "Slurm Commands"
->>>>>>> a42544f7
 
 .SH "NAME"
 srun \- Run parallel jobs
