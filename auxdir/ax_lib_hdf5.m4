--- conflicted
+++ resolved
@@ -257,11 +257,7 @@
           AC_MSG_WARN([Unable to compile HDF5 test program])
         fi
         dnl Look for HDF5's high level library
-<<<<<<< HEAD
-        AC_HAVE_LIBRARY([hdf5_hl], [HDF5_LIBS="-lhdf5_hl $HDF5_LIBS"], [], [])
-=======
         AC_CHECK_LIB([hdf5_hl], [main], [HDF5_LIBS="-lhdf5_hl $HDF5_LIBS"], [])
->>>>>>> ddd163d9
 
         CC=$ax_lib_hdf5_save_CC
         CPPFLAGS=$ax_lib_hdf5_save_CPPFLAGS
