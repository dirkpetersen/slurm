--- conflicted
+++ resolved
@@ -3146,17 +3146,6 @@
 	} else
 		info("Processing Reconfiguration Request");
 
-<<<<<<< HEAD
-	if (bit_ffs(reconfig_node_bitmap) >= 0) {
-		char *remaining_nodes = bitmap2node_name(reconfig_node_bitmap);
-		warning("Previous reconfigure request didn't complete on nodes: %s",
-			remaining_nodes);
-		xfree(remaining_nodes);
-	}
-
-=======
-	server_thread_decr();
->>>>>>> 29518a44
 	reconfigure_slurm(msg);
 }
 
