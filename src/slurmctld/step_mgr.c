/*****************************************************************************\
 *  step_mgr.c - manage the job step information of slurm
 *****************************************************************************
 *  Copyright (C) 2002-2007 The Regents of the University of California.
 *  Copyright (C) 2008-2010 Lawrence Livermore National Security.
 *  Copyright (C) 2012-2013 SchedMD LLC.
 *  Produced at Lawrence Livermore National Laboratory (cf, DISCLAIMER).
 *  Written by Morris Jette <jette1@llnl.gov>, et. al.
 *  CODE-OCEC-09-009. All rights reserved.
 *
 *  This file is part of SLURM, a resource management program.
 *  For details, see <http://slurm.schedmd.com/>.
 *  Please also read the included file: DISCLAIMER.
 *
 *  SLURM is free software; you can redistribute it and/or modify it under
 *  the terms of the GNU General Public License as published by the Free
 *  Software Foundation; either version 2 of the License, or (at your option)
 *  any later version.
 *
 *  In addition, as a special exception, the copyright holders give permission
 *  to link the code of portions of this program with the OpenSSL library under
 *  certain conditions as described in each individual source file, and
 *  distribute linked combinations including the two. You must obey the GNU
 *  General Public License in all respects for all of the code used other than
 *  OpenSSL. If you modify file(s) with this exception, you may extend this
 *  exception to your version of the file(s), but you are not obligated to do
 *  so. If you do not wish to do so, delete this exception statement from your
 *  version.  If you delete this exception statement from all source files in
 *  the program, then also delete it here.
 *
 *  SLURM is distributed in the hope that it will be useful, but WITHOUT ANY
 *  WARRANTY; without even the implied warranty of MERCHANTABILITY or FITNESS
 *  FOR A PARTICULAR PURPOSE.  See the GNU General Public License for more
 *  details.
 *
 *  You should have received a copy of the GNU General Public License along
 *  with SLURM; if not, write to the Free Software Foundation, Inc.,
 *  51 Franklin Street, Fifth Floor, Boston, MA 02110-1301  USA.
\*****************************************************************************/

#ifdef HAVE_CONFIG_H
#  include "config.h"
#endif

#include <time.h>
#include <ctype.h>
#include <errno.h>
#include <signal.h>
#include <stdio.h>
#include <stdlib.h>
#include <sys/types.h>
#include <sys/param.h>
#include <string.h>
#include <strings.h>
#include <unistd.h>

#include "slurm/slurm_errno.h"

#include "src/common/assoc_mgr.h"
#include "src/common/bitstring.h"
#include "src/common/checkpoint.h"
#include "src/common/forward.h"
#include "src/common/gres.h"
#include "src/common/node_select.h"
#include "src/common/slurm_accounting_storage.h"
#include "src/common/slurm_jobacct_gather.h"
#include "src/common/slurm_protocol_interface.h"
#include "src/common/switch.h"
#include "src/common/xstring.h"
#include "src/common/slurm_ext_sensors.h"

#include "src/slurmctld/agent.h"
#include "src/slurmctld/locks.h"
#include "src/slurmctld/node_scheduler.h"
#include "src/slurmctld/port_mgr.h"
#include "src/slurmctld/slurmctld.h"
#include "src/slurmctld/srun_comm.h"

#define MAX_RETRIES 10

static void _build_pending_step(struct job_record  *job_ptr,
				job_step_create_request_msg_t *step_specs);
static int  _count_cpus(struct job_record *job_ptr, bitstr_t *bitmap,
			uint32_t *usable_cpu_cnt);
static struct step_record * _create_step_record(struct job_record *job_ptr);
static void _dump_step_layout(struct step_record *step_ptr);
static void _free_step_rec(struct step_record *step_ptr);
static bool _is_mem_resv(void);
static int  _opt_cpu_cnt(uint32_t step_min_cpus, bitstr_t *node_bitmap,
			 uint32_t *usable_cpu_cnt);
static int  _opt_node_cnt(uint32_t step_min_nodes, uint32_t step_max_nodes,
			  int nodes_avail, int nodes_picked_cnt);
static void _pack_ctld_job_step_info(struct step_record *step, Buf buffer,
				     uint16_t protocol_version);
static bitstr_t * _pick_step_nodes(struct job_record *job_ptr,
				   job_step_create_request_msg_t *step_spec,
				   List step_gres_list, int cpus_per_task,
				   uint32_t node_count,
				   dynamic_plugin_data_t *select_jobinfo,
				   int *return_code);
static bitstr_t *_pick_step_nodes_cpus(struct job_record *job_ptr,
				       bitstr_t *nodes_bitmap, int node_cnt,
				       int cpu_cnt, uint32_t *usable_cpu_cnt);
static hostlist_t _step_range_to_hostlist(struct step_record *step_ptr,
				uint32_t range_first, uint32_t range_last);
static int _step_hostname_to_inx(struct step_record *step_ptr,
				char *node_name);
static void _step_dealloc_lps(struct step_record *step_ptr);

/* Determine how many more CPUs are required for a job step */
static int  _opt_cpu_cnt(uint32_t step_min_cpus, bitstr_t *node_bitmap,
			 uint32_t *usable_cpu_cnt)
{
	int rem_cpus = step_min_cpus;
	int first_bit, last_bit, i;

	if (!node_bitmap)
		return rem_cpus;
	xassert(usable_cpu_cnt);
	first_bit = bit_ffs(node_bitmap);
	if (first_bit >= 0)
		last_bit = bit_fls(node_bitmap);
	else
		last_bit = first_bit - 1;
	for (i = first_bit; i <= last_bit; i++) {
		if (!bit_test(node_bitmap, i))
			continue;
		if (usable_cpu_cnt[i] >= rem_cpus)
			return 0;
		rem_cpus -= usable_cpu_cnt[i];
	}

	return rem_cpus;
}

/* Select the optimal node count for a job step based upon it's min and
 * max target, available resources, and nodes already picked */
static int _opt_node_cnt(uint32_t step_min_nodes, uint32_t step_max_nodes,
			 int nodes_avail, int nodes_picked_cnt)
{
	int target_node_cnt;

	if ((step_max_nodes > step_min_nodes) && (step_max_nodes != NO_VAL))
		target_node_cnt = step_max_nodes;
	else
		target_node_cnt = step_min_nodes;
	if (target_node_cnt > nodes_picked_cnt)
		target_node_cnt -= nodes_picked_cnt;
	else
		target_node_cnt = 0;
	if (nodes_avail < target_node_cnt)
		target_node_cnt = nodes_avail;

	return target_node_cnt;
}

/*
 * _create_step_record - create an empty step_record for the specified job.
 * IN job_ptr - pointer to job table entry to have step record added
 * RET a pointer to the record or NULL if error
 * NOTE: allocates memory that should be xfreed with delete_step_record
 */
static struct step_record * _create_step_record(struct job_record *job_ptr)
{
	struct step_record *step_ptr;

	xassert(job_ptr);
	/* NOTE: Reserve highest step ID values for NO_VAL and
	 * SLURM_BATCH_SCRIPT */
	if (job_ptr->next_step_id >= 0xfffffff0) {
		/* avoid step records in the accounting database */
		info("job %u has reached step id limit", job_ptr->job_id);
		return NULL;
	}

	step_ptr = (struct step_record *) xmalloc(sizeof(struct step_record));

	last_job_update = time(NULL);
	step_ptr->job_ptr    = job_ptr;
	step_ptr->exit_code  = NO_VAL;
	step_ptr->time_limit = INFINITE;
	step_ptr->jobacct    = jobacctinfo_create(NULL);
	step_ptr->requid     = -1;
	step_ptr->start_protocol_ver = SLURM_PROTOCOL_VERSION;

	(void) list_append (job_ptr->step_list, step_ptr);

	return step_ptr;
}

/* The step with a state of PENDING is used as a placeholder for a host and
 * port that can be used to wake a pending srun as soon another step ends */
static void _build_pending_step(struct job_record *job_ptr,
				job_step_create_request_msg_t *step_specs)
{
	struct step_record *step_ptr;

	if ((step_specs->host == NULL) || (step_specs->port == 0))
		return;

	step_ptr = _create_step_record(job_ptr);
	if (step_ptr == NULL)
		return;

	step_ptr->cpu_count	= step_specs->num_tasks;
	step_ptr->port		= step_specs->port;
	step_ptr->host		= xstrdup(step_specs->host);
	step_ptr->state		= JOB_PENDING;
	step_ptr->step_id	= SLURM_EXTERN_CONT;
	if (job_ptr->node_bitmap)
		step_ptr->step_node_bitmap = bit_copy(job_ptr->node_bitmap);
	step_ptr->time_last_active = time(NULL);

}

static void _internal_step_complete(struct job_record *job_ptr,
				    struct step_record *step_ptr)
{
	jobacct_storage_g_step_complete(acct_db_conn, step_ptr);
	if (step_ptr->step_id != SLURM_EXTERN_CONT) {
		job_ptr->derived_ec = MAX(job_ptr->derived_ec,
					  step_ptr->exit_code);

		/* This operations are needed for Cray systems and also provide
		 * a cleaner state for requeued jobs. */
		step_ptr->state = JOB_COMPLETING;
		select_g_step_finish(step_ptr);
#if !defined(HAVE_NATIVE_CRAY) && !defined(HAVE_CRAY_NETWORK)
		/* On native Cray, post_job_step is called after NHC completes.
		 * IF SIMULATING A CRAY THIS NEEDS TO BE COMMENTED OUT!!!! */
		post_job_step(step_ptr);
#endif
	}
}

/*
 * delete_step_records - Delete step record for specified job_ptr.
 * This function is called when a step fails to run to completion. For example,
 * when the job is killed due to reaching its time limit or allocated nodes
 * go DOWN.
 * IN job_ptr - pointer to job table entry to have step records removed
 */
extern void delete_step_records (struct job_record *job_ptr)
{
	ListIterator step_iterator;
	struct step_record *step_ptr;

	xassert(job_ptr);

	last_job_update = time(NULL);
	step_iterator = list_iterator_create(job_ptr->step_list);
	while ((step_ptr = (struct step_record *) list_next (step_iterator))) {
		/* Only check if not a pending step */
		if (step_ptr->step_id != SLURM_EXTERN_CONT) {
			uint16_t cleaning = 0;
			select_g_select_jobinfo_get(step_ptr->select_jobinfo,
						    SELECT_JOBDATA_CLEANING,
						    &cleaning);
			if (cleaning)	/* Step already in cleanup. */
				continue;
			/* _internal_step_complete() will purge step record */
			_internal_step_complete(job_ptr, step_ptr);
		} else {
			_internal_step_complete(job_ptr, step_ptr);
			list_remove (step_iterator);
			_free_step_rec(step_ptr);
		}
	}
	list_iterator_destroy(step_iterator);
}

/*
 * step_list_purge - Simple purge of a job's step list records. No testing is
 *	performed to insure the step records has no active references.
 * IN job_ptr - pointer to job table entry to have step records removed
 */
extern void step_list_purge(struct job_record *job_ptr)
{
	ListIterator step_iterator;
	struct step_record *step_ptr;

	xassert(job_ptr);
	if (job_ptr->step_list == NULL)
		return;

	step_iterator = list_iterator_create(job_ptr->step_list);
	while ((step_ptr = (struct step_record *) list_next (step_iterator))) {
		list_remove (step_iterator);
		_free_step_rec(step_ptr);
	}
	list_iterator_destroy(step_iterator);
	FREE_NULL_LIST(job_ptr->step_list);
}

/* _free_step_rec - delete a step record's data structures */
static void _free_step_rec(struct step_record *step_ptr)
{
/* FIXME: If job step record is preserved after completion,
 * the switch_g_job_step_complete() must be called upon completion
 * and not upon record purging. Presently both events occur
 * simultaneously. */
	if (step_ptr->switch_job) {
		switch_g_job_step_complete(step_ptr->switch_job,
					   step_ptr->step_layout->node_list);
		switch_g_free_jobinfo (step_ptr->switch_job);
	}
	resv_port_free(step_ptr);
	checkpoint_free_jobinfo (step_ptr->check_job);

	xfree(step_ptr->host);
	xfree(step_ptr->name);
	slurm_step_layout_destroy(step_ptr->step_layout);
	jobacctinfo_destroy(step_ptr->jobacct);
	FREE_NULL_BITMAP(step_ptr->core_bitmap_job);
	FREE_NULL_BITMAP(step_ptr->exit_node_bitmap);
	FREE_NULL_BITMAP(step_ptr->step_node_bitmap);
	xfree(step_ptr->resv_port_array);
	xfree(step_ptr->resv_ports);
	xfree(step_ptr->network);
	xfree(step_ptr->ckpt_dir);
	xfree(step_ptr->gres);
	FREE_NULL_LIST(step_ptr->gres_list);
	select_g_select_jobinfo_free(step_ptr->select_jobinfo);
	xfree(step_ptr->tres_alloc_str);
	xfree(step_ptr->tres_fmt_alloc_str);
	xfree(step_ptr->ext_sensors);
	step_ptr->job_ptr = NULL;
	xfree(step_ptr);
}

/*
 * delete_step_record - delete record for job step for specified job_ptr
 *	and step_id
 * IN job_ptr - pointer to job table entry to have step record removed
 * IN step_id - id of the desired job step
 * RET 0 on success, errno otherwise
 */
int
delete_step_record (struct job_record *job_ptr, uint32_t step_id)
{
	ListIterator step_iterator;
	struct step_record *step_ptr;
	int error_code;
	uint16_t cleaning = 0;

	xassert(job_ptr);
	error_code = ENOENT;
	if (!job_ptr->step_list)
		return error_code;

	last_job_update = time(NULL);
	step_iterator = list_iterator_create (job_ptr->step_list);
	while ((step_ptr = (struct step_record *) list_next (step_iterator))) {
		if (step_ptr->step_id != step_id)
			continue;

		error_code = 0;
		select_g_select_jobinfo_get(step_ptr->select_jobinfo,
					    SELECT_JOBDATA_CLEANING,
					    &cleaning);
		if (cleaning)	/* Step clean-up in progress. */
			break;
		list_remove(step_iterator);
		_free_step_rec(step_ptr);
		break;
	}
	list_iterator_destroy(step_iterator);

	return error_code;
}


/*
 * dump_step_desc - dump the incoming step initiate request message
 * IN step_spec - job step request specification from RPC
 */
void
dump_step_desc(job_step_create_request_msg_t *step_spec)
{
	uint32_t mem_value = step_spec->pn_min_memory;
	char *mem_type = "node";

	if (mem_value & MEM_PER_CPU) {
		mem_value &= (~MEM_PER_CPU);
		mem_type   = "cpu";
	}

	if (slurmctld_conf.debug_flags & DEBUG_FLAG_CPU_FREQ) {
		info("StepDesc: user_id=%u job_id=%u "
		     "cpu_freq_gov=%u cpu_freq_max=%u cpu_freq_min=%u",
		     step_spec->user_id, step_spec->job_id,
		     step_spec->cpu_freq_gov, step_spec->cpu_freq_max,
		     step_spec->cpu_freq_min);
	}
	debug3("StepDesc: user_id=%u job_id=%u node_count=%u-%u cpu_count=%u "
	       "num_tasks=%u",
	       step_spec->user_id, step_spec->job_id,
	       step_spec->min_nodes, step_spec->max_nodes,
	       step_spec->cpu_count, step_spec->num_tasks);
	debug3("   cpu_freq_gov=%u cpu_freq_max=%u cpu_freq_min=%u "
	       "relative=%u task_dist=0x%X plane=%u",
	       step_spec->cpu_freq_gov, step_spec->cpu_freq_max,
	       step_spec->cpu_freq_min, step_spec->relative,
	       step_spec->task_dist, step_spec->plane_size);
	debug3("   node_list=%s  constraints=%s",
	       step_spec->node_list, step_spec->features);
	debug3("   host=%s port=%u name=%s network=%s exclusive=%u",
	       step_spec->host, step_spec->port, step_spec->name,
	       step_spec->network, step_spec->exclusive);
	debug3("   checkpoint-dir=%s checkpoint_int=%u",
	       step_spec->ckpt_dir, step_spec->ckpt_interval);
	debug3("   mem_per_%s=%u resv_port_cnt=%u immediate=%u no_kill=%u",
	       mem_type, mem_value, step_spec->resv_port_cnt,
	       step_spec->immediate, step_spec->no_kill);
	debug3("   overcommit=%d time_limit=%u gres=%s",
	       step_spec->overcommit, step_spec->time_limit, step_spec->gres);
}


/*
 * find_step_record - return a pointer to the step record with the given
 *	job_id and step_id
 * IN job_ptr - pointer to job table entry to have step record added
 * IN step_id - id of the desired job step or NO_VAL for first one
 * RET pointer to the job step's record, NULL on error
 */
struct step_record *
find_step_record(struct job_record *job_ptr, uint32_t step_id)
{
	ListIterator step_iterator;
	struct step_record *step_ptr;

	if (job_ptr == NULL)
		return NULL;

	step_iterator = list_iterator_create (job_ptr->step_list);
	while ((step_ptr = (struct step_record *) list_next (step_iterator))) {
		if ((step_ptr->step_id == step_id) || (step_id == NO_VAL))
			break;
	}
	list_iterator_destroy (step_iterator);

	return step_ptr;
}


/*
 * job_step_signal - signal the specified job step
 * IN job_id - id of the job to be cancelled
 * IN step_id - id of the job step to be cancelled
 * IN signal - user id of user issuing the RPC
 * IN uid - user id of user issuing the RPC
 * RET 0 on success, otherwise ESLURM error code
 * global: job_list - pointer global job list
 *	last_job_update - time of last job table update
 */
int job_step_signal(uint32_t job_id, uint32_t step_id,
		    uint16_t signal, uid_t uid)
{
	struct job_record *job_ptr;
	struct step_record *step_ptr, step_rec;
	int rc = SLURM_SUCCESS;
	static bool notify_slurmd = true;
	static int notify_srun = -1;
	static bool front_end = false;

	if (notify_srun == -1) {
		char *launch_type = slurm_get_launch_type();
		/* do this for all but slurm (poe, aprun, etc...) */
		if (strcmp(launch_type, "launch/slurm")) {
			notify_srun = 1;
			notify_slurmd = false;
		} else
			notify_srun = 0;
		xfree(launch_type);
	}

	job_ptr = find_job_record(job_id);
	if (job_ptr == NULL) {
		error("job_step_signal: invalid job id %u", job_id);
		return ESLURM_INVALID_JOB_ID;
	}

	if (IS_JOB_FINISHED(job_ptr)) {
		rc = ESLURM_ALREADY_DONE;
		if (signal != SIG_NODE_FAIL)
			return rc;
	} else if (!IS_JOB_RUNNING(job_ptr)) {
		verbose("job_step_signal: step %u.%u can not be sent signal "
			"%u from state=%s", job_id, step_id, signal,
			job_state_string(job_ptr->job_state));
		if (signal != SIG_NODE_FAIL)
			return ESLURM_TRANSITION_STATE_NO_UPDATE;
	}

	if ((job_ptr->user_id != uid) && (uid != 0) && (uid != getuid())) {
		error("Security violation, JOB_CANCEL RPC from uid %d",
		      uid);
		return ESLURM_USER_ID_MISSING;
	}

	step_ptr = find_step_record(job_ptr, step_id);
	if (step_ptr == NULL) {
		if (signal != SIG_NODE_FAIL) {
			info("job_step_signal step %u.%u not found",
			     job_id, step_id);
			return ESLURM_INVALID_JOB_ID;
		}
		if (job_ptr->node_bitmap == NULL) {
			/* Job state has already been cleared for requeue.
			 * This indicates that all nodes are already down.
			 * Rely upon real-time server to manage cnodes state */
			info("%s: job %u already requeued, can not down cnodes",
			     __func__, job_id);
			return ESLURM_ALREADY_DONE;
		}
		/* If we get a node fail signal, down the cnodes to avoid
		 * allocating them to another job. */
		debug("job_step_signal step %u.%u not found, but got "
		      "SIG_NODE_FAIL, so failing all nodes in allocation.",
		      job_id, step_id);
		memset(&step_rec, 0, sizeof(struct step_record));
		step_rec.step_id = NO_VAL;
		step_rec.job_ptr = job_ptr;
		step_rec.select_jobinfo = job_ptr->select_jobinfo;
		step_rec.step_node_bitmap = job_ptr->node_bitmap;
		step_ptr = &step_rec;
		rc = ESLURM_ALREADY_DONE;
	}

	/* If SIG_NODE_FAIL codes through it means we had nodes failed
	 * so handle that in the select plugin and switch the signal
	 * to KILL afterwards.
	 */
	if (signal == SIG_NODE_FAIL) {
		select_g_fail_cnode(step_ptr);
		signal = SIGKILL;
		if (rc != SLURM_SUCCESS)
			return rc;
	}
	if (notify_srun)
		srun_step_signal(step_ptr, signal);

	/* save user ID of the one who requested the job be cancelled */
	if (signal == SIGKILL) {
		step_ptr->requid = uid;
		srun_step_complete(step_ptr);
	}

#ifdef HAVE_FRONT_END
	front_end = true;
#endif
	/* Never signal tasks on a front_end system if we aren't
	 * suppose to notify the slurmd (i.e. BGQ and Cray) */
	if (front_end && !notify_slurmd) {
	} else if ((signal == SIGKILL) || notify_slurmd)
		signal_step_tasks(step_ptr, signal, REQUEST_SIGNAL_TASKS);

	return SLURM_SUCCESS;
}

/*
 * signal_step_tasks - send specific signal to specific job step
 * IN step_ptr - step record pointer
 * IN signal - signal to send
 * IN msg_type - message type to send
 */
void signal_step_tasks(struct step_record *step_ptr, uint16_t signal,
		       slurm_msg_type_t msg_type)
{
#ifndef HAVE_FRONT_END
	int i;
#endif
	kill_tasks_msg_t *kill_tasks_msg;
	agent_arg_t *agent_args = NULL;

	xassert(step_ptr);
	agent_args = xmalloc(sizeof(agent_arg_t));
	agent_args->msg_type = msg_type;
	agent_args->retry    = 1;
	agent_args->hostlist = hostlist_create(NULL);
	kill_tasks_msg = xmalloc(sizeof(kill_tasks_msg_t));
	kill_tasks_msg->job_id      = step_ptr->job_ptr->job_id;
	kill_tasks_msg->job_step_id = step_ptr->step_id;
	kill_tasks_msg->signal      = signal;

#ifdef HAVE_FRONT_END
	xassert(step_ptr->job_ptr->batch_host);
	if (step_ptr->job_ptr->front_end_ptr)
		agent_args->protocol_version =
			step_ptr->job_ptr->front_end_ptr->protocol_version;
	hostlist_push_host(agent_args->hostlist, step_ptr->job_ptr->batch_host);
	agent_args->node_count = 1;
#else
	agent_args->protocol_version = SLURM_PROTOCOL_VERSION;
	for (i = 0; i < node_record_count; i++) {
		if (bit_test(step_ptr->step_node_bitmap, i) == 0)
			continue;
		if (agent_args->protocol_version >
		    node_record_table_ptr[i].protocol_version)
			agent_args->protocol_version =
				node_record_table_ptr[i].protocol_version;
		hostlist_push_host(agent_args->hostlist,
				   node_record_table_ptr[i].name);
		agent_args->node_count++;
	}
#endif

	if (agent_args->node_count == 0) {
		xfree(kill_tasks_msg);
		hostlist_destroy(agent_args->hostlist);
		xfree(agent_args);
		return;
	}

	agent_args->msg_args = kill_tasks_msg;
	agent_queue_request(agent_args);
	return;
}

/*
 * signal_step_tasks_on_node - send specific signal to specific job step
 *                             on a specific node.
 * IN node_name - name of node on which to signal tasks
 * IN step_ptr - step record pointer
 * IN signal - signal to send
 * IN msg_type - message type to send
 */
void signal_step_tasks_on_node(char* node_name, struct step_record *step_ptr,
			       uint16_t signal, slurm_msg_type_t msg_type)
{
	kill_tasks_msg_t *kill_tasks_msg;
	agent_arg_t *agent_args = NULL;

	xassert(step_ptr);
	agent_args = xmalloc(sizeof(agent_arg_t));
	agent_args->msg_type = msg_type;
	agent_args->retry    = 1;
#ifdef HAVE_FRONT_END
	xassert(step_ptr->job_ptr->batch_host);
	agent_args->node_count++;
	if (step_ptr->job_ptr->front_end_ptr)
		agent_args->protocol_version =
			step_ptr->job_ptr->front_end_ptr->protocol_version;
	agent_args->hostlist = hostlist_create(step_ptr->job_ptr->batch_host);
	if (!agent_args->hostlist)
		fatal("Invalid batch_host: %s", step_ptr->job_ptr->batch_host);
#else
	struct node_record *node_ptr;
	if ((node_ptr = find_node_record(node_name)))
		agent_args->protocol_version = node_ptr->protocol_version;
	agent_args->node_count++;
	agent_args->hostlist = hostlist_create(node_name);
	if (!agent_args->hostlist)
		fatal("Invalid node_name: %s", node_name);
#endif
	kill_tasks_msg = xmalloc(sizeof(kill_tasks_msg_t));
	kill_tasks_msg->job_id      = step_ptr->job_ptr->job_id;
	kill_tasks_msg->job_step_id = step_ptr->step_id;
	kill_tasks_msg->signal      = signal;
	agent_args->msg_args = kill_tasks_msg;
	agent_queue_request(agent_args);
	return;
}

/* A step just completed, signal srun processes with pending steps to retry */
static void _wake_pending_steps(struct job_record *job_ptr)
{
	ListIterator step_iterator;
	struct step_record *step_ptr;
	int start_count = 0;
	time_t max_age = time(NULL) - 60;   /* Wake step after 60 seconds */

	if (!IS_JOB_RUNNING(job_ptr))
		return;

	if (!job_ptr->step_list)
		return;

	/* We do not know which steps can use currently available resources.
	 * Try to start a bit more based upon step sizes. Effectiveness
	 * varies with step sizes, constraints and order. */
	step_iterator = list_iterator_create(job_ptr->step_list);
	while ((step_ptr = (struct step_record *) list_next (step_iterator))) {
		if ((step_ptr->state == JOB_PENDING) &&
		    ((start_count < 8) ||
		     (step_ptr->time_last_active <= max_age))) {
			srun_step_signal(step_ptr, 0);
			list_remove (step_iterator);
			/* Step never started, no need to check
			 * SELECT_JOBDATA_CLEANING. */
			_free_step_rec(step_ptr);
			start_count++;
		}
	}
	list_iterator_destroy (step_iterator);
}

/*
 * job_step_complete - note normal completion the specified job step
 * IN job_id - id of the job to be completed
 * IN step_id - id of the job step to be completed
 * IN uid - user id of user issuing the RPC
 * IN requeue - job should be run again if possible
 * IN job_return_code - job's return code, if set then set state to JOB_FAILED
 * RET 0 on success, otherwise ESLURM error code
 * global: job_list - pointer global job list
 *	last_job_update - time of last job table update
 */
int job_step_complete(uint32_t job_id, uint32_t step_id, uid_t uid,
		      bool requeue, uint32_t job_return_code)
{
	struct job_record *job_ptr;
	struct step_record *step_ptr;
	uint16_t cleaning = 0;

	job_ptr = find_job_record(job_id);
	if (job_ptr == NULL) {
		info("job_step_complete: invalid job id %u", job_id);
		return ESLURM_INVALID_JOB_ID;
	}

	if ((job_ptr->user_id != uid) && (uid != 0) && (uid != getuid())) {
		error("Security violation, JOB_COMPLETE RPC from uid %d",
		      uid);
		return ESLURM_USER_ID_MISSING;
	}

	step_ptr = find_step_record(job_ptr, step_id);
	if (step_ptr == NULL)
		return ESLURM_INVALID_JOB_ID;

	if (step_ptr->step_id == SLURM_EXTERN_CONT)
		return SLURM_SUCCESS;

	/* If the job is already cleaning we have already been here
	 * before, so just return. */
	select_g_select_jobinfo_get(step_ptr->select_jobinfo,
				    SELECT_JOBDATA_CLEANING,
				    &cleaning);
	if (cleaning) {	/* Step hasn't finished cleanup yet. */
		debug("%s: Cleaning flag already set for "
		      "job step %u.%u, no reason to cleanup again.",
		      __func__, step_ptr->step_id, step_ptr->job_ptr->job_id);
		return SLURM_SUCCESS;
	}

	_internal_step_complete(job_ptr, step_ptr);

	last_job_update = time(NULL);

	return SLURM_SUCCESS;
}

/* Pick nodes to be allocated to a job step. If a CPU count is also specified,
 * then select nodes with a sufficient CPU count.
 * IN job_ptr - job to contain step allocation
 * IN/OUT node_bitmap - nodes available (IN), selectect for use (OUT)
 * IN node_cnt - step node count specification
 * IN cpu_cnt - step CPU count specification
 * IN usable_cpu_cnt - count of usable CPUs on each node in node_bitmap
 */
static bitstr_t *_pick_step_nodes_cpus(struct job_record *job_ptr,
				       bitstr_t *nodes_bitmap, int node_cnt,
				       int cpu_cnt, uint32_t *usable_cpu_cnt)
{
	bitstr_t *picked_node_bitmap = NULL;
	int *usable_cpu_array;
	int first_bit, last_bit;
	int cpu_target;	/* Target number of CPUs per allocated node */
	int rem_nodes, rem_cpus, save_rem_nodes, save_rem_cpus;
	int i;

	xassert(node_cnt > 0);
	xassert(nodes_bitmap);
	xassert(usable_cpu_cnt);
	cpu_target = (cpu_cnt + node_cnt - 1) / node_cnt;
	if (cpu_target > 1024)
		info("_pick_step_nodes_cpus: high cpu_target (%d)",cpu_target);
	if ((cpu_cnt <= node_cnt) || (cpu_target > 1024))
		return bit_pick_cnt(nodes_bitmap, node_cnt);

	/* Need to satisfy both a node count and a cpu count */
	picked_node_bitmap = bit_alloc(node_record_count);
	usable_cpu_array = xmalloc(sizeof(int) * cpu_target);
	rem_nodes = node_cnt;
	rem_cpus  = cpu_cnt;
	first_bit = bit_ffs(nodes_bitmap);
	if (first_bit >= 0)
		last_bit  = bit_fls(nodes_bitmap);
	else
		last_bit = first_bit - 1;
	for (i = first_bit; i <= last_bit; i++) {
		if (!bit_test(nodes_bitmap, i))
			continue;
		if (usable_cpu_cnt[i] < cpu_target) {
			usable_cpu_array[usable_cpu_cnt[i]]++;
			continue;
		}
		bit_set(picked_node_bitmap, i);
		rem_cpus -= usable_cpu_cnt[i];
		rem_nodes--;
		if ((rem_cpus <= 0) && (rem_nodes <= 0)) {
			/* Satisfied request */
			xfree(usable_cpu_array);
			return picked_node_bitmap;
		}
		if (rem_nodes == 0) {	/* Reached node limit, not CPU limit */
			xfree(usable_cpu_array);
			bit_free(picked_node_bitmap);
			return NULL;
		}
	}

	/* Need more resources. Determine what CPU counts per node to use */
	save_rem_nodes = rem_nodes;
	save_rem_cpus  = rem_cpus;
	usable_cpu_array[0] = 0;
	for (i = (cpu_target - 1); i > 0; i--) {
		if (usable_cpu_array[i] == 0)
			continue;
		if (usable_cpu_array[i] > rem_nodes)
			usable_cpu_array[i] = rem_nodes;
		if (rem_nodes > 0) {
			rem_nodes -= usable_cpu_array[i];
			rem_cpus  -= (usable_cpu_array[i] * i);
		}
	}
	if ((rem_cpus > 0) || (rem_nodes > 0)){	/* Can not satisfy request */
		xfree(usable_cpu_array);
		bit_free(picked_node_bitmap);
		return NULL;
	}
	rem_nodes = save_rem_nodes;
	rem_cpus  = save_rem_cpus;

	/* Pick nodes with CPU counts below original target */
	for (i = first_bit; i <= last_bit; i++) {
		if (!bit_test(nodes_bitmap, i))
			continue;
		if (usable_cpu_cnt[i] >= cpu_target)
			continue;	/* already picked */
		if (usable_cpu_array[usable_cpu_cnt[i]] == 0)
			continue;
		usable_cpu_array[usable_cpu_cnt[i]]--;
		bit_set(picked_node_bitmap, i);
		rem_cpus -= usable_cpu_cnt[i];
		rem_nodes--;
		if ((rem_cpus <= 0) && (rem_nodes <= 0)) {
			/* Satisfied request */
			xfree(usable_cpu_array);
			return picked_node_bitmap;
		}
		if (rem_nodes == 0)	/* Reached node limit */
			break;
	}

	/* Can not satisfy request */
	xfree(usable_cpu_array);
	bit_free(picked_node_bitmap);
	return NULL;
}

/*
 * _pick_step_nodes - select nodes for a job step that satisfy its requirements
 *	we satisfy the super-set of constraints.
 * IN job_ptr - pointer to job to have new step started
 * IN step_spec - job step specification
 * IN step_gres_list - job step's gres requirement details
 * IN cpus_per_task - NOTE could be zero
 * IN node_count - How many real nodes a select plugin should be looking for
 * OUT return_code - exit code or SLURM_SUCCESS
 * global: node_record_table_ptr - pointer to global node table
 * NOTE: returns all of a job's nodes if step_spec->node_count == INFINITE
 * NOTE: returned bitmap must be freed by the caller using FREE_NULL_BITMAP()
 */
static bitstr_t *
_pick_step_nodes (struct job_record  *job_ptr,
		  job_step_create_request_msg_t *step_spec,
		  List step_gres_list, int cpus_per_task, uint32_t node_count,
		  dynamic_plugin_data_t *select_jobinfo, int *return_code)
{
	int node_inx, first_bit, last_bit;
	struct node_record *node_ptr;
	bitstr_t *nodes_avail = NULL, *nodes_idle = NULL,
		*select_nodes_avail = NULL;
	bitstr_t *nodes_picked = NULL, *node_tmp = NULL;
	int error_code, nodes_picked_cnt = 0, cpus_picked_cnt = 0;
	int cpu_cnt, i, task_cnt;
	int mem_blocked_nodes = 0, mem_blocked_cpus = 0;
	ListIterator step_iterator;
	struct step_record *step_p;
	job_resources_t *job_resrcs_ptr = job_ptr->job_resrcs;
	uint32_t *usable_cpu_cnt = NULL;

	xassert(job_resrcs_ptr);
	xassert(job_resrcs_ptr->cpus);
	xassert(job_resrcs_ptr->cpus_used);

	*return_code = SLURM_SUCCESS;
	if (job_ptr->node_bitmap == NULL) {
		*return_code = ESLURM_REQUESTED_NODE_CONFIG_UNAVAILABLE;
		return NULL;
	}

	if (step_spec->max_nodes == 0)
		step_spec->max_nodes = job_ptr->node_cnt;

	if (step_spec->max_nodes < step_spec->min_nodes) {
		*return_code = ESLURM_INVALID_NODE_COUNT;
		return NULL;
	}

	/* If we have a select plugin that figures this out for us
	 * just return.  Else just do the normal operations.
	 */
	if ((nodes_picked = select_g_step_pick_nodes(
		     job_ptr, select_jobinfo, node_count, &select_nodes_avail)))
		return nodes_picked;
#ifdef HAVE_BGQ
	*return_code = ESLURM_NODES_BUSY;
	return NULL;
#endif
	if (!nodes_avail)
		nodes_avail = bit_copy (job_ptr->node_bitmap);
	bit_and (nodes_avail, up_node_bitmap);
	if (step_spec->features) {
		/* We only select for a single feature name here.
		 * Add support for AND, OR, etc. here if desired */
		struct features_record *feat_ptr;
		feat_ptr = list_find_first(feature_list, list_find_feature,
					   (void *) step_spec->features);
		if (feat_ptr && feat_ptr->node_bitmap)
			bit_and(nodes_avail, feat_ptr->node_bitmap);
		else
			bit_nclear(nodes_avail, 0, (bit_size(nodes_avail)-1));
	}

	if (step_spec->pn_min_memory &&
	    ((job_resrcs_ptr->memory_allocated == NULL) ||
	     (job_resrcs_ptr->memory_used == NULL))) {
		error("_pick_step_nodes: job lacks memory allocation details "
		      "to enforce memory limits for job %u", job_ptr->job_id);
		step_spec->pn_min_memory = 0;
	} else if (step_spec->pn_min_memory == MEM_PER_CPU)
		step_spec->pn_min_memory = 0;	/* clear MEM_PER_CPU flag */

	if (job_ptr->next_step_id == 0) {
		if (job_ptr->details && job_ptr->details->prolog_running) {
			*return_code = ESLURM_PROLOG_RUNNING;
			FREE_NULL_BITMAP(nodes_avail);
			FREE_NULL_BITMAP(select_nodes_avail);
			return NULL;
		}
		for (i=bit_ffs(job_ptr->node_bitmap); i<node_record_count;
		     i++) {
			if (!bit_test(job_ptr->node_bitmap, i))
				continue;
			node_ptr = node_record_table_ptr + i;
			if (IS_NODE_POWER_SAVE(node_ptr) ||
			    IS_NODE_FUTURE(node_ptr) ||
			    IS_NODE_NO_RESPOND(node_ptr)) {
				/* Node is/was powered down. Need to wait
				 * for it to start responding again. */
				FREE_NULL_BITMAP(nodes_avail);
				FREE_NULL_BITMAP(select_nodes_avail);
				*return_code = ESLURM_NODES_BUSY;
				/* Update job's end-time to allow for node
				 * boot time. */
				if ((job_ptr->time_limit != INFINITE) &&
				    (!job_ptr->preempt_time)) {
					job_ptr->end_time = time(NULL) +
						(job_ptr->time_limit * 60);
				}
				return NULL;
			}
		}
		if (job_ptr->details
		    && job_ptr->details->prolog_running == 0) {
			job_ptr->job_state &= (~JOB_CONFIGURING);
			debug("Configuration for job %u complete", job_ptr->job_id);
		}
	}

	/* In exclusive mode, just satisfy the processor count.
	 * Do not use nodes that have no unused CPUs or insufficient
	 * unused memory */
	if (step_spec->exclusive) {
		int avail_cpus, avail_tasks, total_cpus, total_tasks, node_inx;
		int i_first, i_last;
		uint32_t avail_mem, total_mem, gres_cnt;
		uint32_t nodes_picked_cnt = 0;
		uint32_t tasks_picked_cnt = 0, total_task_cnt = 0;
		bitstr_t *selected_nodes = NULL, *non_selected_nodes = NULL;
		int *non_selected_tasks = NULL;

		if (step_spec->node_list) {
			error_code = node_name2bitmap(step_spec->node_list,
						      false,
						      &selected_nodes);
			if (error_code) {
				info("_pick_step_nodes: invalid node list (%s) "
				     "for job step %u",
				     step_spec->node_list, job_ptr->job_id);
				FREE_NULL_BITMAP(selected_nodes);
				goto cleanup;
			}
			if (!bit_super_set(selected_nodes,
					   job_ptr->node_bitmap)) {
				info("_pick_step_nodes: selected nodes (%s) "
				     "not in job %u",
				     step_spec->node_list, job_ptr->job_id);
				FREE_NULL_BITMAP(selected_nodes);
				goto cleanup;
			}
			if (!bit_super_set(selected_nodes, up_node_bitmap)) {
				info("_pick_step_nodes: selected nodes (%s) "
				     "are DOWN",
				     step_spec->node_list);
				FREE_NULL_BITMAP(selected_nodes);
				goto cleanup;
			}
			non_selected_nodes = bit_alloc(node_record_count);
			non_selected_tasks = xmalloc(sizeof(int) *
						     node_record_count);
		}

		node_inx = -1;
		i_first = bit_ffs(job_resrcs_ptr->node_bitmap);
		i_last  = bit_fls(job_resrcs_ptr->node_bitmap);
		for (i = i_first; i <= i_last; i++) {
			if (!bit_test(job_resrcs_ptr->node_bitmap, i))
				continue;
			node_inx++;
			if (!bit_test(nodes_avail, i))
				continue;	/* node now DOWN */
			avail_cpus = job_resrcs_ptr->cpus[node_inx] -
				     job_resrcs_ptr->cpus_used[node_inx];
			total_cpus = job_resrcs_ptr->cpus[node_inx];
			if (cpus_per_task > 0) {
				avail_tasks = avail_cpus / cpus_per_task;
				total_tasks = total_cpus / cpus_per_task;
			} else {
				avail_tasks = step_spec->num_tasks;
				total_tasks = step_spec->num_tasks;
			}
			if (_is_mem_resv() &&
			    (step_spec->pn_min_memory & MEM_PER_CPU)) {
				uint32_t mem_use = step_spec->pn_min_memory;
				mem_use &= (~MEM_PER_CPU);

				avail_mem = job_resrcs_ptr->
					memory_allocated[node_inx] -
					job_resrcs_ptr->memory_used[node_inx];
				task_cnt = avail_mem / mem_use;
				if (cpus_per_task > 0)
					task_cnt /= cpus_per_task;
				avail_tasks = MIN(avail_tasks, task_cnt);

				total_mem = job_resrcs_ptr->
					    memory_allocated[node_inx];
				task_cnt = total_mem / mem_use;
				if (cpus_per_task > 0)
					task_cnt /= cpus_per_task;
				total_tasks = MIN(total_tasks, task_cnt);
			} else if (_is_mem_resv() && step_spec->pn_min_memory) {
				uint32_t mem_use = step_spec->pn_min_memory;

				avail_mem = job_resrcs_ptr->
					memory_allocated[node_inx] -
					job_resrcs_ptr->memory_used[node_inx];
				if (avail_mem < mem_use)
					avail_tasks = 0;

				total_mem = job_resrcs_ptr->
					    memory_allocated[node_inx];
				if (total_mem < mem_use)
					total_tasks = 0;
			}

			gres_cnt = gres_plugin_step_test(step_gres_list,
							 job_ptr->gres_list,
							 node_inx, false,
							 job_ptr->job_id,
							 NO_VAL);
			if ((gres_cnt != NO_VAL) && (cpus_per_task > 0))
				gres_cnt /= cpus_per_task;
			avail_tasks = MIN(avail_tasks, gres_cnt);
			gres_cnt = gres_plugin_step_test(step_gres_list,
							 job_ptr->gres_list,
							 node_inx, true,
							 job_ptr->job_id,
							 NO_VAL);
			if ((gres_cnt != NO_VAL) && (cpus_per_task > 0))
				gres_cnt /= cpus_per_task;
			total_tasks = MIN(total_tasks, gres_cnt);
			if (step_spec->plane_size &&
			    step_spec->plane_size != (uint16_t) NO_VAL) {
				if (avail_tasks < step_spec->plane_size)
					avail_tasks = 0;
				else {
					/* Round count down */
					avail_tasks /= step_spec->plane_size;
					avail_tasks *= step_spec->plane_size;
				}
				if (total_tasks < step_spec->plane_size)
					total_tasks = 0;
				else {
					/* Round count down */
					total_tasks /= step_spec->plane_size;
					total_tasks *= step_spec->plane_size;
				}
			}

			if (nodes_picked_cnt >= step_spec->max_nodes)
				bit_clear(nodes_avail, i);
			else if ((avail_tasks <= 0) ||
				 ((selected_nodes == NULL) &&
				  (nodes_picked_cnt >= step_spec->min_nodes) &&
				  (tasks_picked_cnt > 0)   &&
				  (tasks_picked_cnt >= step_spec->num_tasks))) {
				bit_clear(nodes_avail, i);
				total_task_cnt += total_tasks;
			} else if (selected_nodes &&
				   !bit_test(selected_nodes, i)) {
				/* Usable, but not selected node */
				bit_clear(nodes_avail, i);
				bit_set(non_selected_nodes, i);
				non_selected_tasks[i] = avail_tasks;
			} else if (select_nodes_avail &&
				   !bit_test(select_nodes_avail, i)) {
				/* Select does not want you to use this */
				bit_clear(nodes_avail, i);
			} else {
				nodes_picked_cnt++;
				tasks_picked_cnt += avail_tasks;
				total_task_cnt += total_tasks;
			}
		}

		if (selected_nodes) {
			if (!bit_super_set(selected_nodes, nodes_avail)) {
				/* some required nodes have no available
				 * processors, defer request */
				i_last = -1;
				tasks_picked_cnt = 0;
			}
			FREE_NULL_BITMAP(selected_nodes);
			/* Add resources for non-selected nodes as needed */
			for (i = i_first; i <= i_last; i++) {
				if ((nodes_picked_cnt >= step_spec->min_nodes)&&
				    (tasks_picked_cnt >= step_spec->num_tasks))
					break;
				if (!bit_test(non_selected_nodes, i))
					continue;
				bit_set(nodes_avail, i);
				nodes_picked_cnt++;
				tasks_picked_cnt += non_selected_tasks[i];
			}
			FREE_NULL_BITMAP(non_selected_nodes);
			xfree(non_selected_tasks);
		}

		if (select_nodes_avail) {
			/* The select plugin told us these were the
			 * only ones we could choose from.  If it
			 * doesn't fit here then defer request */
			if (!bit_super_set(nodes_avail, select_nodes_avail)) {
				tasks_picked_cnt = 0;
			}
			FREE_NULL_BITMAP(selected_nodes);
		}

		if (tasks_picked_cnt >= step_spec->num_tasks)
			return nodes_avail;
		FREE_NULL_BITMAP(nodes_avail);

		if (total_task_cnt >= step_spec->num_tasks)
			*return_code = ESLURM_NODES_BUSY;
		else
			*return_code = ESLURM_REQUESTED_NODE_CONFIG_UNAVAILABLE;
		return NULL;
	}

	if ((step_spec->pn_min_memory && _is_mem_resv()) ||
	    (step_spec->gres && (step_spec->gres[0]))) {
		int fail_mode = ESLURM_INVALID_TASK_MEMORY;
		uint32_t tmp_mem, tmp_cpus, avail_cpus, total_cpus;
		uint32_t avail_tasks, total_tasks;

		usable_cpu_cnt = xmalloc(sizeof(uint32_t) * node_record_count);
		first_bit = bit_ffs(job_resrcs_ptr->node_bitmap);
		last_bit  = bit_fls(job_resrcs_ptr->node_bitmap);
		for (i=first_bit, node_inx=-1; i<=last_bit; i++) {
			if (!bit_test(job_resrcs_ptr->node_bitmap, i))
				continue;
			node_inx++;
			if (!bit_test(nodes_avail, i))
				continue;	/* node now DOWN */

			total_cpus = job_resrcs_ptr->cpus[node_inx];
			usable_cpu_cnt[i] = avail_cpus = total_cpus;
			if (_is_mem_resv() &&
			    step_spec->pn_min_memory & MEM_PER_CPU) {
				uint32_t mem_use = step_spec->pn_min_memory;
				mem_use &= (~MEM_PER_CPU);
				/* ignore current step allocations */
				tmp_mem    = job_resrcs_ptr->
					     memory_allocated[node_inx];
				tmp_cpus   = tmp_mem / mem_use;
				total_cpus = MIN(total_cpus, tmp_cpus);
				/* consider current step allocations */
				tmp_mem   -= job_resrcs_ptr->
					     memory_used[node_inx];
				tmp_cpus   = tmp_mem / mem_use;
				if (tmp_cpus < avail_cpus) {
					avail_cpus = tmp_cpus;
					usable_cpu_cnt[i] = avail_cpus;
					fail_mode = ESLURM_INVALID_TASK_MEMORY;
				}
			} else if (_is_mem_resv() && step_spec->pn_min_memory) {
				uint32_t mem_use = step_spec->pn_min_memory;
				/* ignore current step allocations */
				tmp_mem    = job_resrcs_ptr->
					     memory_allocated[node_inx];
				if (tmp_mem < mem_use)
					total_cpus = 0;
				/* consider current step allocations */
				tmp_mem   -= job_resrcs_ptr->
					     memory_used[node_inx];
				if ((tmp_mem < mem_use) && (avail_cpus > 0)) {
					avail_cpus = 0;
					usable_cpu_cnt[i] = avail_cpus;
					fail_mode = ESLURM_INVALID_TASK_MEMORY;
				}
			}

			if (step_spec->gres) {
				/* ignore current step allocations */
				tmp_cpus = gres_plugin_step_test(step_gres_list,
							job_ptr->gres_list,
							node_inx, true,
							job_ptr->job_id,
							NO_VAL);
				total_cpus = MIN(total_cpus, tmp_cpus);
				/* consider current step allocations */
				tmp_cpus = gres_plugin_step_test(step_gres_list,
							job_ptr->gres_list,
							node_inx, false,
							job_ptr->job_id,
							NO_VAL);
				if (tmp_cpus < avail_cpus) {
					avail_cpus = tmp_cpus;
					usable_cpu_cnt[i] = avail_cpus;
					fail_mode = ESLURM_INVALID_GRES;
				}
			}

			avail_tasks = avail_cpus;
			total_tasks = total_cpus;
			if (cpus_per_task > 0) {
				avail_tasks /= cpus_per_task;
				total_tasks /= cpus_per_task;
			}
			if (avail_tasks == 0) {
				if (step_spec->min_nodes == INFINITE) {
					FREE_NULL_BITMAP(nodes_avail);
					FREE_NULL_BITMAP(select_nodes_avail);
					xfree(usable_cpu_cnt);
					*return_code = ESLURM_NODES_BUSY;
					if (total_tasks == 0)
						*return_code = fail_mode;
					return NULL;
				}
				bit_clear(nodes_avail, i);
				mem_blocked_nodes++;
				mem_blocked_cpus += (total_cpus - avail_cpus);
			} else {
				mem_blocked_cpus += (total_cpus - avail_cpus);
			}
		}
	}

	if (step_spec->min_nodes == INFINITE) {	/* use all nodes */
		xfree(usable_cpu_cnt);
		FREE_NULL_BITMAP(select_nodes_avail);
		return nodes_avail;
	}

	if (select_nodes_avail) {
		/* The select plugin told us these were the
		 * only ones we could choose from.  If it
		 * doesn't fit here then defer request */
		bit_and(nodes_avail, select_nodes_avail);
		FREE_NULL_BITMAP(select_nodes_avail);
	}

	if (step_spec->node_list) {
		bitstr_t *selected_nodes = NULL;
		if (slurmctld_conf.debug_flags & DEBUG_FLAG_STEPS)
			info("selected nodelist is %s", step_spec->node_list);

		error_code = node_name2bitmap(step_spec->node_list, false,
					      &selected_nodes);
		if (error_code) {
			info("_pick_step_nodes: invalid node list %s",
				step_spec->node_list);
			FREE_NULL_BITMAP(selected_nodes);
			goto cleanup;
		}
		if (!bit_super_set(selected_nodes, job_ptr->node_bitmap)) {
			info ("_pick_step_nodes: requested nodes %s not part "
				"of job %u",
				step_spec->node_list, job_ptr->job_id);
			FREE_NULL_BITMAP(selected_nodes);
			goto cleanup;
		}
		if (!bit_super_set(selected_nodes, nodes_avail)) {
			/*
			 * If some nodes still have some memory allocated
			 * to other steps, just defer the execution of the
			 * step
			 */
			if (mem_blocked_nodes == 0) {
				*return_code = ESLURM_INVALID_TASK_MEMORY;
				info ("_pick_step_nodes: requested nodes %s "
				      "have inadequate memory",
				      step_spec->node_list);
			} else {
				*return_code = ESLURM_NODES_BUSY;
				info ("_pick_step_nodes: some requested nodes"
				      " %s still have memory used by other steps",
				      step_spec->node_list);
			}
			FREE_NULL_BITMAP(selected_nodes);
			goto cleanup;
		}
		if ((step_spec->task_dist & SLURM_DIST_STATE_BASE) ==
		    SLURM_DIST_ARBITRARY) {
			/* if we are in arbitrary mode we need to make
			 * sure we aren't running on an elan switch.
			 * If we aren't change the number of nodes
			 * available to the number we were given since
			 * that is what the user wants to run on.
			 */
			if (!strcmp(slurmctld_conf.switch_type,
				    "switch/elan")) {
				info("Can't do an ARBITRARY task layout with "
				     "switch type elan. Switching DIST type "
				     "to BLOCK");
				xfree(step_spec->node_list);
				step_spec->task_dist &= SLURM_DIST_STATE_FLAGS;
				step_spec->task_dist |= SLURM_DIST_BLOCK;
				FREE_NULL_BITMAP(selected_nodes);
				step_spec->min_nodes =
					bit_set_count(nodes_avail);
			} else {
				step_spec->min_nodes =
					bit_set_count(selected_nodes);
			}
		}
		if (selected_nodes) {
			int node_cnt = 0;
			/* use selected nodes to run the job and
			 * make them unavailable for future use */

			/* If we have selected more than we requested
			 * make the available nodes equal to the
			 * selected nodes and we will pick from that
			 * list later on in the function.
			 * Other than that copy the nodes selected as
			 * the nodes we want.
			 */
			node_cnt = bit_set_count(selected_nodes);
			if (node_cnt > step_spec->max_nodes) {
				info("_pick_step_nodes: requested nodes %s "
				     "exceed max node count for job step %u",
				     step_spec->node_list, job_ptr->job_id);
				FREE_NULL_BITMAP(selected_nodes);
				goto cleanup;
			} else if (step_spec->min_nodes &&
				   (node_cnt > step_spec->min_nodes)) {
				nodes_picked = bit_alloc(bit_size(nodes_avail));
				FREE_NULL_BITMAP(nodes_avail);
				nodes_avail = selected_nodes;
				selected_nodes = NULL;
			} else {
				nodes_picked = bit_copy(selected_nodes);
				bit_not(selected_nodes);
				bit_and(nodes_avail, selected_nodes);
				FREE_NULL_BITMAP(selected_nodes);
			}
		}
	} else {
		nodes_picked = bit_alloc(bit_size(nodes_avail));
	}

	/* In case we are in relative mode, do not look for idle nodes
	 * as we will not try to get idle nodes first but try to get
	 * the relative node first */
	if (step_spec->relative != (uint16_t)NO_VAL) {
		/* Remove first (step_spec->relative) nodes from
		 * available list */
		bitstr_t *relative_nodes = NULL;
		relative_nodes = bit_pick_cnt(job_ptr->node_bitmap,
					      step_spec->relative);
		if (relative_nodes == NULL) {
			info ("_pick_step_nodes: "
			      "Invalid relative value (%u) for job %u",
			      step_spec->relative, job_ptr->job_id);
			goto cleanup;
		}
		bit_not (relative_nodes);
		bit_and (nodes_avail, relative_nodes);
		FREE_NULL_BITMAP (relative_nodes);
	} else {
		nodes_idle = bit_alloc (bit_size (nodes_avail) );
		step_iterator = list_iterator_create(job_ptr->step_list);
		while ((step_p = (struct step_record *)
			list_next(step_iterator))) {
			if (step_p->state < JOB_RUNNING)
				continue;
			bit_or(nodes_idle, step_p->step_node_bitmap);
			if (slurmctld_conf.debug_flags & DEBUG_FLAG_STEPS) {
				char *temp;
				temp = bitmap2node_name(step_p->
							step_node_bitmap);
				info("step %u.%u has nodes %s",
				     job_ptr->job_id, step_p->step_id, temp);
				xfree(temp);
			}
		}
		list_iterator_destroy (step_iterator);
		bit_not(nodes_idle);
		bit_and(nodes_idle, nodes_avail);
	}

	if (slurmctld_conf.debug_flags & DEBUG_FLAG_STEPS) {
		char *temp1, *temp2, *temp3;
		temp1 = bitmap2node_name(nodes_avail);
		temp2 = bitmap2node_name(nodes_idle);
		if (step_spec->node_list)
			temp3 = step_spec->node_list;
		else
			temp3 = "NONE";
		info("step pick %u-%u nodes, avail:%s idle:%s picked:%s",
		     step_spec->min_nodes, step_spec->max_nodes, temp1, temp2,
		     temp3);
		xfree(temp1);
		xfree(temp2);
	}

	/* if user specifies step needs a specific processor count and
	 * all nodes have the same processor count, just translate this to
	 * a node count */
	if (step_spec->cpu_count && job_ptr->job_resrcs &&
	    (job_ptr->job_resrcs->cpu_array_cnt == 1) &&
	    (job_ptr->job_resrcs->cpu_array_value)) {
		i = (step_spec->cpu_count +
		     (job_ptr->job_resrcs->cpu_array_value[0] - 1)) /
		    job_ptr->job_resrcs->cpu_array_value[0];
		step_spec->min_nodes = (i > step_spec->min_nodes) ?
					i : step_spec->min_nodes ;
		if (step_spec->max_nodes < step_spec->min_nodes) {
			info("Job step %u max node count incompatible with CPU "
			     "count", job_ptr->job_id);
			*return_code = ESLURM_TOO_MANY_REQUESTED_CPUS;
			goto cleanup;
		}
	}

	if (step_spec->min_nodes) {
		int cpus_needed, node_avail_cnt, nodes_needed;

		if (usable_cpu_cnt == NULL) {
			usable_cpu_cnt = xmalloc(sizeof(uint32_t) *
						 node_record_count);
			first_bit = bit_ffs(job_resrcs_ptr->node_bitmap);
			last_bit  = bit_fls(job_resrcs_ptr->node_bitmap);
			for (i=first_bit, node_inx=-1; i<=last_bit; i++) {
				if (!bit_test(job_resrcs_ptr->node_bitmap, i))
					continue;
				node_inx++;
				usable_cpu_cnt[i] = job_resrcs_ptr->
						    cpus[node_inx];
			}

		}
		nodes_picked_cnt = bit_set_count(nodes_picked);
		if (slurmctld_conf.debug_flags & DEBUG_FLAG_STEPS) {
			verbose("step picked %d of %u nodes",
				nodes_picked_cnt, step_spec->min_nodes);
		}
		if (nodes_idle)
			node_avail_cnt = bit_set_count(nodes_idle);
		else
			node_avail_cnt = 0;
		nodes_needed = step_spec->min_nodes - nodes_picked_cnt;
		if ((nodes_needed > 0) &&
		    (node_avail_cnt >= nodes_needed)) {
			cpus_needed = _opt_cpu_cnt(step_spec->cpu_count,
						   nodes_picked,
						   usable_cpu_cnt);
			nodes_needed = _opt_node_cnt(step_spec->min_nodes,
						     step_spec->max_nodes,
						     node_avail_cnt,
						     nodes_picked_cnt);
			node_tmp = _pick_step_nodes_cpus(job_ptr, nodes_idle,
							 nodes_needed,
							 cpus_needed,
							 usable_cpu_cnt);
			if (node_tmp) {
				bit_or  (nodes_picked, node_tmp);
				bit_not (node_tmp);
				bit_and (nodes_idle, node_tmp);
				bit_and (nodes_avail, node_tmp);
				FREE_NULL_BITMAP (node_tmp);
				node_tmp = NULL;
				nodes_picked_cnt = step_spec->min_nodes;
				nodes_needed = 0;
			}
		}
		if (nodes_avail)
			node_avail_cnt = bit_set_count(nodes_avail);
		else
			node_avail_cnt = 0;
		if ((nodes_needed > 0) &&
		    (node_avail_cnt >= nodes_needed)) {
			cpus_needed = _opt_cpu_cnt(step_spec->cpu_count,
						   nodes_picked,
						   usable_cpu_cnt);
			nodes_needed = _opt_node_cnt(step_spec->min_nodes,
						     step_spec->max_nodes,
						     node_avail_cnt,
						     nodes_picked_cnt);
			node_tmp = _pick_step_nodes_cpus(job_ptr, nodes_avail,
							 nodes_needed,
							 cpus_needed,
							 usable_cpu_cnt);
			if (node_tmp == NULL) {
				/* Count of nodes already picked for step */
				int pick_node_cnt = bit_set_count(nodes_avail);
				pick_node_cnt += nodes_picked_cnt;
				if ((step_spec->max_nodes <= pick_node_cnt) &&
				    (mem_blocked_cpus == 0)) {
					*return_code =
						ESLURM_TOO_MANY_REQUESTED_CPUS;
				} else if ((mem_blocked_cpus > 0) ||
					   (step_spec->min_nodes <=
					    (pick_node_cnt+mem_blocked_nodes))){
					*return_code = ESLURM_NODES_BUSY;
				} else if (!bit_super_set(job_ptr->node_bitmap,
							  up_node_bitmap)) {
					*return_code = ESLURM_NODE_NOT_AVAIL;
				}
				goto cleanup;
			}
			bit_or  (nodes_picked, node_tmp);
			bit_not (node_tmp);
			bit_and (nodes_avail, node_tmp);
			FREE_NULL_BITMAP (node_tmp);
			node_tmp = NULL;
			nodes_picked_cnt = step_spec->min_nodes;
		} else if (nodes_needed > 0) {
			if ((step_spec->max_nodes <= nodes_picked_cnt) &&
			    (mem_blocked_cpus == 0)) {
				*return_code = ESLURM_TOO_MANY_REQUESTED_CPUS;
			} else if ((mem_blocked_cpus > 0) ||
				   (step_spec->min_nodes <=
				    (nodes_picked_cnt + mem_blocked_nodes))) {
				*return_code = ESLURM_NODES_BUSY;
			} else if (!bit_super_set(job_ptr->node_bitmap,
						  up_node_bitmap)) {
				*return_code = ESLURM_NODE_NOT_AVAIL;
			}
			goto cleanup;
		}
	}
	if (step_spec->cpu_count) {
		/* make sure the selected nodes have enough cpus */
		cpus_picked_cnt = _count_cpus(job_ptr, nodes_picked,
					      usable_cpu_cnt);
		if ((step_spec->cpu_count > cpus_picked_cnt) &&
		    (step_spec->max_nodes > nodes_picked_cnt)) {
			/* Attempt to add more nodes to allocation */
			nodes_picked_cnt = bit_set_count(nodes_picked);
			while (step_spec->cpu_count > cpus_picked_cnt) {
				node_tmp = bit_pick_cnt(nodes_avail, 1);
				if (node_tmp == NULL)
					break;

				cpu_cnt = _count_cpus(job_ptr, node_tmp,
						      usable_cpu_cnt);
				if (cpu_cnt == 0) {
					/* Node not usable (memory insufficient
					 * to allocate any CPUs, etc.) */
					bit_not(node_tmp);
					bit_and(nodes_avail, node_tmp);
					FREE_NULL_BITMAP(node_tmp);
					continue;
				}

				bit_or  (nodes_picked, node_tmp);
				bit_not (node_tmp);
				bit_and (nodes_avail, node_tmp);
				FREE_NULL_BITMAP (node_tmp);
				node_tmp = NULL;
				nodes_picked_cnt += 1;
				if (step_spec->min_nodes)
					step_spec->min_nodes = nodes_picked_cnt;

				cpus_picked_cnt += cpu_cnt;
				if (nodes_picked_cnt >= step_spec->max_nodes)
					break;
			}
		}

		/* user is requesting more cpus than we got from the
		 * picked nodes we should return with an error */
		if (step_spec->cpu_count > cpus_picked_cnt) {
			if (step_spec->cpu_count &&
			    (step_spec->cpu_count <=
			     (cpus_picked_cnt + mem_blocked_cpus))) {
				*return_code = ESLURM_NODES_BUSY;
			} else if (!bit_super_set(job_ptr->node_bitmap,
						  up_node_bitmap)) {
				*return_code = ESLURM_NODE_NOT_AVAIL;
			}
			debug2("Have %d nodes with %d cpus which is less "
			       "than what the user is asking for (%d cpus) "
			       "aborting.",
			       nodes_picked_cnt, cpus_picked_cnt,
			       step_spec->cpu_count);
			goto cleanup;
		}
	}

	FREE_NULL_BITMAP(nodes_avail);
	FREE_NULL_BITMAP(select_nodes_avail);
	FREE_NULL_BITMAP(nodes_idle);
	xfree(usable_cpu_cnt);
	return nodes_picked;

cleanup:
	FREE_NULL_BITMAP(nodes_avail);
	FREE_NULL_BITMAP(select_nodes_avail);
	FREE_NULL_BITMAP(nodes_idle);
	FREE_NULL_BITMAP(nodes_picked);
	xfree(usable_cpu_cnt);
	if (*return_code == SLURM_SUCCESS) {
		*return_code = ESLURM_REQUESTED_NODE_CONFIG_UNAVAILABLE;
	} else if (*return_code == ESLURM_NODE_NOT_AVAIL) {
		/* Return ESLURM_NODES_BUSY if the node is not responding.
		 * The node will eventually either come back UP or go DOWN. */
		nodes_picked = bit_copy(up_node_bitmap);
		bit_not(nodes_picked);
		bit_and(nodes_picked, job_ptr->node_bitmap);
		first_bit = bit_ffs(nodes_picked);
		if (first_bit == -1)
			last_bit = -2;
		else
			last_bit = bit_fls(nodes_picked);
		for (i = first_bit; i <= last_bit; i++) {
			if (!bit_test(nodes_picked, i))
				continue;
			node_ptr = node_record_table_ptr + i;
			if (!IS_NODE_NO_RESPOND(node_ptr)) {
				*return_code = ESLURM_NODES_BUSY;
				break;
			}
		}
		FREE_NULL_BITMAP(nodes_picked);
	}
	return NULL;
}

/*
 * _count_cpus - report how many cpus are allocated to this job for the
 *		 identified nodes
 * IN job_ptr - point to job
 * IN bitmap - map of nodes to tally
 * IN usable_cpu_cnt - count of usable CPUs based upon memory or gres specs
 *		NULL if not available
 * RET cpu count
 */
static int _count_cpus(struct job_record *job_ptr, bitstr_t *bitmap,
		       uint32_t *usable_cpu_cnt)
{
	int i, sum = 0;
	struct node_record *node_ptr;

	if (job_ptr->job_resrcs && job_ptr->job_resrcs->cpus &&
	    job_ptr->job_resrcs->node_bitmap) {
		int node_inx = -1;
		for (i = 0, node_ptr = node_record_table_ptr;
		     i < node_record_count; i++, node_ptr++) {
			if (!bit_test(job_ptr->job_resrcs->node_bitmap, i))
				continue;
			node_inx++;
			if (!bit_test(job_ptr->node_bitmap, i) ||
			    !bit_test(bitmap, i)) {
				/* absent from current job or step bitmap */
				continue;
			}
			if (usable_cpu_cnt)
				sum += usable_cpu_cnt[i];
			else
				sum += job_ptr->job_resrcs->cpus[node_inx];
		}
	} else {
		error("job %u lacks cpus array", job_ptr->job_id);
		for (i = 0, node_ptr = node_record_table_ptr;
		     i < node_record_count; i++, node_ptr++) {
			if (!bit_test(bitmap, i))
				continue;
			if (slurmctld_conf.fast_schedule)
				sum += node_ptr->config_ptr->cpus;
			else
				sum += node_ptr->cpus;
		}
	}

	return sum;
}

/* Update the step's core bitmaps, create as needed.
 *	Add the specified task count for a specific node in the job's
 *	and step's allocation */
static void _pick_step_cores(struct step_record *step_ptr,
			     job_resources_t *job_resrcs_ptr,
			     int job_node_inx, uint16_t task_cnt)
{
	int bit_offset, core_inx, i, sock_inx;
	uint16_t sockets, cores;
	int cpu_cnt = (int) task_cnt;
	bool use_all_cores;
	static int last_core_inx;

	if (!step_ptr->core_bitmap_job)
		step_ptr->core_bitmap_job =
			bit_alloc(bit_size(job_resrcs_ptr->core_bitmap));

	if (get_job_resources_cnt(job_resrcs_ptr, job_node_inx,
				  &sockets, &cores))
		fatal("get_job_resources_cnt");

	if (task_cnt == (cores * sockets))
		use_all_cores = true;
	else
		use_all_cores = false;
	if (step_ptr->cpus_per_task > 0)
		cpu_cnt *= step_ptr->cpus_per_task;

	/* select idle cores first */
	for (core_inx=0; core_inx<cores; core_inx++) {
		for (sock_inx=0; sock_inx<sockets; sock_inx++) {
			bit_offset = get_job_resources_offset(job_resrcs_ptr,
							       job_node_inx,
							       sock_inx,
							       core_inx);
			if (bit_offset < 0)
				fatal("get_job_resources_offset");
			if (!bit_test(job_resrcs_ptr->core_bitmap, bit_offset))
				continue;
			if ((use_all_cores == false) &&
			    bit_test(job_resrcs_ptr->core_bitmap_used,
				     bit_offset)) {
				continue;
			}
			bit_set(job_resrcs_ptr->core_bitmap_used, bit_offset);
			bit_set(step_ptr->core_bitmap_job, bit_offset);
#if 0
			info("step alloc N:%d S:%dC :%d",
			     job_node_inx, sock_inx, core_inx);
#endif
			if (--cpu_cnt == 0)
				return;
		}
	}
	/* The test for cores==0 is just to avoid CLANG errors.
	 * It should never happen */
	if (use_all_cores || (cores == 0))
		return;

	/* We need to over-subscribe one or more cores.
	 * Use last_core_inx to avoid putting all of the extra
	 * work onto core zero */
	verbose("job step needs to over-subscribe cores");
	last_core_inx = (last_core_inx + 1) % cores;
	for (i=0; i<cores; i++) {
		core_inx = (last_core_inx + i) % cores;
		for (sock_inx=0; sock_inx<sockets; sock_inx++) {
			bit_offset = get_job_resources_offset(job_resrcs_ptr,
							       job_node_inx,
							       sock_inx,
							       core_inx);
			if (bit_offset < 0)
				fatal("get_job_resources_offset");
			if (!bit_test(job_resrcs_ptr->core_bitmap, bit_offset))
				continue;
			if (bit_test(step_ptr->core_bitmap_job, bit_offset))
				continue;   /* already taken by this step */
			bit_set(step_ptr->core_bitmap_job, bit_offset);
#if 0
			info("step alloc N:%d S:%dC :%d",
			     job_node_inx, sock_inx, core_inx);
#endif
			if (--cpu_cnt == 0)
				return;
		}
	}
}

#ifdef HAVE_ALPS_CRAY
/* Return the total cpu count on a given node index */
static int _get_node_cpus(int node_inx)
{
	struct node_record *node_ptr;

	node_ptr = node_record_table_ptr + node_inx;
	if (slurmctld_conf.fast_schedule)
		return node_ptr->config_ptr->cpus;

	return node_ptr->cpus;
}
#endif

/* Update a job's record of allocated CPUs when a job step gets scheduled */
extern void step_alloc_lps(struct step_record *step_ptr)
{
	struct job_record  *job_ptr = step_ptr->job_ptr;
	job_resources_t *job_resrcs_ptr = job_ptr->job_resrcs;
	int cpus_alloc;
	int i_node, i_first, i_last;
	int job_node_inx = -1, step_node_inx = -1;
	bool pick_step_cores = true;

	xassert(job_resrcs_ptr);
	xassert(job_resrcs_ptr->cpus);
	xassert(job_resrcs_ptr->cpus_used);

	if (step_ptr->step_layout == NULL)	/* batch step */
		return;

	i_first = bit_ffs(job_resrcs_ptr->node_bitmap);
	i_last  = bit_fls(job_resrcs_ptr->node_bitmap);
	if (i_first == -1)	/* empty bitmap */
		return;

#ifdef HAVE_BG
	pick_step_cores = false;
#else
	xassert(job_resrcs_ptr->core_bitmap);
	xassert(job_resrcs_ptr->core_bitmap_used);
	if (step_ptr->core_bitmap_job) {
		/* "scontrol reconfig" of live system */
		pick_step_cores = false;
	} else if ((step_ptr->exclusive == 0) ||
		   (step_ptr->cpu_count == job_ptr->total_cpus)) {
		/* Step uses all of job's cores
		 * Just copy the bitmap to save time */
		step_ptr->core_bitmap_job = bit_copy(
			job_resrcs_ptr->core_bitmap);
		pick_step_cores = false;
	}
#endif

	if (step_ptr->pn_min_memory && _is_mem_resv() &&
	    ((job_resrcs_ptr->memory_allocated == NULL) ||
	     (job_resrcs_ptr->memory_used == NULL))) {
		error("step_alloc_lps: lack memory allocation details "
		      "to enforce memory limits for job %u", job_ptr->job_id);
		step_ptr->pn_min_memory = 0;
	}

	for (i_node = i_first; i_node <= i_last; i_node++) {
		if (!bit_test(job_resrcs_ptr->node_bitmap, i_node))
			continue;
		job_node_inx++;
		if (!bit_test(step_ptr->step_node_bitmap, i_node))
			continue;
		step_node_inx++;
		if (job_node_inx >= job_resrcs_ptr->nhosts)
			fatal("step_alloc_lps: node index bad");
#ifdef HAVE_ALPS_CRAY
		/* Since with alps cray you can only run 1 job per node
		   return all CPUs as being allocated.
		*/
		cpus_alloc = _get_node_cpus(step_node_inx);
#else
		/* NOTE: The --overcommit option can result in
		 * cpus_used[] having a higher value than cpus[] */
		cpus_alloc = step_ptr->step_layout->tasks[step_node_inx] *
			     step_ptr->cpus_per_task;
#endif
		job_resrcs_ptr->cpus_used[job_node_inx] += cpus_alloc;
		gres_plugin_step_alloc(step_ptr->gres_list, job_ptr->gres_list,
				       job_node_inx, cpus_alloc,
				       job_ptr->job_id, step_ptr->step_id);
		if (step_ptr->pn_min_memory && _is_mem_resv()) {
			if (step_ptr->pn_min_memory & MEM_PER_CPU) {
				uint32_t mem_use = step_ptr->pn_min_memory;
				mem_use &= (~MEM_PER_CPU);
				job_resrcs_ptr->memory_used[job_node_inx] +=
					(mem_use * cpus_alloc);
			} else {
				job_resrcs_ptr->memory_used[job_node_inx] +=
					step_ptr->pn_min_memory;
			}
		}
		if (pick_step_cores) {
			_pick_step_cores(step_ptr, job_resrcs_ptr,
					 job_node_inx,
					 step_ptr->step_layout->
					 tasks[step_node_inx]);
		}
		if (slurmctld_conf.debug_flags & DEBUG_FLAG_CPU_BIND)
			_dump_step_layout(step_ptr);
		if (slurmctld_conf.debug_flags & DEBUG_FLAG_STEPS) {
			info("step alloc of %s procs: %u of %u",
			     node_record_table_ptr[i_node].name,
			     job_resrcs_ptr->cpus_used[job_node_inx],
			     job_resrcs_ptr->cpus[job_node_inx]);
		}
		if (step_node_inx == (step_ptr->step_layout->node_cnt - 1))
			break;
	}
	gres_plugin_step_state_log(step_ptr->gres_list, job_ptr->job_id,
				   step_ptr->step_id);
}

/* Dump a job step's CPU binding information.
 * NOTE: The core_bitmap_job and node index are based upon
 * the _job_ allocation */
static void _dump_step_layout(struct step_record *step_ptr)
{
	struct job_record* job_ptr = step_ptr->job_ptr;
	job_resources_t *job_resrcs_ptr = job_ptr->job_resrcs;
	int i, bit_inx, core_inx, node_inx, rep, sock_inx;

	if ((step_ptr->core_bitmap_job == NULL) ||
	    (job_resrcs_ptr == NULL) ||
	    (job_resrcs_ptr->cores_per_socket == NULL))
		return;

	info("====================");
	info("step_id:%u.%u", job_ptr->job_id, step_ptr->step_id);
	for (i=0, bit_inx=0, node_inx=0; node_inx<job_resrcs_ptr->nhosts; i++) {
		for (rep=0; rep<job_resrcs_ptr->sock_core_rep_count[i]; rep++) {
			for (sock_inx=0;
			     sock_inx<job_resrcs_ptr->sockets_per_node[i];
			     sock_inx++) {
				for (core_inx=0;
			 	     core_inx<job_resrcs_ptr->cores_per_socket[i];
			 	     core_inx++) {
					if (bit_test(step_ptr->
						     core_bitmap_job,
						     bit_inx++)) {
						info("JobNode[%d] Socket[%d] "
						     "Core[%d] is allocated",
						     node_inx, sock_inx,
						     core_inx);
					}
				}
			}
			node_inx++;
		}
	}
	info("====================");
}

static void _step_dealloc_lps(struct step_record *step_ptr)
{
	struct job_record  *job_ptr = step_ptr->job_ptr;
	job_resources_t *job_resrcs_ptr = job_ptr->job_resrcs;
	int cpus_alloc;
	int i_node, i_first, i_last;
	int job_node_inx = -1, step_node_inx = -1;

	xassert(job_resrcs_ptr);
	xassert(job_resrcs_ptr->cpus);
	xassert(job_resrcs_ptr->cpus_used);

	if (step_ptr->step_layout == NULL)	/* batch step */
		return;

	i_first = bit_ffs(job_resrcs_ptr->node_bitmap);
	i_last  = bit_fls(job_resrcs_ptr->node_bitmap);
	if (i_first == -1)	/* empty bitmap */
		return;

	if (step_ptr->pn_min_memory && _is_mem_resv() &&
	    ((job_resrcs_ptr->memory_allocated == NULL) ||
	     (job_resrcs_ptr->memory_used == NULL))) {
		error("_step_dealloc_lps: lack memory allocation details "
		      "to enforce memory limits for job %u", job_ptr->job_id);
		step_ptr->pn_min_memory = 0;
	}

	for (i_node = i_first; i_node <= i_last; i_node++) {
		if (!bit_test(job_resrcs_ptr->node_bitmap, i_node))
			continue;
		job_node_inx++;
		if (!bit_test(step_ptr->step_node_bitmap, i_node))
			continue;
		step_node_inx++;
		if (job_node_inx >= job_resrcs_ptr->nhosts)
			fatal("_step_dealloc_lps: node index bad");
#ifdef HAVE_ALPS_CRAY
		/* Since with alps cray you can only run 1 job per node
		   return all CPUs as being allocated.
		*/
		cpus_alloc = _get_node_cpus(step_node_inx);
#else
		cpus_alloc = step_ptr->step_layout->tasks[step_node_inx] *
			     step_ptr->cpus_per_task;
#endif
		if (job_resrcs_ptr->cpus_used[job_node_inx] >= cpus_alloc)
			job_resrcs_ptr->cpus_used[job_node_inx] -= cpus_alloc;
		else {
			error("_step_dealloc_lps: cpu underflow for %u.%u",
				job_ptr->job_id, step_ptr->step_id);
			job_resrcs_ptr->cpus_used[job_node_inx] = 0;
		}
		if (step_ptr->pn_min_memory && _is_mem_resv()) {
			uint32_t mem_use = step_ptr->pn_min_memory;
			if (mem_use & MEM_PER_CPU) {
				mem_use &= (~MEM_PER_CPU);
				mem_use *= cpus_alloc;
			}
			if (job_resrcs_ptr->memory_used[job_node_inx] >=
			    mem_use) {
				job_resrcs_ptr->memory_used[job_node_inx] -=
						mem_use;
			} else {
				error("_step_dealloc_lps: "
				      "mem underflow for %u.%u",
				      job_ptr->job_id, step_ptr->step_id);
				job_resrcs_ptr->memory_used[job_node_inx] = 0;
			}
		}
		if (slurmctld_conf.debug_flags & DEBUG_FLAG_STEPS) {
			info("step dealloc of %s procs: %u of %u",
			     node_record_table_ptr[i_node].name,
			     job_resrcs_ptr->cpus_used[job_node_inx],
			     job_resrcs_ptr->cpus[job_node_inx]);
		}
		if (step_node_inx == (step_ptr->step_layout->node_cnt - 1))
			break;
	}

#ifndef HAVE_BG
	xassert(job_resrcs_ptr->core_bitmap);
	xassert(job_resrcs_ptr->core_bitmap_used);
	if (step_ptr->core_bitmap_job) {
		/* Mark the job's cores as no longer in use */
		int job_core_size, step_core_size;
		job_core_size  = bit_size(job_resrcs_ptr->core_bitmap_used);
		step_core_size = bit_size(step_ptr->core_bitmap_job);
		if (job_core_size != step_core_size) {
			error("%s: %u.%u core_bitmap size mismatch (%d != %d)",
			      __func__, job_ptr->job_id, step_ptr->step_id,
			      job_core_size, step_core_size);
		} else {
			bit_not(step_ptr->core_bitmap_job);
			bit_and(job_resrcs_ptr->core_bitmap_used,
				step_ptr->core_bitmap_job);
			/* no need for bit_not(step_ptr->core_bitmap_job); */
		}
		FREE_NULL_BITMAP(step_ptr->core_bitmap_job);
	}
#endif
}

static int _test_strlen(char *test_str, char *str_name, int max_str_len)
{
	int i = 0;

	if (test_str)
		i = strlen(test_str);
	if (i > max_str_len) {
		info("step_create_request: strlen(%s) too big (%d > %d)",
		     str_name, i, max_str_len);
		return ESLURM_PATHNAME_TOO_LONG;
	}
	return SLURM_SUCCESS;
}

/*
 * step_create - creates a step_record in step_specs->job_id, sets up the
 *	according to the step_specs.
 * IN step_specs - job step specifications
 * OUT new_step_record - pointer to the new step_record (NULL on error)
 * IN batch_step - if set then step is a batch script
 * RET - 0 or error code
 * NOTE: don't free the returned step_record because that is managed through
 * 	the job.
 */
extern int
step_create(job_step_create_request_msg_t *step_specs,
	    struct step_record** new_step_record, bool batch_step)
{
	struct step_record *step_ptr;
	struct job_record  *job_ptr;
	bitstr_t *nodeset;
	int cpus_per_task, ret_code, i;
	uint32_t node_count = 0;
	uint64_t cpu_count, tres_count;
	time_t now = time(NULL);
	char *step_node_list = NULL;
	uint32_t orig_cpu_count;
	List step_gres_list = (List) NULL;
	dynamic_plugin_data_t *select_jobinfo = NULL;
	uint32_t task_dist;
	char *tmp_tres_str = NULL;
	assoc_mgr_lock_t locks = { READ_LOCK, NO_LOCK, NO_LOCK,
				   NO_LOCK, NO_LOCK, NO_LOCK, NO_LOCK };

#ifdef HAVE_ALPS_CRAY
	uint32_t resv_id = 0;
#endif
#if defined HAVE_BG
	static uint16_t cpus_per_mp = (uint16_t)NO_VAL;
#elif (!defined HAVE_ALPS_CRAY)
	uint32_t max_tasks;
#endif
	*new_step_record = NULL;
	job_ptr = find_job_record (step_specs->job_id);
	if (job_ptr == NULL)
		return ESLURM_INVALID_JOB_ID ;

	if ((job_ptr->details == NULL) || IS_JOB_SUSPENDED(job_ptr))
		return ESLURM_DISABLED;

	if (IS_JOB_PENDING(job_ptr)) {
		/* NOTE: LSF creates a job allocation for batch jobs.
		 * After the allocation has been made, LSF submits a
		 * job to run in that allocation (sbatch --jobid= ...).
		 * If that job is pending either LSF messed up or LSF is
		 * not being used. We have seen this problem with Moab. */
		return ESLURM_DUPLICATE_JOB_ID;
	}

	/* NOTE: We have already confirmed the UID originating
	 * the request is identical with step_specs->user_id */
	if (step_specs->user_id != job_ptr->user_id)
		return ESLURM_ACCESS_DENIED ;

	if (batch_step) {
		info("user %u attempting to run batch script within "
			"an existing job", step_specs->user_id);
		/* This seems hazardous to allow, but LSF seems to
		 * work this way, so don't treat it as an error. */
	}

	if (IS_JOB_FINISHED(job_ptr) ||
	    (job_ptr->end_time <= time(NULL)))
		return ESLURM_ALREADY_DONE;

<<<<<<< HEAD
	task_dist = step_specs->task_dist & SLURM_DIST_STATE_BASE;
	if ((task_dist != SLURM_DIST_CYCLIC) &&
	    (task_dist != SLURM_DIST_BLOCK) &&
	    (task_dist != SLURM_DIST_CYCLIC_CYCLIC) &&
	    (task_dist != SLURM_DIST_BLOCK_CYCLIC) &&
	    (task_dist != SLURM_DIST_CYCLIC_BLOCK) &&
	    (task_dist != SLURM_DIST_BLOCK_BLOCK) &&
	    (task_dist != SLURM_DIST_CYCLIC_CFULL) &&
	    (task_dist != SLURM_DIST_BLOCK_CFULL) &&
	    (task_dist != SLURM_DIST_CYCLIC_CYCLIC_CYCLIC) &&
	    (task_dist != SLURM_DIST_CYCLIC_CYCLIC_BLOCK) &&
	    (task_dist != SLURM_DIST_CYCLIC_CYCLIC_CFULL) &&
	    (task_dist != SLURM_DIST_CYCLIC_BLOCK_CYCLIC) &&
	    (task_dist != SLURM_DIST_CYCLIC_BLOCK_BLOCK) &&
	    (task_dist != SLURM_DIST_CYCLIC_BLOCK_CFULL) &&
	    (task_dist != SLURM_DIST_CYCLIC_CFULL_CYCLIC) &&
	    (task_dist != SLURM_DIST_CYCLIC_CFULL_BLOCK) &&
	    (task_dist != SLURM_DIST_CYCLIC_CFULL_CFULL) &&
	    (task_dist != SLURM_DIST_BLOCK_CYCLIC_CYCLIC) &&
	    (task_dist != SLURM_DIST_BLOCK_CYCLIC_BLOCK) &&
	    (task_dist != SLURM_DIST_BLOCK_CYCLIC_CFULL) &&
	    (task_dist != SLURM_DIST_BLOCK_BLOCK_CYCLIC) &&
	    (task_dist != SLURM_DIST_BLOCK_BLOCK_BLOCK) &&
	    (task_dist != SLURM_DIST_BLOCK_BLOCK_CFULL) &&
	    (task_dist != SLURM_DIST_BLOCK_CFULL_CYCLIC) &&
	    (task_dist != SLURM_DIST_BLOCK_CFULL_BLOCK) &&
	    (task_dist != SLURM_DIST_BLOCK_CFULL_CFULL) &&
	    (task_dist != SLURM_DIST_PLANE) &&
	    (task_dist != SLURM_DIST_ARBITRARY))
=======
	/* Set to block in the case that mem is 0. srun leaves the dist
	 * set to unknown if mem is 0.
	 * ex. SallocDefaultCommand=srun -n1 -N1 --mem=0 ... */
	if ((step_specs->task_dist == SLURM_DIST_UNKNOWN) &&
	    (!(step_specs->pn_min_memory &(~MEM_PER_CPU))))
		step_specs->task_dist = SLURM_DIST_BLOCK;

	if ((step_specs->task_dist != SLURM_DIST_CYCLIC) &&
	    (step_specs->task_dist != SLURM_DIST_BLOCK) &&
	    (step_specs->task_dist != SLURM_DIST_CYCLIC_CYCLIC) &&
	    (step_specs->task_dist != SLURM_DIST_BLOCK_CYCLIC) &&
	    (step_specs->task_dist != SLURM_DIST_CYCLIC_BLOCK) &&
	    (step_specs->task_dist != SLURM_DIST_BLOCK_BLOCK) &&
	    (step_specs->task_dist != SLURM_DIST_CYCLIC_CFULL) &&
	    (step_specs->task_dist != SLURM_DIST_BLOCK_CFULL) &&
	    (step_specs->task_dist != SLURM_DIST_PLANE) &&
	    (step_specs->task_dist != SLURM_DIST_ARBITRARY))
>>>>>>> 53b85d34
		return ESLURM_BAD_DIST;

	if ((task_dist == SLURM_DIST_ARBITRARY) &&
	    (!strcmp(slurmctld_conf.switch_type, "switch/elan"))) {
		return ESLURM_TASKDIST_ARBITRARY_UNSUPPORTED;
	}

	if (_test_strlen(step_specs->ckpt_dir, "ckpt_dir", MAXPATHLEN)	||
	    _test_strlen(step_specs->gres, "gres", 1024)		||
	    _test_strlen(step_specs->host, "host", 1024)		||
	    _test_strlen(step_specs->name, "name", 1024)		||
	    _test_strlen(step_specs->network, "network", 1024))
		return ESLURM_PATHNAME_TOO_LONG;

	if (job_ptr->next_step_id >= slurmctld_conf.max_step_cnt)
		return ESLURM_STEP_LIMIT;

#ifdef HAVE_ALPS_CRAY
	select_g_select_jobinfo_get(job_ptr->select_jobinfo,
				    SELECT_JOBDATA_RESV_ID, &resv_id);
#endif

#if defined HAVE_BG
	select_g_select_jobinfo_get(job_ptr->select_jobinfo,
				    SELECT_JOBDATA_NODE_CNT,
				    &node_count);

#if defined HAVE_BGQ
	if (step_specs->min_nodes < node_count) {
		node_count = step_specs->min_nodes;

		step_specs->min_nodes = 1;
		step_specs->max_nodes = 1;
	} else if (node_count == step_specs->min_nodes) {
		step_specs->min_nodes = job_ptr->details->min_nodes;
		step_specs->max_nodes = job_ptr->details->max_nodes;
	} else {
		error("bad node count %u only have %u", step_specs->min_nodes,
		      node_count);
		return ESLURM_INVALID_NODE_COUNT;
	}
#else
	/* No sub-block steps in BGL/P, always give them the full allocation */
	step_specs->min_nodes = job_ptr->details->min_nodes;
	step_specs->max_nodes = job_ptr->details->max_nodes;
#endif

	if (cpus_per_mp == (uint16_t)NO_VAL)
		select_g_alter_node_cnt(SELECT_GET_NODE_CPU_CNT,
					&cpus_per_mp);
	/* Below is done to get the correct cpu_count and then we need to set
	 * the cpu_count to 0 later so just pretend we are overcommitting. */
	step_specs->cpu_count = node_count * cpus_per_mp;
	step_specs->overcommit = 1;
	step_specs->exclusive = 0;
#endif

#ifndef HAVE_BGQ /* This is to remove a Clang error since
		  * orig_cpu_count is set below for BGQ systems. */
	/* if the overcommit flag is checked, we 0 set cpu_count=0
	 * which makes it so we don't check to see the available cpus
	 */
	orig_cpu_count =  step_specs->cpu_count;
#endif

	if (step_specs->overcommit) {
		if (step_specs->exclusive) {
			/* Not really a legitimate combination, try to
			 * exclusively allocate one CPU per task */
			step_specs->overcommit = 0;
			step_specs->cpu_count = step_specs->num_tasks;
		} else
			step_specs->cpu_count = 0;
	}

	/* determine cpus_per_task value by reversing what srun does */
	if (step_specs->num_tasks < 1)
		return ESLURM_BAD_TASK_COUNT;

	/* we set cpus_per_task to 0 if we can't spread them evenly
	 * over the nodes (hetergeneous systems) */
	if (!step_specs->cpu_count
	    || (step_specs->cpu_count % step_specs->num_tasks))
		cpus_per_task = 0;
	else {
		cpus_per_task = step_specs->cpu_count / step_specs->num_tasks;
		if (cpus_per_task < 1)
			cpus_per_task = 1;
	}

	if (step_specs->no_kill > 1)
		step_specs->no_kill = 1;

	if (step_specs->gres && !strcasecmp(step_specs->gres, "NONE"))
		xfree(step_specs->gres);
	else if (step_specs->gres == NULL)
		step_specs->gres = xstrdup(job_ptr->gres);
	i = gres_plugin_step_state_validate(step_specs->gres, &step_gres_list,
					    job_ptr->gres_list, job_ptr->job_id,
					    NO_VAL);
	if (i != SLURM_SUCCESS) {
		FREE_NULL_LIST(step_gres_list);
		return i;
	}

	job_ptr->time_last_active = now;

	/* make sure this exists since we need it so we don't core on
	 * a xassert */
	select_jobinfo = select_g_select_jobinfo_alloc();
	nodeset = _pick_step_nodes(job_ptr, step_specs, step_gres_list,
				   cpus_per_task, node_count, select_jobinfo,
				   &ret_code);
	if (nodeset == NULL) {
		FREE_NULL_LIST(step_gres_list);
		select_g_select_jobinfo_free(select_jobinfo);
		if ((ret_code == ESLURM_NODES_BUSY) ||
		    (ret_code == ESLURM_PORTS_BUSY) ||
		    (ret_code == ESLURM_INTERCONNECT_BUSY))
			_build_pending_step(job_ptr, step_specs);
		return ret_code;
	}
#ifdef HAVE_ALPS_CRAY
	select_g_select_jobinfo_set(select_jobinfo,
				    SELECT_JOBDATA_RESV_ID, &resv_id);
#endif
#ifdef HAVE_BGQ
	/* Things might of changed here since sometimes users ask for
	 * the wrong size in cnodes to make a block. */
	select_g_select_jobinfo_get(select_jobinfo,
				    SELECT_JOBDATA_NODE_CNT,
				    &node_count);
	step_specs->cpu_count = node_count * cpus_per_mp;
	orig_cpu_count =  step_specs->cpu_count;
#else
	node_count = bit_set_count(nodeset);
#endif
	if (step_specs->num_tasks == NO_VAL) {
		if (step_specs->cpu_count != NO_VAL)
			step_specs->num_tasks = step_specs->cpu_count;
		else
			step_specs->num_tasks = node_count;
	}

#if (!defined HAVE_BG && !defined HAVE_ALPS_CRAY)
	max_tasks = node_count * slurmctld_conf.max_tasks_per_node;
	if (step_specs->num_tasks > max_tasks) {
		error("step has invalid task count: %u max is %u",
		      step_specs->num_tasks, max_tasks);
		FREE_NULL_LIST(step_gres_list);
		FREE_NULL_BITMAP(nodeset);
		select_g_select_jobinfo_free(select_jobinfo);
		return ESLURM_BAD_TASK_COUNT;
	}
#endif
	step_ptr = _create_step_record(job_ptr);
	if (step_ptr == NULL) {
		FREE_NULL_LIST(step_gres_list);
		FREE_NULL_BITMAP(nodeset);
		select_g_select_jobinfo_free(select_jobinfo);
		return ESLURMD_TOOMANYSTEPS;
	}
	step_ptr->start_time = time(NULL);
	step_ptr->state      = JOB_RUNNING;
	step_ptr->step_id    = job_ptr->next_step_id++;

	/* Here is where the node list is set for the step */
	if (step_specs->node_list &&
	    ((step_specs->task_dist & SLURM_DIST_STATE_BASE) ==
	     SLURM_DIST_ARBITRARY)) {
		step_node_list = xstrdup(step_specs->node_list);
		xfree(step_specs->node_list);
		step_specs->node_list = bitmap2node_name(nodeset);
	} else {
		step_node_list = bitmap2node_name_sortable(nodeset, false);
		xfree(step_specs->node_list);
		step_specs->node_list = xstrdup(step_node_list);
	}
	if (slurmctld_conf.debug_flags & DEBUG_FLAG_STEPS) {
		verbose("Picked nodes %s when accumulating from %s",
			step_node_list, step_specs->node_list);
	}
	step_ptr->step_node_bitmap = nodeset;

	switch (step_specs->task_dist & SLURM_DIST_NODESOCKMASK) {
	case SLURM_DIST_CYCLIC:
	case SLURM_DIST_CYCLIC_CYCLIC:
	case SLURM_DIST_CYCLIC_CFULL:
	case SLURM_DIST_CYCLIC_BLOCK:
		step_ptr->cyclic_alloc = 1;
		break;
	default:
		step_ptr->cyclic_alloc = 0;
		break;
	}

	step_ptr->gres      = step_specs->gres;
	step_specs->gres    = NULL;
	step_ptr->gres_list = step_gres_list;
	step_gres_list      = (List) NULL;
	gres_plugin_step_state_log(step_ptr->gres_list, job_ptr->job_id,
				   step_ptr->step_id);

	step_ptr->port = step_specs->port;
	step_ptr->host = xstrdup(step_specs->host);
	step_ptr->batch_step = batch_step;
	if ((step_specs->cpu_freq_min == NO_VAL) &&
	    (step_specs->cpu_freq_max == NO_VAL) &&
	    (step_specs->cpu_freq_gov == NO_VAL)) {
		step_ptr->cpu_freq_min = job_ptr->details->cpu_freq_min;
		step_ptr->cpu_freq_max = job_ptr->details->cpu_freq_max;
		step_ptr->cpu_freq_gov = job_ptr->details->cpu_freq_gov;
	} else {
		step_ptr->cpu_freq_min = step_specs->cpu_freq_min;
		step_ptr->cpu_freq_max = step_specs->cpu_freq_max;
		step_ptr->cpu_freq_gov = step_specs->cpu_freq_gov;
	}
	step_ptr->cpus_per_task = (uint16_t)cpus_per_task;
	step_ptr->pn_min_memory = step_specs->pn_min_memory;
	step_ptr->ckpt_interval = step_specs->ckpt_interval;
	step_ptr->ckpt_time = now;
	step_ptr->cpu_count = orig_cpu_count;
	step_ptr->exit_code = NO_VAL;
	step_ptr->exclusive = step_specs->exclusive;
	step_ptr->ckpt_dir  = xstrdup(step_specs->ckpt_dir);
	step_ptr->no_kill   = step_specs->no_kill;
	step_ptr->ext_sensors = ext_sensors_alloc();

	/* step's name and network default to job's values if not
	 * specified in the step specification */
	if (step_specs->name && step_specs->name[0])
		step_ptr->name = xstrdup(step_specs->name);
	else
		step_ptr->name = xstrdup(job_ptr->name);
	if (step_specs->network && step_specs->network[0])
		step_ptr->network = xstrdup(step_specs->network);
	else
		step_ptr->network = xstrdup(job_ptr->network);

	step_ptr->select_jobinfo = select_jobinfo;
	select_jobinfo = NULL;

	/* the step time_limit is recorded as submitted (INFINITE
	 * or partition->max_time by default), but the allocation
	 * time limits may cut it short */
	if (step_specs->time_limit == NO_VAL || step_specs->time_limit == 0 ||
	    step_specs->time_limit == INFINITE) {
		step_ptr->time_limit = INFINITE;
	} else {
		/* enforce partition limits if necessary */
		if ((step_specs->time_limit > job_ptr->part_ptr->max_time) &&
		    slurmctld_conf.enforce_part_limits) {
			info("_step_create: step time greater than partition's "
			     "(%u > %u)", step_specs->time_limit,
			     job_ptr->part_ptr->max_time);
			delete_step_record (job_ptr, step_ptr->step_id);
			return ESLURM_INVALID_TIME_LIMIT;
		}
		step_ptr->time_limit = step_specs->time_limit;
	}

	/* a batch script does not need switch info */
	if (!batch_step) {
		char *mpi_params;

		step_ptr->step_layout =
			step_layout_create(step_ptr,
					   step_node_list, node_count,
					   step_specs->num_tasks,
					   (uint16_t)cpus_per_task,
					   step_specs->task_dist,
					   step_specs->plane_size);
		xfree(step_node_list);
		if (!step_ptr->step_layout) {
			delete_step_record (job_ptr, step_ptr->step_id);
			if (step_specs->pn_min_memory)
				return ESLURM_INVALID_TASK_MEMORY;
			return SLURM_ERROR;
		}
		if (step_specs->resv_port_cnt == (uint16_t) NO_VAL
		    && (mpi_params = slurm_get_mpi_params())) {

			step_specs->resv_port_cnt = 0;
			/* reserved port count set to maximum task count on
			 * any node plus one */
			for (i = 0; i < step_ptr->step_layout->node_cnt; i++) {
				step_specs->resv_port_cnt =
					MAX(step_specs->resv_port_cnt,
					    step_ptr->step_layout->tasks[i]);
			}
			step_specs->resv_port_cnt++;
			xfree(mpi_params);
		}
		if (step_specs->resv_port_cnt != (uint16_t) NO_VAL
		    && step_specs->resv_port_cnt != 0) {
			step_ptr->resv_port_cnt = step_specs->resv_port_cnt;
			i = resv_port_alloc(step_ptr);
			if (i != SLURM_SUCCESS) {
				delete_step_record (job_ptr,
						    step_ptr->step_id);
				return i;
			}
		}

		if (switch_g_alloc_jobinfo(&step_ptr->switch_job,
					   step_ptr->job_ptr->job_id,
					   step_ptr->step_id) < 0)
			fatal ("step_create: switch_g_alloc_jobinfo error");

		if (switch_g_build_jobinfo(step_ptr->switch_job,
					   step_ptr->step_layout,
					   step_ptr->network) < 0) {
			delete_step_record (job_ptr, step_ptr->step_id);
			if (errno == ESLURM_INTERCONNECT_BUSY)
				return errno;
			return ESLURM_INTERCONNECT_FAILURE;
		}
		step_alloc_lps(step_ptr);
	} else
		xfree(step_node_list);
	if (checkpoint_alloc_jobinfo (&step_ptr->check_job) < 0)
		fatal ("step_create: checkpoint_alloc_jobinfo error");
	*new_step_record = step_ptr;

	if (!with_slurmdbd && !job_ptr->db_index)
		jobacct_storage_g_job_start(acct_db_conn, job_ptr);

	select_g_step_start(step_ptr);

#ifdef HAVE_BG_L_P
	/* Only L and P use this code */
	if (step_ptr->job_ptr->details)
		cpu_count = (uint64_t)step_ptr->job_ptr->details->min_cpus;
	else
		cpu_count = (uint64_t)step_ptr->job_ptr->cpu_cnt;
#else
	if (!step_ptr->step_layout || !step_ptr->step_layout->task_cnt)
		cpu_count = (uint64_t)step_ptr->job_ptr->total_cpus;
	else
		cpu_count = (uint64_t)step_ptr->cpu_count;
#endif
	xfree(step_ptr->tres_alloc_str);

	xstrfmtcat(step_ptr->tres_alloc_str, "%s%u=%"PRIu64,
		   step_ptr->tres_alloc_str ? "," : "",
		   TRES_CPU, cpu_count);

	tres_count = (uint64_t)step_ptr->pn_min_memory;
	if (tres_count & MEM_PER_CPU) {
		tres_count &= (~MEM_PER_CPU);
		tres_count *= cpu_count;
	} else
		tres_count *= node_count;

	xstrfmtcat(step_ptr->tres_alloc_str, "%s%u=%"PRIu64,
		   step_ptr->tres_alloc_str ? "," : "",
		   TRES_MEM, tres_count);

	if ((tmp_tres_str = gres_2_tres_str(step_ptr->gres_list,
					    cluster_tres_list, 0))) {
		xstrfmtcat(step_ptr->tres_alloc_str, "%s%s",
			   step_ptr->tres_alloc_str ? "," : "",
			   tmp_tres_str);
		xfree(tmp_tres_str);
	}

	xfree(step_ptr->tres_fmt_alloc_str);
	assoc_mgr_lock(&locks);
	step_ptr->tres_fmt_alloc_str = slurmdb_make_tres_string_from_simple(
		step_ptr->tres_alloc_str, assoc_mgr_tres_list);
	assoc_mgr_unlock(&locks);

	jobacct_storage_g_step_start(acct_db_conn, step_ptr);
	return SLURM_SUCCESS;
}

extern slurm_step_layout_t *step_layout_create(struct step_record *step_ptr,
					       char *step_node_list,
					       uint32_t node_count,
					       uint32_t num_tasks,
					       uint16_t cpus_per_task,
					       uint32_t task_dist,
					       uint16_t plane_size)
{
	uint16_t cpus_per_node[node_count];
	struct job_record *job_ptr = step_ptr->job_ptr;
	job_resources_t *job_resrcs_ptr = job_ptr->job_resrcs;
#ifndef HAVE_BGQ
	uint32_t gres_cpus;
	int cpu_inx = -1;
	int i, usable_cpus, usable_mem;
	int set_nodes = 0/* , set_tasks = 0 */;
	int pos = -1, job_node_offset = -1;
	int first_bit, last_bit;
	uint32_t cpu_count_reps[node_count];
#else
	uint32_t cpu_count_reps[1];
#endif

	xassert(job_resrcs_ptr);
	xassert(job_resrcs_ptr->cpus);
	xassert(job_resrcs_ptr->cpus_used);

	if (step_ptr->pn_min_memory && _is_mem_resv() &&
	    ((job_resrcs_ptr->memory_allocated == NULL) ||
	     (job_resrcs_ptr->memory_used == NULL))) {
		error("step_layout_create: lack memory allocation details "
		      "to enforce memory limits for job %u", job_ptr->job_id);
		step_ptr->pn_min_memory = 0;
	} else if (step_ptr->pn_min_memory == MEM_PER_CPU)
		step_ptr->pn_min_memory = 0;	/* clear MEM_PER_CPU flag */

#ifdef HAVE_BGQ
	/* Since we have to deal with a conversion between cnodes and
	   midplanes here the math is really easy, and already has
	   been figured out for us in the plugin, so just copy the
	   numbers.
	*/
	memcpy(cpus_per_node, job_resrcs_ptr->cpus, sizeof(cpus_per_node));
	cpu_count_reps[0] = job_resrcs_ptr->ncpus;

#else
	/* build the cpus-per-node arrays for the subset of nodes
	 * used by this job step */
	first_bit = bit_ffs(job_ptr->node_bitmap);
	last_bit  = bit_fls(job_ptr->node_bitmap);
	for (i = first_bit; i <= last_bit; i++) {
		uint16_t cpus, cpus_used;

		if (!bit_test(job_ptr->node_bitmap, i))
			continue;
		job_node_offset++;
		if (bit_test(step_ptr->step_node_bitmap, i)) {
			/* find out the position in the job */
			pos = bit_get_pos_num(job_resrcs_ptr->node_bitmap, i);
			if (pos == -1)
				return NULL;
			if (pos >= job_resrcs_ptr->nhosts)
				fatal("step_layout_create: node index bad");

			cpus = job_resrcs_ptr->cpus[pos];
			cpus_used = job_resrcs_ptr->cpus_used[pos];
			/* Here we are trying to figure out the number
			 * of cpus available if we only want to run 1
			 * thread per core.
			 */
			if ((job_resrcs_ptr->whole_node != 1)
			    && (slurmctld_conf.select_type_param
				& (CR_CORE | CR_SOCKET))
			    && (job_ptr->details->cpu_bind_type
				& CPU_BIND_ONE_THREAD_PER_CORE)) {
				uint16_t threads;
				struct node_record *node_ptr =
					node_record_table_ptr + i;
				if (slurmctld_conf.fast_schedule)
					threads = node_ptr->config_ptr->threads;
				else
					threads = node_ptr->threads;

				cpus /= threads;
				cpus_used /= threads;
			}

			if (step_ptr->exclusive) {
				usable_cpus = cpus - cpus_used;
			} else
				usable_cpus = cpus;
			if ((step_ptr->pn_min_memory & MEM_PER_CPU) &&
			    _is_mem_resv()) {
				uint32_t mem_use = step_ptr->pn_min_memory;
				mem_use &= (~MEM_PER_CPU);
				usable_mem =
					job_resrcs_ptr->memory_allocated[pos] -
					job_resrcs_ptr->memory_used[pos];
				usable_mem /= mem_use;
				usable_cpus = MIN(usable_cpus, usable_mem);
			}

			gres_cpus = gres_plugin_step_test(step_ptr->gres_list,
							  job_ptr->gres_list,
							  job_node_offset,
							  false,
							  job_ptr->job_id,
							  step_ptr->step_id);
			usable_cpus = MIN(usable_cpus, gres_cpus);
			if (usable_cpus <= 0) {
				error("step_layout_create no usable cpus");
				return NULL;
			}
			debug3("step_layout cpus = %d pos = %d",
			       usable_cpus, pos);

			if ((cpu_inx == -1) ||
			    (cpus_per_node[cpu_inx] != usable_cpus)) {
				cpu_inx++;

				cpus_per_node[cpu_inx] = usable_cpus;
				cpu_count_reps[cpu_inx] = 1;
			} else
				cpu_count_reps[cpu_inx]++;
			set_nodes++;
			/*FIX ME: on a heterogeneous system running
			  the linear select plugin we could get a node
			  that doesn't have as many cpus as we decided
			  we needed for each task.  This would result
			  in not getting a task for the node we
			  received.  This is usually in error.  This
			  only happens when the person doesn't specify
			  how many cpus_per_task they want, and we
			  have to come up with a number, in this case
			  it is wrong.
			*/
			/* if (cpus_per_task > 0) */
			/* 	set_tasks +=  */
			/* 		(uint16_t)usable_cpus / cpus_per_task; */
			/* else */
			/* 	/\* since cpus_per_task is 0 we just */
			/* 	   add the number of cpus available */
			/* 	   for this job *\/ */
			/* 	set_tasks += usable_cpus; */
			/* info("usable_cpus is %d and set_tasks %d %d", */
			/*      usable_cpus, set_tasks, cpus_per_task); */
			if (set_nodes == node_count)
				break;
		}
	}
#endif
	/* if (set_tasks < num_tasks) { */
	/* 	error("Resources only available for %u of %u tasks", */
	/* 	     set_tasks, num_tasks); */
	/* 	return NULL; */
	/* } */

	/* layout the tasks on the nodes */
	return slurm_step_layout_create(step_node_list,
					cpus_per_node, cpu_count_reps,
					node_count, num_tasks,
					cpus_per_task,
					task_dist,
					plane_size);
}

/* Translate v14.11 CPU frequency data between old and new formats */
static void _cpu_freq_new2old(uint32_t *old, uint32_t new_min, uint32_t new_max,
			      uint32_t new_gov)
{
	if (new_gov == CPU_FREQ_CONSERVATIVE) {
		*old = CPU_FREQ_CONSERVATIVE_OLD;
	} else if (new_gov == CPU_FREQ_ONDEMAND) {
		*old = CPU_FREQ_ONDEMAND_OLD;
	} else if (new_gov == CPU_FREQ_PERFORMANCE) {
		*old = CPU_FREQ_PERFORMANCE_OLD;
	} else if (new_gov == CPU_FREQ_POWERSAVE) {
		*old = CPU_FREQ_POWERSAVE_OLD;
	} else {
		*old = new_max;
	}
}
static void _cpu_freq_old2new(uint32_t old, uint32_t *new_min,
			      uint32_t *new_max, uint32_t *new_gov)
{
	*new_min = NO_VAL;
	*new_max = NO_VAL;
	if (old == CPU_FREQ_CONSERVATIVE_OLD) {
		*new_gov = CPU_FREQ_CONSERVATIVE;
	} else if (old == CPU_FREQ_ONDEMAND_OLD) {
		*new_gov = CPU_FREQ_ONDEMAND;
	} else if (old == CPU_FREQ_PERFORMANCE_OLD) {
		*new_gov = CPU_FREQ_PERFORMANCE;
	} else if (old == CPU_FREQ_POWERSAVE_OLD) {
		*new_gov = CPU_FREQ_POWERSAVE;
	} else {
		*new_gov = CPU_FREQ_USERSPACE;
		*new_max = old;
	}
}

/* Pack the data for a specific job step record
 * IN step - pointer to a job step record
 * IN/OUT buffer - location to store data, pointers automatically advanced
 * IN protocol_version - slurm protocol version of client
 */
static void _pack_ctld_job_step_info(struct step_record *step_ptr, Buf buffer,
				     uint16_t protocol_version)
{
	uint32_t task_cnt, cpu_cnt;
	char *node_list = NULL;
	time_t begin_time, run_time;
	bitstr_t *pack_bitstr;

//#if defined HAVE_FRONT_END && (!defined HAVE_BGQ || !defined HAVE_BG_FILES)
#if defined HAVE_FRONT_END && (!defined HAVE_BGQ) && (!defined HAVE_ALPS_CRAY)
	/* On front-end systems, the steps only execute on one node.
	 * We need to make them appear like they are running on the job's
	 * entire allocation (which they really are). */
	task_cnt = step_ptr->job_ptr->cpu_cnt;
	node_list = step_ptr->job_ptr->nodes;
	pack_bitstr = step_ptr->job_ptr->node_bitmap;

	if (step_ptr->job_ptr->total_cpus)
		cpu_cnt = step_ptr->job_ptr->total_cpus;
	else if (step_ptr->job_ptr->details)
		cpu_cnt = step_ptr->job_ptr->details->min_cpus;
	else
		cpu_cnt = step_ptr->job_ptr->cpu_cnt;
#else
	pack_bitstr = step_ptr->step_node_bitmap;
	if (step_ptr->step_layout) {
		task_cnt = step_ptr->step_layout->task_cnt;
		node_list = step_ptr->step_layout->node_list;
	} else {
		task_cnt = step_ptr->cpu_count;
		node_list = step_ptr->job_ptr->nodes;
	}
	cpu_cnt = step_ptr->cpu_count;
#endif

	if (protocol_version >= SLURM_15_08_PROTOCOL_VERSION) {
		pack32(step_ptr->job_ptr->array_job_id, buffer);
		pack32(step_ptr->job_ptr->array_task_id, buffer);
		pack32(step_ptr->job_ptr->job_id, buffer);
		pack32(step_ptr->step_id, buffer);
		pack16(step_ptr->ckpt_interval, buffer);
		pack32(step_ptr->job_ptr->user_id, buffer);
		pack32(cpu_cnt, buffer);
		pack32(step_ptr->cpu_freq_min, buffer);
		pack32(step_ptr->cpu_freq_max, buffer);
		pack32(step_ptr->cpu_freq_gov, buffer);
		pack32(task_cnt, buffer);
		if (step_ptr->step_layout)
			pack32(step_ptr->step_layout->task_dist, buffer);
		else
			pack32((uint32_t) SLURM_DIST_UNKNOWN, buffer);
		pack32(step_ptr->time_limit, buffer);
		pack16(step_ptr->state, buffer);

		pack_time(step_ptr->start_time, buffer);
		if (IS_JOB_SUSPENDED(step_ptr->job_ptr)) {
			run_time = step_ptr->pre_sus_time;
		} else {
			begin_time = MAX(step_ptr->start_time,
					 step_ptr->job_ptr->suspend_time);
			run_time = step_ptr->pre_sus_time +
				difftime(time(NULL), begin_time);
		}
		pack_time(run_time, buffer);

		if (step_ptr->job_ptr->part_ptr)
			packstr(step_ptr->job_ptr->part_ptr->name, buffer);
		else
			packstr(step_ptr->job_ptr->partition, buffer);
		packstr(step_ptr->resv_ports, buffer);
		packstr(node_list, buffer);
		packstr(step_ptr->name, buffer);
		packstr(step_ptr->network, buffer);
		pack_bit_fmt(pack_bitstr, buffer);
		packstr(step_ptr->ckpt_dir, buffer);
		packstr(step_ptr->gres, buffer);
		select_g_select_jobinfo_pack(step_ptr->select_jobinfo, buffer,
					     protocol_version);
		packstr(step_ptr->tres_fmt_alloc_str, buffer);
	} else if (protocol_version >= SLURM_14_03_PROTOCOL_VERSION) {
		uint32_t utmp32 = 0;
		pack32(step_ptr->job_ptr->array_job_id, buffer);
		pack32(step_ptr->job_ptr->array_task_id, buffer);
		pack32(step_ptr->job_ptr->job_id, buffer);
		pack32(step_ptr->step_id, buffer);
		pack16(step_ptr->ckpt_interval, buffer);
		pack32(step_ptr->job_ptr->user_id, buffer);
		pack32(cpu_cnt, buffer);
		_cpu_freq_new2old(&utmp32, step_ptr->cpu_freq_min,
				  step_ptr->cpu_freq_max,
				  step_ptr->cpu_freq_gov);
		pack32(utmp32, buffer);
		pack32(task_cnt, buffer);
		pack32(step_ptr->time_limit, buffer);
		pack16(step_ptr->state, buffer);

		pack_time(step_ptr->start_time, buffer);
		if (IS_JOB_SUSPENDED(step_ptr->job_ptr)) {
			run_time = step_ptr->pre_sus_time;
		} else {
			begin_time = MAX(step_ptr->start_time,
					 step_ptr->job_ptr->suspend_time);
			run_time = step_ptr->pre_sus_time +
				difftime(time(NULL), begin_time);
		}
		pack_time(run_time, buffer);

		if (step_ptr->job_ptr->part_ptr)
			packstr(step_ptr->job_ptr->part_ptr->name, buffer);
		else
			packstr(step_ptr->job_ptr->partition, buffer);
		packstr(step_ptr->resv_ports, buffer);
		packstr(node_list, buffer);
		packstr(step_ptr->name, buffer);
		packstr(step_ptr->network, buffer);
		pack_bit_fmt(pack_bitstr, buffer);
		packstr(step_ptr->ckpt_dir, buffer);
		packstr(step_ptr->gres, buffer);
		select_g_select_jobinfo_pack(step_ptr->select_jobinfo, buffer,
					     protocol_version);
	} else {
		error("_pack_ctld_job_step_info: protocol_version "
		      "%hu not supported", protocol_version);
	}
}

/*
 * pack_ctld_job_step_info_response_msg - packs job step info
 * IN job_id - specific id or NO_VAL for all
 * IN step_id - specific id or NO_VAL for all
 * IN uid - user issuing request
 * IN show_flags - job step filtering options
 * OUT buffer - location to store data, pointers automatically advanced
 * RET - 0 or error code
 * NOTE: MUST free_buf buffer
 */
extern int pack_ctld_job_step_info_response_msg(
	uint32_t job_id, uint32_t step_id, uid_t uid,
	uint16_t show_flags, Buf buffer, uint16_t protocol_version)
{
	ListIterator job_iterator;
	ListIterator step_iterator;
	int error_code = 0;
	uint32_t steps_packed = 0, tmp_offset;
	struct step_record *step_ptr;
	struct job_record *job_ptr;
	time_t now = time(NULL);
	int valid_job = 0;

	pack_time(now, buffer);
	pack32(steps_packed, buffer);	/* steps_packed placeholder */

	part_filter_set(uid);

	job_iterator = list_iterator_create(job_list);
	while ((job_ptr = list_next(job_iterator))) {
		if ((job_id != NO_VAL) && (job_id != job_ptr->job_id) &&
		    (job_id != job_ptr->array_job_id))
			continue;

		if (((show_flags & SHOW_ALL) == 0) &&
		    (job_ptr->part_ptr) &&
		    (job_ptr->part_ptr->flags & PART_FLAG_HIDDEN))
			continue;

		if ((slurmctld_conf.private_data & PRIVATE_DATA_JOBS) &&
		    (job_ptr->user_id != uid) && !validate_operator(uid) &&
		    !assoc_mgr_is_user_acct_coord(acct_db_conn, uid,
						  job_ptr->account))
			continue;

		valid_job = 1;

		step_iterator = list_iterator_create(job_ptr->step_list);
		while ((step_ptr = list_next(step_iterator))) {
			if ((step_id != NO_VAL) &&
			    (step_ptr->step_id != step_id))
				continue;
			_pack_ctld_job_step_info(step_ptr, buffer,
						 protocol_version);
			steps_packed++;
		}
		list_iterator_destroy(step_iterator);
	}
	list_iterator_destroy(job_iterator);

	if (list_count(job_list) && !valid_job && !steps_packed)
		error_code = ESLURM_INVALID_JOB_ID;

	part_filter_clear();

	/* put the real record count in the message body header */
	tmp_offset = get_buf_offset(buffer);
	set_buf_offset(buffer, 0);
	pack_time(now, buffer);
	pack32(steps_packed, buffer);
	set_buf_offset(buffer, tmp_offset);

	return error_code;
}

/*
 * kill_step_on_node - determine if the specified job has any job steps
 *	allocated to the specified node and kill them unless no_kill flag
 *	is set on the step
 * IN job_ptr - pointer to an active job record
 * IN node_ptr - pointer to a node record
 * IN node_fail - true of removed node has failed
 * RET count of killed job steps
 */
extern int kill_step_on_node(struct job_record  *job_ptr,
			     struct node_record *node_ptr, bool node_fail)
{
	ListIterator step_iterator;
	struct step_record *step_ptr;
	int found = 0;
	int bit_position;

	if ((job_ptr == NULL) || (node_ptr == NULL))
		return found;

	bit_position = node_ptr - node_record_table_ptr;
	step_iterator = list_iterator_create (job_ptr->step_list);
	while ((step_ptr = (struct step_record *) list_next (step_iterator))) {
		if (step_ptr->state != JOB_RUNNING)
			continue;
		if (bit_test(step_ptr->step_node_bitmap, bit_position) == 0)
			continue;
		if (node_fail && !step_ptr->no_kill)
			srun_step_complete(step_ptr);
		info("killing step %u.%u on node %s",
		     job_ptr->job_id, step_ptr->step_id, node_ptr->name);
		signal_step_tasks_on_node(node_ptr->name, step_ptr, SIGKILL,
					  REQUEST_TERMINATE_TASKS);
		found++;
	}

	list_iterator_destroy (step_iterator);
	return found;
}

/*
 * job_step_checkpoint - perform some checkpoint operation
 * IN ckpt_ptr - checkpoint request message
 * IN uid - user id of the user issuing the RPC
 * IN conn_fd - file descriptor on which to send reply
 * IN protocol_version - slurm protocol version of client
 * RET 0 on success, otherwise ESLURM error code
 */
extern int job_step_checkpoint(checkpoint_msg_t *ckpt_ptr,
			       uid_t uid, slurm_fd_t conn_fd,
			       uint16_t protocol_version)
{
	int rc = SLURM_SUCCESS;
	struct job_record *job_ptr;
	struct step_record *step_ptr;
	checkpoint_resp_msg_t resp_data;
	slurm_msg_t resp_msg;

	slurm_msg_t_init(&resp_msg);
	resp_msg.protocol_version = protocol_version;

	/* find the job */
	job_ptr = find_job_record (ckpt_ptr->job_id);
	if (job_ptr == NULL) {
		rc = ESLURM_INVALID_JOB_ID;
		goto reply;
	}
	if ((uid != job_ptr->user_id) && (uid != 0)) {
		rc = ESLURM_ACCESS_DENIED ;
		goto reply;
	}
	if (IS_JOB_PENDING(job_ptr)) {
		rc = ESLURM_JOB_PENDING;
		goto reply;
	} else if (IS_JOB_SUSPENDED(job_ptr)) {
		/* job can't get cycles for checkpoint
		 * if it is already suspended */
		rc = ESLURM_DISABLED;
		goto reply;
	} else if (!IS_JOB_RUNNING(job_ptr)) {
		rc = ESLURM_ALREADY_DONE;
		goto reply;
	}

	memset((void *)&resp_data, 0, sizeof(checkpoint_resp_msg_t));
	step_ptr = find_step_record(job_ptr, ckpt_ptr->step_id);
	if (step_ptr == NULL) {
		rc = ESLURM_INVALID_JOB_ID;
	} else {
		if (ckpt_ptr->image_dir == NULL) {
			ckpt_ptr->image_dir = xstrdup(step_ptr->ckpt_dir);
		}
		xstrfmtcat(ckpt_ptr->image_dir, "/%u.%u", job_ptr->job_id,
			   step_ptr->step_id);

		rc = checkpoint_op(ckpt_ptr->job_id, ckpt_ptr->step_id,
				   step_ptr, ckpt_ptr->op, ckpt_ptr->data,
				   ckpt_ptr->image_dir, &resp_data.event_time,
				   &resp_data.error_code,
				   &resp_data.error_msg);
		last_job_update = time(NULL);
	}

    reply:
	if ((rc == SLURM_SUCCESS) &&
	    ((ckpt_ptr->op == CHECK_ABLE) || (ckpt_ptr->op == CHECK_ERROR))) {
		resp_msg.msg_type = RESPONSE_CHECKPOINT;
		resp_msg.data = &resp_data;
		 (void) slurm_send_node_msg(conn_fd, &resp_msg);
	} else {
		return_code_msg_t rc_msg;
		rc_msg.return_code = rc;
		resp_msg.msg_type  = RESPONSE_SLURM_RC;
		resp_msg.data      = &rc_msg;
		(void) slurm_send_node_msg(conn_fd, &resp_msg);
	}
	return rc;
}

/*
 * job_step_checkpoint_comp - note job step checkpoint completion
 * IN ckpt_ptr - checkpoint complete status message
 * IN uid - user id of the user issuing the RPC
 * IN conn_fd - file descriptor on which to send reply
 * IN protocol_version - slurm protocol version of client
 * RET 0 on success, otherwise ESLURM error code
 */
extern int job_step_checkpoint_comp(checkpoint_comp_msg_t *ckpt_ptr,
				    uid_t uid, slurm_fd_t conn_fd,
				    uint16_t protocol_version)
{
	int rc = SLURM_SUCCESS;
	struct job_record *job_ptr;
	struct step_record *step_ptr;
	slurm_msg_t resp_msg;
	return_code_msg_t rc_msg;

	slurm_msg_t_init(&resp_msg);
	resp_msg.protocol_version = protocol_version;

	/* find the job */
	job_ptr = find_job_record (ckpt_ptr->job_id);
	if (job_ptr == NULL) {
		rc = ESLURM_INVALID_JOB_ID;
		goto reply;
	}
	if ((uid != job_ptr->user_id) && (uid != 0)) {
		rc = ESLURM_ACCESS_DENIED;
		goto reply;
	}
	if (IS_JOB_PENDING(job_ptr)) {
		rc = ESLURM_JOB_PENDING;
		goto reply;
	} else if (!IS_JOB_RUNNING(job_ptr) &&
		   !IS_JOB_SUSPENDED(job_ptr)) {
		rc = ESLURM_ALREADY_DONE;
		goto reply;
	}

	step_ptr = find_step_record(job_ptr, ckpt_ptr->step_id);
	if (step_ptr == NULL) {
		rc = ESLURM_INVALID_JOB_ID;
		goto reply;
	} else {
		rc = checkpoint_comp((void *)step_ptr, ckpt_ptr->begin_time,
			ckpt_ptr->error_code, ckpt_ptr->error_msg);
		last_job_update = time(NULL);
	}

    reply:
	rc_msg.return_code = rc;
	resp_msg.msg_type  = RESPONSE_SLURM_RC;
	resp_msg.data      = &rc_msg;
	(void) slurm_send_node_msg(conn_fd, &resp_msg);
	return rc;
}

/*
 * job_step_checkpoint_task_comp - note task checkpoint completion
 * IN ckpt_ptr - checkpoint task complete status message
 * IN uid - user id of the user issuing the RPC
 * IN conn_fd - file descriptor on which to send reply
 * IN protocol_version - slurm protocol version of client
 * RET 0 on success, otherwise ESLURM error code
 */
extern int job_step_checkpoint_task_comp(checkpoint_task_comp_msg_t *ckpt_ptr,
					 uid_t uid, slurm_fd_t conn_fd,
					 uint16_t protocol_version)
{
	int rc = SLURM_SUCCESS;
	struct job_record *job_ptr;
	struct step_record *step_ptr;
	slurm_msg_t resp_msg;
	return_code_msg_t rc_msg;

	slurm_msg_t_init(&resp_msg);
	resp_msg.protocol_version = protocol_version;

	/* find the job */
	job_ptr = find_job_record (ckpt_ptr->job_id);
	if (job_ptr == NULL) {
		rc = ESLURM_INVALID_JOB_ID;
		goto reply;
	}
	if ((uid != job_ptr->user_id) && (uid != 0)) {
		rc = ESLURM_ACCESS_DENIED;
		goto reply;
	}
	if (IS_JOB_PENDING(job_ptr)) {
		rc = ESLURM_JOB_PENDING;
		goto reply;
	} else if (!IS_JOB_RUNNING(job_ptr) &&
		   !IS_JOB_SUSPENDED(job_ptr)) {
		rc = ESLURM_ALREADY_DONE;
		goto reply;
	}

	step_ptr = find_step_record(job_ptr, ckpt_ptr->step_id);
	if (step_ptr == NULL) {
		rc = ESLURM_INVALID_JOB_ID;
		goto reply;
	} else {
		rc = checkpoint_task_comp((void *)step_ptr,
			ckpt_ptr->task_id, ckpt_ptr->begin_time,
			ckpt_ptr->error_code, ckpt_ptr->error_msg);
		last_job_update = time(NULL);
	}

    reply:
	rc_msg.return_code = rc;
	resp_msg.msg_type  = RESPONSE_SLURM_RC;
	resp_msg.data      = &rc_msg;
	(void) slurm_send_node_msg(conn_fd, &resp_msg);
	return rc;
}

/*
 * step_partial_comp - Note the completion of a job step on at least
 *	some of its nodes
 * IN req     - step_completion_msg RPC from slurmstepd
 * IN uid     - UID issuing the request
 * OUT rem    - count of nodes for which responses are still pending
 * OUT max_rc - highest return code for any step thus far
 * RET 0 on success, otherwise ESLURM error code
 */
extern int step_partial_comp(step_complete_msg_t *req, uid_t uid,
			     int *rem, uint32_t *max_rc)
{
	struct job_record *job_ptr;
	struct step_record *step_ptr;
	int nodes, rem_nodes;

	/* find the job, step, and validate input */
	job_ptr = find_job_record (req->job_id);
	if (job_ptr == NULL) {
		info("step_partial_comp: JobID=%u invalid", req->job_id);
		return ESLURM_INVALID_JOB_ID;
	}

	/* If we are requeuing the job the completing flag will be set
	 * but the state will be Pending, so don't use IS_JOB_PENDING
	 * which won't see the completing flag.
	 */
	if (job_ptr->job_state == JOB_PENDING) {
		info("step_partial_comp: JobID=%u pending", req->job_id);
		return ESLURM_JOB_PENDING;
	}

	if ((!validate_slurm_user(uid)) && (uid != job_ptr->user_id)) {
		/* Normally from slurmstepd, from srun on some failures */
		error("Security violation: "
		      "REQUEST_STEP_COMPLETE RPC for job %u from uid=%u",
		      job_ptr->job_id, (unsigned int) uid);
		return ESLURM_USER_ID_MISSING;
	}

	step_ptr = find_step_record(job_ptr, req->job_step_id);
	if ((step_ptr == NULL) && (req->job_step_id == SLURM_EXTERN_CONT)) {
		step_ptr = _create_step_record(job_ptr);
		checkpoint_alloc_jobinfo(&step_ptr->check_job);
		step_ptr->ext_sensors = ext_sensors_alloc();
		step_ptr->name = xstrdup("extern");
		step_ptr->select_jobinfo = select_g_select_jobinfo_alloc();
		step_ptr->state = JOB_RUNNING;
		step_ptr->start_time = job_ptr->start_time;
		step_ptr->step_id = SLURM_EXTERN_CONT;
		if (job_ptr->node_bitmap) {
			step_ptr->step_node_bitmap =
				bit_copy(job_ptr->node_bitmap);
		}
		step_ptr->time_last_active = time(NULL);
		jobacct_storage_g_step_start(acct_db_conn, step_ptr);
	}
	if (step_ptr == NULL) {
		info("step_partial_comp: StepID=%u.%u invalid",
		     req->job_id, req->job_step_id);
		return ESLURM_INVALID_JOB_ID;
	}
	if (step_ptr->batch_step) {
		if (rem)
			*rem = 0;
		step_ptr->exit_code = req->step_rc;
		if (max_rc)
			*max_rc = step_ptr->exit_code;
		jobacctinfo_aggregate(step_ptr->jobacct, req->jobacct);
		/* we don't want to delete the step record here since
		 * right after we delete this step again if we delete
		 * it here we won't find it when we try the second time */
		//delete_step_record(job_ptr, req->job_step_id);
		return SLURM_SUCCESS;
	}
	if (req->range_last < req->range_first) {
		error("step_partial_comp: StepID=%u.%u range=%u-%u",
		      req->job_id, req->job_step_id, req->range_first,
		      req->range_last);
		return EINVAL;
	}

	ext_sensors_g_get_stependdata(step_ptr);
	jobacctinfo_aggregate(step_ptr->jobacct, req->jobacct);

	/* we have been adding task average frequencies for
	 * jobacct->act_cpufreq so we need to divide with the
	 * total number of tasks/cpus for the step average frequency */
	if (step_ptr->cpu_count && step_ptr->jobacct)
		step_ptr->jobacct->act_cpufreq /= step_ptr->cpu_count;

	if (!step_ptr->exit_node_bitmap) {
		/* initialize the node bitmap for exited nodes */
		nodes = bit_set_count(step_ptr->step_node_bitmap);
#if defined HAVE_BGQ || defined HAVE_ALPS_CRAY
		/* For BGQ we only have 1 real task, so if it exits,
		   the whole step is ending as well.
		*/
		req->range_last = nodes - 1;
#endif
		step_ptr->exit_node_bitmap = bit_alloc(nodes);
		step_ptr->exit_code = req->step_rc;
	} else {
		nodes = bit_size(step_ptr->exit_node_bitmap);
#if defined HAVE_BGQ || defined HAVE_ALPS_CRAY
		/* For BGQ we only have 1 real task, so if it exits,
		   the whole step is ending as well.
		*/
		req->range_last = nodes - 1;
#endif
		step_ptr->exit_code = MAX(step_ptr->exit_code, req->step_rc);
	}
	if ((req->range_first >= nodes) || (req->range_last >= nodes) ||
	    (req->range_first > req->range_last)) {
		/* range is zero origin */
		error("step_partial_comp: StepID=%u.%u range=%u-%u nodes=%d",
		      req->job_id, req->job_step_id, req->range_first,
		      req->range_last, nodes);
		return EINVAL;
	}

	bit_nset(step_ptr->exit_node_bitmap,
		 req->range_first, req->range_last);
	rem_nodes = bit_clear_count(step_ptr->exit_node_bitmap);
	if (rem)
		*rem = rem_nodes;
	if (rem_nodes == 0) {
		/* release all switch windows */
		if (step_ptr->switch_job) {
			debug2("full switch release for step %u.%u, "
			       "nodes %s", req->job_id,
			       req->job_step_id,
			       step_ptr->step_layout->node_list);
			switch_g_job_step_complete(
				step_ptr->switch_job,
				step_ptr->step_layout->node_list);
			switch_g_free_jobinfo (step_ptr->switch_job);
			step_ptr->switch_job = NULL;
		}
	} else if (switch_g_part_comp() && step_ptr->switch_job) {
		/* release switch windows on completed nodes,
		 * must translate range numbers to nodelist */
		hostlist_t hl;
		char *node_list;

		hl = _step_range_to_hostlist(step_ptr,
			req->range_first, req->range_last);
		node_list = hostlist_ranged_string_xmalloc(hl);
		debug2("partitial switch release for step %u.%u, "
			"nodes %s", req->job_id,
			req->job_step_id, node_list);
		switch_g_job_step_part_comp(
			step_ptr->switch_job, node_list);
		hostlist_destroy(hl);
		xfree(node_list);
	}

	if (max_rc)
		*max_rc = step_ptr->exit_code;

	return SLURM_SUCCESS;
}

/* convert a range of nodes allocated to a step to a hostlist with
 * names of those nodes */
static hostlist_t _step_range_to_hostlist(struct step_record *step_ptr,
		uint32_t range_first, uint32_t range_last)
{
	int i, node_inx = -1;
	hostlist_t hl = hostlist_create(NULL);

	for (i = 0; i < node_record_count; i++) {
		if (bit_test(step_ptr->step_node_bitmap, i) == 0)
			continue;
		node_inx++;
		if ((node_inx >= range_first)
		&&  (node_inx <= range_last)) {
			hostlist_push_host(hl,
				node_record_table_ptr[i].name);
		}
	}

	return hl;
}

/* convert a single node name to it's offset within a step's
 * nodes allocation. returns -1 on error */
static int _step_hostname_to_inx(struct step_record *step_ptr,
		char *node_name)
{
	struct node_record *node_ptr;
	int i, node_inx, node_offset = 0;

	node_ptr = find_node_record(node_name);
	if (node_ptr == NULL)
		return -1;
	node_inx = node_ptr - node_record_table_ptr;

	for (i = 0; i < node_inx; i++) {
		if (bit_test(step_ptr->step_node_bitmap, i))
			node_offset++;
	}
	return node_offset;
}

extern int step_epilog_complete(struct job_record  *job_ptr,
		char *node_name)
{
	int rc = 0, node_inx, step_offset;
	ListIterator step_iterator;
	struct step_record *step_ptr;
	struct node_record *node_ptr;

	if (!switch_g_part_comp()) {
		/* don't bother with partitial completions */
		return 0;
	}
	if ((node_ptr = find_node_record(node_name)) == NULL)
		return 0;
	node_inx = node_ptr - node_record_table_ptr;

	step_iterator = list_iterator_create(job_ptr->step_list);
	while ((step_ptr = (struct step_record *) list_next (step_iterator))) {
		if (step_ptr->state != JOB_RUNNING)
			continue;
		if ((!step_ptr->switch_job)
		||  (bit_test(step_ptr->step_node_bitmap, node_inx) == 0))
			continue;
		if (step_ptr->exit_node_bitmap) {
			step_offset = _step_hostname_to_inx(
					step_ptr, node_name);
			if ((step_offset < 0)
			||  bit_test(step_ptr->exit_node_bitmap,
					step_offset))
				continue;
			bit_set(step_ptr->exit_node_bitmap,
				step_offset);
		}
		rc++;
		debug2("partitial switch release for step %u.%u, "
			"epilog on %s", job_ptr->job_id,
			step_ptr->step_id, node_name);
		switch_g_job_step_part_comp(
			step_ptr->switch_job, node_name);
	}
	list_iterator_destroy (step_iterator);

	return rc;
}

static void
_suspend_job_step(struct job_record *job_ptr,
		struct step_record *step_ptr, time_t now)
{
	if ((job_ptr->suspend_time)
	&&  (job_ptr->suspend_time > step_ptr->start_time)) {
		step_ptr->pre_sus_time +=
			difftime(now, job_ptr->suspend_time);
	} else {
		step_ptr->pre_sus_time +=
			difftime(now, step_ptr->start_time);
	}

}

/* Update time stamps for job step suspend */
extern void
suspend_job_step(struct job_record *job_ptr)
{
	time_t now = time(NULL);
	ListIterator step_iterator;
	struct step_record *step_ptr;

	step_iterator = list_iterator_create (job_ptr->step_list);
	while ((step_ptr = (struct step_record *) list_next (step_iterator))) {
		if (step_ptr->state != JOB_RUNNING)
			continue;
		_suspend_job_step(job_ptr, step_ptr, now);
	}
	list_iterator_destroy (step_iterator);
}

static void
_resume_job_step(struct job_record *job_ptr,
		struct step_record *step_ptr, time_t now)
{
	if ((job_ptr->suspend_time) &&
	    (job_ptr->suspend_time < step_ptr->start_time)) {
		step_ptr->tot_sus_time +=
			difftime(now, step_ptr->start_time);
	} else {
		step_ptr->tot_sus_time +=
			difftime(now, job_ptr->suspend_time);
	}
}

/* Update time stamps for job step resume */
extern void
resume_job_step(struct job_record *job_ptr)
{
	time_t now = time(NULL);
	ListIterator step_iterator;
	struct step_record *step_ptr;

	step_iterator = list_iterator_create (job_ptr->step_list);
	while ((step_ptr = (struct step_record *) list_next (step_iterator))) {
		if (step_ptr->state != JOB_RUNNING)
			continue;
		_resume_job_step(job_ptr, step_ptr, now);
	}
	list_iterator_destroy (step_iterator);
}


/*
 * dump_job_step_state - dump the state of a specific job step to a buffer,
 *	load with load_step_state
 * IN job_ptr - pointer to job for which information is to be dumpped
 * IN step_ptr - pointer to job step for which information is to be dumpped
 * IN/OUT buffer - location to store data, pointers automatically advanced
 */
extern void dump_job_step_state(struct job_record *job_ptr,
				struct step_record *step_ptr, Buf buffer)
{
	pack32(step_ptr->step_id, buffer);
	pack16(step_ptr->cyclic_alloc, buffer);
	pack16(step_ptr->port, buffer);
	pack16(step_ptr->ckpt_interval, buffer);
	pack16(step_ptr->cpus_per_task, buffer);
	pack16(step_ptr->resv_port_cnt, buffer);
	pack16(step_ptr->state, buffer);
	pack16(step_ptr->start_protocol_ver, buffer);

	pack8(step_ptr->no_kill, buffer);

	pack32(step_ptr->cpu_count, buffer);
	pack32(step_ptr->pn_min_memory, buffer);
	pack32(step_ptr->exit_code, buffer);
	if (step_ptr->exit_code != NO_VAL) {
		uint16_t bit_cnt = 0;
		if (step_ptr->exit_node_bitmap)
			bit_cnt = bit_size(step_ptr->exit_node_bitmap);
		pack_bit_fmt(step_ptr->exit_node_bitmap, buffer);
		pack16(bit_cnt, buffer);
	}
	if (step_ptr->core_bitmap_job) {
		uint32_t core_size = bit_size(step_ptr->core_bitmap_job);
		pack32(core_size, buffer);
		pack_bit_fmt(step_ptr->core_bitmap_job, buffer);
	} else
		pack32((uint32_t) 0, buffer);
	pack32(step_ptr->time_limit, buffer);
	pack32(step_ptr->cpu_freq_min, buffer);
	pack32(step_ptr->cpu_freq_max, buffer);
	pack32(step_ptr->cpu_freq_gov, buffer);

	pack_time(step_ptr->start_time, buffer);
	pack_time(step_ptr->pre_sus_time, buffer);
	pack_time(step_ptr->tot_sus_time, buffer);
	pack_time(step_ptr->ckpt_time, buffer);

	packstr(step_ptr->host,  buffer);
	packstr(step_ptr->resv_ports, buffer);
	packstr(step_ptr->name, buffer);
	packstr(step_ptr->network, buffer);
	packstr(step_ptr->ckpt_dir, buffer);

	packstr(step_ptr->gres, buffer);
	(void) gres_plugin_step_state_pack(step_ptr->gres_list, buffer,
					   job_ptr->job_id, step_ptr->step_id,
					   SLURM_PROTOCOL_VERSION);

	pack16(step_ptr->batch_step, buffer);
	if (!step_ptr->batch_step) {
		pack_slurm_step_layout(step_ptr->step_layout, buffer,
				       SLURM_PROTOCOL_VERSION);
		switch_g_pack_jobinfo(step_ptr->switch_job, buffer,
				      SLURM_PROTOCOL_VERSION);
	}
	checkpoint_pack_jobinfo(step_ptr->check_job, buffer,
				SLURM_PROTOCOL_VERSION);
	select_g_select_jobinfo_pack(step_ptr->select_jobinfo, buffer,
				     SLURM_PROTOCOL_VERSION);
	packstr(step_ptr->tres_alloc_str, buffer);
	packstr(step_ptr->tres_fmt_alloc_str, buffer);
}

/*
 * Create a new job step from data in a buffer (as created by
 *	dump_job_step_state)
 * IN/OUT - job_ptr - point to a job for which the step is to be loaded.
 * IN/OUT buffer - location to get data from, pointers advanced
 */
extern int load_step_state(struct job_record *job_ptr, Buf buffer,
			   uint16_t protocol_version)
{
	struct step_record *step_ptr = NULL;
	uint8_t no_kill;
	uint16_t cyclic_alloc, port, batch_step, bit_cnt;
	uint16_t start_protocol_ver = SLURM_MIN_PROTOCOL_VERSION;
	uint16_t ckpt_interval, cpus_per_task, resv_port_cnt, state;
	uint32_t core_size, cpu_count, exit_code, pn_min_memory, name_len;
	uint32_t step_id, time_limit, cpu_freq_min, cpu_freq_max, cpu_freq_gov;
	time_t start_time, pre_sus_time, tot_sus_time, ckpt_time;
	char *host = NULL, *ckpt_dir = NULL, *core_job = NULL;
	char *resv_ports = NULL, *name = NULL, *network = NULL;
	char *bit_fmt = NULL, *gres = NULL;
	char *tres_alloc_str = NULL, *tres_fmt_alloc_str = NULL;
	switch_jobinfo_t *switch_tmp = NULL;
	check_jobinfo_t check_tmp = NULL;
	slurm_step_layout_t *step_layout = NULL;
	List gres_list = NULL;
	dynamic_plugin_data_t *select_jobinfo = NULL;

	if (protocol_version >= SLURM_15_08_PROTOCOL_VERSION) {
		safe_unpack32(&step_id, buffer);
		safe_unpack16(&cyclic_alloc, buffer);
		safe_unpack16(&port, buffer);
		safe_unpack16(&ckpt_interval, buffer);
		safe_unpack16(&cpus_per_task, buffer);
		safe_unpack16(&resv_port_cnt, buffer);
		safe_unpack16(&state, buffer);
		safe_unpack16(&start_protocol_ver, buffer);

		safe_unpack8(&no_kill, buffer);

		safe_unpack32(&cpu_count, buffer);
		safe_unpack32(&pn_min_memory, buffer);
		safe_unpack32(&exit_code, buffer);
		if (exit_code != NO_VAL) {
			safe_unpackstr_xmalloc(&bit_fmt, &name_len, buffer);
			safe_unpack16(&bit_cnt, buffer);
		}
		safe_unpack32(&core_size, buffer);
		if (core_size)
			safe_unpackstr_xmalloc(&core_job, &name_len, buffer);
		safe_unpack32(&time_limit, buffer);
		safe_unpack32(&cpu_freq_min, buffer);
		safe_unpack32(&cpu_freq_max, buffer);
		safe_unpack32(&cpu_freq_gov, buffer);

		safe_unpack_time(&start_time, buffer);
		safe_unpack_time(&pre_sus_time, buffer);
		safe_unpack_time(&tot_sus_time, buffer);
		safe_unpack_time(&ckpt_time, buffer);

		safe_unpackstr_xmalloc(&host, &name_len, buffer);
		safe_unpackstr_xmalloc(&resv_ports, &name_len, buffer);
		safe_unpackstr_xmalloc(&name, &name_len, buffer);
		safe_unpackstr_xmalloc(&network, &name_len, buffer);
		safe_unpackstr_xmalloc(&ckpt_dir, &name_len, buffer);

		safe_unpackstr_xmalloc(&gres, &name_len, buffer);
		if (gres_plugin_step_state_unpack(&gres_list, buffer,
						  job_ptr->job_id, step_id,
						  protocol_version)
		    != SLURM_SUCCESS)
			goto unpack_error;

		safe_unpack16(&batch_step, buffer);
		if (!batch_step) {
			if (unpack_slurm_step_layout(&step_layout, buffer,
						     protocol_version))
				goto unpack_error;
			switch_g_alloc_jobinfo(&switch_tmp,
					       job_ptr->job_id, step_id);
			if (switch_g_unpack_jobinfo(switch_tmp, buffer,
						    protocol_version))
				goto unpack_error;
		}
		checkpoint_alloc_jobinfo(&check_tmp);
		if (checkpoint_unpack_jobinfo(check_tmp, buffer,
					      protocol_version))
			goto unpack_error;

		if (select_g_select_jobinfo_unpack(&select_jobinfo, buffer,
						   protocol_version))
			goto unpack_error;
		safe_unpackstr_xmalloc(&tres_alloc_str, &name_len, buffer);
		safe_unpackstr_xmalloc(&tres_fmt_alloc_str, &name_len, buffer);
	} else if (protocol_version >= SLURM_14_11_PROTOCOL_VERSION) {
		uint32_t utmp32 = 0;
		safe_unpack32(&step_id, buffer);
		safe_unpack16(&cyclic_alloc, buffer);
		safe_unpack16(&port, buffer);
		safe_unpack16(&ckpt_interval, buffer);
		safe_unpack16(&cpus_per_task, buffer);
		safe_unpack16(&resv_port_cnt, buffer);
		safe_unpack16(&state, buffer);
		safe_unpack16(&start_protocol_ver, buffer);

		safe_unpack8(&no_kill, buffer);

		safe_unpack32(&cpu_count, buffer);
		safe_unpack32(&pn_min_memory, buffer);
		safe_unpack32(&exit_code, buffer);
		if (exit_code != NO_VAL) {
			safe_unpackstr_xmalloc(&bit_fmt, &name_len, buffer);
			safe_unpack16(&bit_cnt, buffer);
		}
		safe_unpack32(&core_size, buffer);
		if (core_size)
			safe_unpackstr_xmalloc(&core_job, &name_len, buffer);
		safe_unpack32(&time_limit, buffer);
		safe_unpack32(&utmp32, buffer);
		_cpu_freq_old2new(utmp32, &cpu_freq_min, &cpu_freq_max,
				  &cpu_freq_gov);

		safe_unpack_time(&start_time, buffer);
		safe_unpack_time(&pre_sus_time, buffer);
		safe_unpack_time(&tot_sus_time, buffer);
		safe_unpack_time(&ckpt_time, buffer);

		safe_unpackstr_xmalloc(&host, &name_len, buffer);
		safe_unpackstr_xmalloc(&resv_ports, &name_len, buffer);
		safe_unpackstr_xmalloc(&name, &name_len, buffer);
		safe_unpackstr_xmalloc(&network, &name_len, buffer);
		safe_unpackstr_xmalloc(&ckpt_dir, &name_len, buffer);

		safe_unpackstr_xmalloc(&gres, &name_len, buffer);
		if (gres_plugin_step_state_unpack(&gres_list, buffer,
						  job_ptr->job_id, step_id,
						  protocol_version)
		    != SLURM_SUCCESS)
			goto unpack_error;

		safe_unpack16(&batch_step, buffer);
		if (!batch_step) {
			if (unpack_slurm_step_layout(&step_layout, buffer,
						     protocol_version))
				goto unpack_error;
			switch_g_alloc_jobinfo(&switch_tmp,
					       job_ptr->job_id, step_id);
			if (switch_g_unpack_jobinfo(switch_tmp, buffer,
						    protocol_version))
				goto unpack_error;
		}
		checkpoint_alloc_jobinfo(&check_tmp);
		if (checkpoint_unpack_jobinfo(check_tmp, buffer,
					      protocol_version))
			goto unpack_error;

		if (select_g_select_jobinfo_unpack(&select_jobinfo, buffer,
						   protocol_version))
			goto unpack_error;
	} else if (protocol_version >= SLURM_MIN_PROTOCOL_VERSION) {
		uint32_t utmp32 = 0;
		safe_unpack32(&step_id, buffer);
		safe_unpack16(&cyclic_alloc, buffer);
		safe_unpack16(&port, buffer);
		safe_unpack16(&ckpt_interval, buffer);
		safe_unpack16(&cpus_per_task, buffer);
		safe_unpack16(&resv_port_cnt, buffer);
		safe_unpack16(&state, buffer);

		safe_unpack8(&no_kill, buffer);

		safe_unpack32(&cpu_count, buffer);
		safe_unpack32(&pn_min_memory, buffer);
		safe_unpack32(&exit_code, buffer);
		if (exit_code != NO_VAL) {
			safe_unpackstr_xmalloc(&bit_fmt, &name_len, buffer);
			safe_unpack16(&bit_cnt, buffer);
		}
		safe_unpack32(&core_size, buffer);
		if (core_size)
			safe_unpackstr_xmalloc(&core_job, &name_len, buffer);
		safe_unpack32(&time_limit, buffer);
		safe_unpack32(&utmp32, buffer);
		_cpu_freq_old2new(utmp32, &cpu_freq_min, &cpu_freq_max,
				  &cpu_freq_gov);

		safe_unpack_time(&start_time, buffer);
		safe_unpack_time(&pre_sus_time, buffer);
		safe_unpack_time(&tot_sus_time, buffer);
		safe_unpack_time(&ckpt_time, buffer);

		safe_unpackstr_xmalloc(&host, &name_len, buffer);
		safe_unpackstr_xmalloc(&resv_ports, &name_len, buffer);
		safe_unpackstr_xmalloc(&name, &name_len, buffer);
		safe_unpackstr_xmalloc(&network, &name_len, buffer);
		safe_unpackstr_xmalloc(&ckpt_dir, &name_len, buffer);

		safe_unpackstr_xmalloc(&gres, &name_len, buffer);
		if (gres_plugin_step_state_unpack(&gres_list, buffer,
						  job_ptr->job_id, step_id,
						  protocol_version)
		    != SLURM_SUCCESS)
			goto unpack_error;

		safe_unpack16(&batch_step, buffer);
		if (!batch_step) {
			if (unpack_slurm_step_layout(&step_layout, buffer,
						     protocol_version))
				goto unpack_error;
			switch_g_alloc_jobinfo(&switch_tmp,
					       job_ptr->job_id, step_id);
			if (switch_g_unpack_jobinfo(switch_tmp, buffer,
						    protocol_version))
				goto unpack_error;
		}
		checkpoint_alloc_jobinfo(&check_tmp);
		if (checkpoint_unpack_jobinfo(check_tmp, buffer,
					      protocol_version))
			goto unpack_error;

		if (select_g_select_jobinfo_unpack(&select_jobinfo, buffer,
						   protocol_version))
			goto unpack_error;
	} else {
		error("load_step_state: protocol_version "
		      "%hu not supported", protocol_version);
		goto unpack_error;
	}

	/* validity test as possible */
	if (cyclic_alloc > 1) {
		error("Invalid data for job %u.%u: cyclic_alloc=%u",
		      job_ptr->job_id, step_id, cyclic_alloc);
		goto unpack_error;
	}
	if (no_kill > 1) {
		error("Invalid data for job %u.%u: no_kill=%u",
		      job_ptr->job_id, step_id, no_kill);
		goto unpack_error;
	}

	step_ptr = find_step_record(job_ptr, step_id);
	if (step_ptr == NULL)
		step_ptr = _create_step_record(job_ptr);
	if (step_ptr == NULL)
		goto unpack_error;

	/* set new values */
	step_ptr->step_id      = step_id;
	step_ptr->cpu_count    = cpu_count;
	step_ptr->cpus_per_task= cpus_per_task;
	step_ptr->cyclic_alloc = cyclic_alloc;
	step_ptr->resv_port_cnt= resv_port_cnt;
	step_ptr->resv_ports   = resv_ports;
	step_ptr->name         = name;
	step_ptr->network      = network;
	step_ptr->no_kill      = no_kill;
	step_ptr->ckpt_dir     = ckpt_dir;
	step_ptr->gres         = gres;
	step_ptr->gres_list    = gres_list;
	step_ptr->port         = port;
	step_ptr->ckpt_interval= ckpt_interval;
	step_ptr->pn_min_memory= pn_min_memory;
	step_ptr->host         = host;
	host                   = NULL;  /* re-used, nothing left to free */
	step_ptr->batch_step   = batch_step;
	step_ptr->start_time   = start_time;
	step_ptr->time_limit   = time_limit;
	step_ptr->pre_sus_time = pre_sus_time;
	step_ptr->tot_sus_time = tot_sus_time;
	step_ptr->ckpt_time    = ckpt_time;

	if (!select_jobinfo)
		select_jobinfo = select_g_select_jobinfo_alloc();
	step_ptr->select_jobinfo = select_jobinfo;
	select_jobinfo = NULL;

	slurm_step_layout_destroy(step_ptr->step_layout);
	step_ptr->step_layout  = step_layout;

	step_ptr->switch_job   = switch_tmp;

	xfree(step_ptr->tres_alloc_str);
	step_ptr->tres_alloc_str     = tres_alloc_str;
	tres_alloc_str = NULL;

	xfree(step_ptr->tres_fmt_alloc_str);
	step_ptr->tres_fmt_alloc_str = tres_fmt_alloc_str;
	tres_fmt_alloc_str = NULL;

	step_ptr->check_job    = check_tmp;
	step_ptr->cpu_freq_min = cpu_freq_min;
	step_ptr->cpu_freq_max = cpu_freq_max;
	step_ptr->cpu_freq_gov = cpu_freq_gov;
	step_ptr->state        = state;
	step_ptr->start_protocol_ver = start_protocol_ver;

	if (!step_ptr->ext_sensors)
		step_ptr->ext_sensors = ext_sensors_alloc();

	step_ptr->exit_code    = exit_code;
	if (bit_fmt) {
		/* NOTE: This is only recovered if a job step completion
		 * is actively in progress at step save time. Otherwise
		 * the bitmap is NULL. */
		step_ptr->exit_node_bitmap = bit_alloc(bit_cnt);
		if (bit_unfmt(step_ptr->exit_node_bitmap, bit_fmt)) {
			error("error recovering exit_node_bitmap from %s",
				bit_fmt);
		}
		xfree(bit_fmt);
	}
	if (core_size) {
		step_ptr->core_bitmap_job = bit_alloc(core_size);
		if (bit_unfmt(step_ptr->core_bitmap_job, core_job)) {
			error("error recovering core_bitmap_job from %s",
			      core_job);
		}
		xfree(core_job);
	}

	if (step_ptr->step_layout && step_ptr->step_layout->node_list) {
		switch_g_job_step_allocated(switch_tmp,
					    step_ptr->step_layout->node_list);
	} else {
		switch_g_job_step_allocated(switch_tmp, NULL);
	}
	info("recovered job step %u.%u", job_ptr->job_id, step_id);
	return SLURM_SUCCESS;

unpack_error:
	xfree(host);
	xfree(resv_ports);
	xfree(name);
	xfree(network);
	xfree(ckpt_dir);
	xfree(gres);
	FREE_NULL_LIST(gres_list);
	xfree(bit_fmt);
	xfree(core_job);
	if (switch_tmp)
		switch_g_free_jobinfo(switch_tmp);
	slurm_step_layout_destroy(step_layout);
	select_g_select_jobinfo_free(select_jobinfo);
	xfree(tres_alloc_str);
	xfree(tres_fmt_alloc_str);

	return SLURM_FAILURE;
}

/* Perform periodic job step checkpoints (per user request) */
extern void step_checkpoint(void)
{
	static int ckpt_run = -1;
	time_t now = time(NULL), ckpt_due;
	ListIterator job_iterator;
	struct job_record *job_ptr;
	ListIterator step_iterator;
	struct step_record *step_ptr;
	time_t event_time;
	uint32_t error_code;
	char *error_msg;
	checkpoint_msg_t ckpt_req;

	/* Exit if "checkpoint/none" is configured */
	if (ckpt_run == -1) {
		char *ckpt_type = slurm_get_checkpoint_type();
		if (strcasecmp(ckpt_type, "checkpoint/none"))
			ckpt_run = 1;
		else
			ckpt_run = 0;
		xfree(ckpt_type);
	}
	if (ckpt_run == 0)
		return;

	job_iterator = list_iterator_create(job_list);
	while ((job_ptr = (struct job_record *) list_next(job_iterator))) {
		if (!IS_JOB_RUNNING(job_ptr))
			continue;
		if (job_ptr->batch_flag &&
		    (job_ptr->ckpt_interval != 0)) { /* periodic job ckpt */
			ckpt_due = job_ptr->ckpt_time +
				   (job_ptr->ckpt_interval * 60);
			if (ckpt_due > now)
				continue;
			/*
			 * DO NOT initiate a checkpoint request if the job is
			 * started just now, in case it is restarting from checkpoint.
			 */
			ckpt_due = job_ptr->start_time +
				   (job_ptr->ckpt_interval * 60);
			if (ckpt_due > now)
				continue;

			ckpt_req.op = CHECK_CREATE;
			ckpt_req.data = 0;
			ckpt_req.job_id = job_ptr->job_id;
			ckpt_req.step_id = SLURM_BATCH_SCRIPT;
			ckpt_req.image_dir = NULL;
			job_checkpoint(&ckpt_req, getuid(), -1,
				       (uint16_t)NO_VAL);
			job_ptr->ckpt_time = now;
			last_job_update = now;
			continue; /* ignore periodic step ckpt */
		}
		step_iterator = list_iterator_create (job_ptr->step_list);
		while ((step_ptr = (struct step_record *)
				list_next (step_iterator))) {
			char *image_dir = NULL;
			if (step_ptr->state != JOB_RUNNING)
				continue;
			if (step_ptr->ckpt_interval == 0)
				continue;
			ckpt_due = step_ptr->ckpt_time +
				   (step_ptr->ckpt_interval * 60);
			if (ckpt_due > now)
				continue;
			/*
			 * DO NOT initiate a checkpoint request if the step is
			 * started just now, in case it is restarting from
			 * checkpoint.
			 */
			ckpt_due = step_ptr->start_time +
				   (step_ptr->ckpt_interval * 60);
			if (ckpt_due > now)
				continue;

			step_ptr->ckpt_time = now;
			last_job_update = now;
			image_dir = xstrdup(step_ptr->ckpt_dir);
			xstrfmtcat(image_dir, "/%u.%u", job_ptr->job_id,
				   step_ptr->step_id);
			(void) checkpoint_op(job_ptr->job_id,
					     step_ptr->step_id,
					     step_ptr, CHECK_CREATE, 0,
					     image_dir, &event_time,
					     &error_code, &error_msg);
			xfree(image_dir);
		}
		list_iterator_destroy (step_iterator);
	}
	list_iterator_destroy(job_iterator);
}

static void _signal_step_timelimit(struct job_record *job_ptr,
				   struct step_record *step_ptr, time_t now)
{
#ifndef HAVE_FRONT_END
	int i;
#endif
	kill_job_msg_t *kill_step;
	agent_arg_t *agent_args = NULL;
	static int notify_srun = -1;

	if (notify_srun == -1) {
#if defined HAVE_BG_FILES && !defined HAVE_BG_L_P
		notify_srun = 1;
#else
		char *launch_type = slurm_get_launch_type();
		/* do this for all but slurm (poe, aprun, etc...) */
		if (strcmp(launch_type, "launch/slurm"))
			notify_srun = 1;
		else
			notify_srun = 0;
		xfree(launch_type);
#endif
	}

	step_ptr->state = JOB_TIMEOUT;

	if (notify_srun) {
		srun_step_timeout(step_ptr, now);
		return;
	}

	xassert(step_ptr);
	agent_args = xmalloc(sizeof(agent_arg_t));
	agent_args->msg_type = REQUEST_KILL_TIMELIMIT;
	agent_args->retry = 1;
	agent_args->hostlist = hostlist_create(NULL);
	kill_step = xmalloc(sizeof(kill_job_msg_t));
	kill_step->job_id    = job_ptr->job_id;
	kill_step->step_id   = step_ptr->step_id;
	kill_step->job_state = job_ptr->job_state;
	kill_step->job_uid   = job_ptr->user_id;
	kill_step->nodes     = xstrdup(job_ptr->nodes);
	kill_step->time      = now;
	kill_step->start_time = job_ptr->start_time;
	kill_step->select_jobinfo = select_g_select_jobinfo_copy(
			job_ptr->select_jobinfo);

#ifdef HAVE_FRONT_END
	xassert(job_ptr->batch_host);
	if (job_ptr->front_end_ptr)
		agent_args->protocol_version =
			job_ptr->front_end_ptr->protocol_version;
	hostlist_push_host(agent_args->hostlist, job_ptr->batch_host);
	agent_args->node_count++;
#else
	agent_args->protocol_version = SLURM_PROTOCOL_VERSION;
	for (i = 0; i < node_record_count; i++) {
		if (bit_test(step_ptr->step_node_bitmap, i) == 0)
			continue;
		if (agent_args->protocol_version >
		    node_record_table_ptr[i].protocol_version)
			agent_args->protocol_version =
				node_record_table_ptr[i].protocol_version;
		hostlist_push_host(agent_args->hostlist,
			node_record_table_ptr[i].name);
		agent_args->node_count++;
	}
#endif

	if (agent_args->node_count == 0) {
		hostlist_destroy(agent_args->hostlist);
		xfree(agent_args);
		if (kill_step->select_jobinfo) {
			select_g_select_jobinfo_free(
				kill_step->select_jobinfo);
		}
		xfree(kill_step);
		return;
	}

	agent_args->msg_args = kill_step;
	agent_queue_request(agent_args);
	return;
}

extern void
check_job_step_time_limit (struct job_record *job_ptr, time_t now)
{
	ListIterator step_iterator;
	struct step_record *step_ptr;
	uint32_t job_run_mins = 0;

	xassert(job_ptr);

	if (job_ptr->job_state != JOB_RUNNING)
		return;

	step_iterator = list_iterator_create (job_ptr->step_list);
	while ((step_ptr = (struct step_record *) list_next (step_iterator))) {
		if (step_ptr->state != JOB_RUNNING)
			continue;
		if (step_ptr->time_limit == INFINITE ||
		    step_ptr->time_limit == NO_VAL)
			continue;
		job_run_mins = (uint32_t) (((now - step_ptr->start_time) -
				step_ptr->tot_sus_time) / 60);
		if (job_run_mins >= step_ptr->time_limit) {
			/* this step has timed out */
			info("check_job_step_time_limit: job %u step %u "
				"has timed out (%u)",
				job_ptr->job_id, step_ptr->step_id,
				step_ptr->time_limit);
			_signal_step_timelimit(job_ptr, step_ptr, now);
		}
	}
	list_iterator_destroy (step_iterator);
}

/* Return true if memory is a reserved resources, false otherwise */
static bool _is_mem_resv(void)
{
	static bool mem_resv_value  = false;
	static bool mem_resv_tested = false;

	if (!mem_resv_tested) {
		mem_resv_tested = true;
		slurm_ctl_conf_t *conf = slurm_conf_lock();
		if (conf->select_type_param & CR_MEMORY)
			mem_resv_value = true;
		slurm_conf_unlock();
	}

	return mem_resv_value;
}

/* Process job step update request from specified user,
 * RET - 0 or error code */
extern int update_step(step_update_request_msg_t *req, uid_t uid)
{
	struct job_record *job_ptr;
	struct step_record *step_ptr = NULL;
	ListIterator step_iterator;
	int mod_cnt = 0;
	bool new_step = 0;

	job_ptr = find_job_record(req->job_id);
	if (job_ptr == NULL) {
		error("update_step: invalid job id %u", req->job_id);
		return ESLURM_INVALID_JOB_ID;
	}
	if (req->jobacct) {
		if (!validate_slurm_user(uid)) {
			error("Security violation, STEP_UPDATE RPC "
			      "from uid %d", uid);
			return ESLURM_USER_ID_MISSING;
		}
		/* Need to create a temporary step record (using some other
		 * launch mechanism that didn't use srun to launch).  Don't use
		 * _create_step_record though since we don't want to push it on
		 * the job's step_list. */
		if (req->step_id == NO_VAL) {
			step_ptr = xmalloc(sizeof(struct step_record));
			step_ptr->job_ptr    = job_ptr;
			step_ptr->exit_code  = NO_VAL;
			step_ptr->time_limit = INFINITE;
			step_ptr->jobacct    = jobacctinfo_create(NULL);
			step_ptr->requid     = -1;
			step_ptr->step_node_bitmap =
				bit_copy(job_ptr->node_bitmap);
			req->step_id = step_ptr->step_id =
				job_ptr->next_step_id++;
			new_step = 1;
		} else {
			if (req->step_id >= job_ptr->next_step_id)
				return ESLURM_INVALID_JOB_ID;
			if (!(step_ptr
			      = find_step_record(job_ptr, req->step_id))) {
				/* If updating this after the fact we
				   need to remake the step so we can
				   send the updated parts to
				   accounting.
				*/
				step_ptr = xmalloc(sizeof(struct step_record));
				step_ptr->job_ptr    = job_ptr;
				step_ptr->jobacct    = jobacctinfo_create(NULL);
				step_ptr->requid     = -1;
				step_ptr->step_id    = req->step_id;
				new_step = 1;
			}
		}
	} else if ((job_ptr->user_id != uid) && !validate_operator(uid) &&
		   !assoc_mgr_is_user_acct_coord(acct_db_conn, uid,
						 job_ptr->account)) {
		error("Security violation, STEP_UPDATE RPC from uid %d", uid);
		return ESLURM_USER_ID_MISSING;
	}

	/* No need to limit step time limit as job time limit will kill
	 * any steps with any time limit */
	if (req->step_id == NO_VAL) {
		step_iterator = list_iterator_create(job_ptr->step_list);
		while ((step_ptr = (struct step_record *)
				   list_next (step_iterator))) {
			if (step_ptr->state != JOB_RUNNING)
				continue;
			step_ptr->time_limit = req->time_limit;
			mod_cnt++;
			info("Updating step %u.%u time limit to %u",
			     req->job_id, step_ptr->step_id, req->time_limit);
		}
		list_iterator_destroy (step_iterator);
	} else {
		if (!step_ptr)
			step_ptr = find_step_record(job_ptr, req->step_id);

		if (!step_ptr)
			return ESLURM_INVALID_JOB_ID;

		if (req->jobacct) {
			jobacctinfo_aggregate(step_ptr->jobacct, req->jobacct);
			if (new_step) {
				step_ptr->start_time = req->start_time;
				step_ptr->name = xstrdup(req->name);
				jobacct_storage_g_step_start(
					acct_db_conn, step_ptr);
			} else if (!step_ptr->exit_node_bitmap) {
				/* If the exit_code is not NO_VAL then
				 * we need to initialize the node bitmap for
				 * exited nodes for packing. */
				int nodes = bit_set_count(
					step_ptr->step_node_bitmap);
				step_ptr->exit_node_bitmap = bit_alloc(nodes);
				if (!step_ptr->exit_node_bitmap)
					fatal("bit_alloc: %m");
			}
			step_ptr->exit_code = req->exit_code;

			jobacct_storage_g_step_complete(acct_db_conn, step_ptr);

			if (new_step) {
				/* This was a temporary step record, never
				 * linked to the job, so there is no need to
				 * check SELECT_JOBDATA_CLEANING. */
				_free_step_rec(step_ptr);
			}
			mod_cnt++;
			info("Updating step %u.%u jobacct info",
			     req->job_id, req->step_id);
		} else {
			step_ptr->time_limit = req->time_limit;
			mod_cnt++;
			info("Updating step %u.%u time limit to %u",
			     req->job_id, req->step_id, req->time_limit);
		}
	}
	if (mod_cnt)
		last_job_update = time(NULL);

	return SLURM_SUCCESS;
}

/* Return the total core count on a given node index */
static int _get_node_cores(int node_inx)
{
	struct node_record *node_ptr;
	int socks, cores;

	node_ptr = node_record_table_ptr + node_inx;
	if (slurmctld_conf.fast_schedule) {
		socks = node_ptr->config_ptr->sockets;
		cores = node_ptr->config_ptr->cores;
	} else {
		socks = node_ptr->sockets;
		cores = node_ptr->cores;
	}
	return socks * cores;
}

/*
 * Rebuild a job step's core_bitmap_job after a job has just changed size
 * job_ptr IN - job that was just re-sized
 * orig_job_node_bitmap IN - The job's original node bitmap
 */
extern void rebuild_step_bitmaps(struct job_record *job_ptr,
				 bitstr_t *orig_job_node_bitmap)
{
	struct step_record *step_ptr;
	ListIterator step_iterator;
	bitstr_t *orig_step_core_bitmap;
	int i, j, i_first, i_last, i_size;
	int old_core_offset, new_core_offset, node_core_count;
	bool old_node_set, new_node_set;

	if (job_ptr->step_list == NULL)
		return;

	step_iterator = list_iterator_create(job_ptr->step_list);
	while ((step_ptr = (struct step_record *)
			   list_next (step_iterator))) {
		if (step_ptr->state < JOB_RUNNING)
			continue;
		gres_plugin_step_state_rebase(step_ptr->gres_list,
					orig_job_node_bitmap,
					job_ptr->job_resrcs->node_bitmap);
		if (step_ptr->core_bitmap_job == NULL)
			continue;
		orig_step_core_bitmap = step_ptr->core_bitmap_job;
		i_size = bit_size(job_ptr->job_resrcs->core_bitmap);
		step_ptr->core_bitmap_job = bit_alloc(i_size);
		old_core_offset = 0;
		new_core_offset = 0;
		i_first = MIN(bit_ffs(orig_job_node_bitmap),
			      bit_ffs(job_ptr->job_resrcs->node_bitmap));
		i_last  = MAX(bit_fls(orig_job_node_bitmap),
			      bit_fls(job_ptr->job_resrcs->node_bitmap));
		for (i = i_first; i <= i_last; i++) {
			old_node_set = bit_test(orig_job_node_bitmap, i);
			new_node_set = bit_test(job_ptr->job_resrcs->
						node_bitmap, i);
			if (!old_node_set && !new_node_set)
				continue;
			node_core_count = _get_node_cores(i);
			if (old_node_set && new_node_set) {
				for (j = 0; j < node_core_count; j++) {
					if (!bit_test(orig_step_core_bitmap,
						      old_core_offset + j))
						continue;
					bit_set(step_ptr->core_bitmap_job,
						new_core_offset + j);
					bit_set(job_ptr->job_resrcs->
						core_bitmap_used,
						new_core_offset + j);
				}
			}
			if (old_node_set)
				old_core_offset += node_core_count;
			if (new_node_set)
				new_core_offset += node_core_count;
		}
		bit_free(orig_step_core_bitmap);
	}
	list_iterator_destroy (step_iterator);
}

extern int post_job_step(struct step_record *step_ptr)
{
	struct job_record *job_ptr = step_ptr->job_ptr;
	int error_code;

	_step_dealloc_lps(step_ptr);
	gres_plugin_step_dealloc(step_ptr->gres_list,
				 job_ptr->gres_list, job_ptr->job_id,
				 step_ptr->step_id);

	last_job_update = time(NULL);
	step_ptr->state = JOB_COMPLETE;

	error_code = delete_step_record(job_ptr, step_ptr->step_id);
	if (error_code == ENOENT) {
		info("remove_job_step step %u.%u not found", job_ptr->job_id,
		     step_ptr->step_id);
		return ESLURM_ALREADY_DONE;
	}
	_wake_pending_steps(job_ptr);

	return SLURM_SUCCESS;
}<|MERGE_RESOLUTION|>--- conflicted
+++ resolved
@@ -2157,8 +2157,17 @@
 	    (job_ptr->end_time <= time(NULL)))
 		return ESLURM_ALREADY_DONE;
 
-<<<<<<< HEAD
 	task_dist = step_specs->task_dist & SLURM_DIST_STATE_BASE;
+	/* Set to block in the case that mem is 0. srun leaves the dist
+	 * set to unknown if mem is 0.
+	 * ex. SallocDefaultCommand=srun -n1 -N1 --mem=0 ... */
+	if ((task_dist == SLURM_DIST_UNKNOWN) &&
+	    (!(step_specs->pn_min_memory &(~MEM_PER_CPU)))) {
+		step_specs->task_dist &= SLURM_DIST_STATE_FLAGS;
+		step_specs->task_dist |= SLURM_DIST_BLOCK;
+		task_dist = SLURM_DIST_BLOCK;
+	}
+
 	if ((task_dist != SLURM_DIST_CYCLIC) &&
 	    (task_dist != SLURM_DIST_BLOCK) &&
 	    (task_dist != SLURM_DIST_CYCLIC_CYCLIC) &&
@@ -2187,25 +2196,6 @@
 	    (task_dist != SLURM_DIST_BLOCK_CFULL_CFULL) &&
 	    (task_dist != SLURM_DIST_PLANE) &&
 	    (task_dist != SLURM_DIST_ARBITRARY))
-=======
-	/* Set to block in the case that mem is 0. srun leaves the dist
-	 * set to unknown if mem is 0.
-	 * ex. SallocDefaultCommand=srun -n1 -N1 --mem=0 ... */
-	if ((step_specs->task_dist == SLURM_DIST_UNKNOWN) &&
-	    (!(step_specs->pn_min_memory &(~MEM_PER_CPU))))
-		step_specs->task_dist = SLURM_DIST_BLOCK;
-
-	if ((step_specs->task_dist != SLURM_DIST_CYCLIC) &&
-	    (step_specs->task_dist != SLURM_DIST_BLOCK) &&
-	    (step_specs->task_dist != SLURM_DIST_CYCLIC_CYCLIC) &&
-	    (step_specs->task_dist != SLURM_DIST_BLOCK_CYCLIC) &&
-	    (step_specs->task_dist != SLURM_DIST_CYCLIC_BLOCK) &&
-	    (step_specs->task_dist != SLURM_DIST_BLOCK_BLOCK) &&
-	    (step_specs->task_dist != SLURM_DIST_CYCLIC_CFULL) &&
-	    (step_specs->task_dist != SLURM_DIST_BLOCK_CFULL) &&
-	    (step_specs->task_dist != SLURM_DIST_PLANE) &&
-	    (step_specs->task_dist != SLURM_DIST_ARBITRARY))
->>>>>>> 53b85d34
 		return ESLURM_BAD_DIST;
 
 	if ((task_dist == SLURM_DIST_ARBITRARY) &&
