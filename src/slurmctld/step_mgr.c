--- conflicted
+++ resolved
@@ -1470,14 +1470,9 @@
 			if ((step_spec->max_nodes <= nodes_picked_cnt) &&
 			    (mem_blocked_cpus == 0)) {
 				*return_code = ESLURM_TOO_MANY_REQUESTED_CPUS;
-<<<<<<< HEAD
-			} else if (step_spec->min_nodes <= (node_avail_cnt +
-				   nodes_picked_cnt + mem_blocked_nodes)) {
-=======
 			} else if ((mem_blocked_cpus > 0) ||
 				   (step_spec->min_nodes <=
-				    (nodes_picked_cnt + mem_blocked_nodes))){
->>>>>>> 8b76b93c
+				    (nodes_picked_cnt + mem_blocked_nodes))) {
 				*return_code = ESLURM_NODES_BUSY;
 			} else if (!bit_super_set(job_ptr->node_bitmap,
 						  up_node_bitmap)) {
