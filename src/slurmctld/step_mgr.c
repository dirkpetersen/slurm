/*****************************************************************************\
 *  step_mgr.c - manage the job step information of slurm
 *****************************************************************************
 *  Copyright (C) 2002-2007 The Regents of the University of California.
 *  Copyright (C) 2008-2010 Lawrence Livermore National Security.
 *  Produced at Lawrence Livermore National Laboratory (cf, DISCLAIMER).
 *  Written by Morris Jette <jette1@llnl.gov>, et. al.
 *  CODE-OCEC-09-009. All rights reserved.
 *
 *  This file is part of SLURM, a resource management program.
 *  For details, see <https://computing.llnl.gov/linux/slurm/>.
 *  Please also read the included file: DISCLAIMER.
 *
 *  SLURM is free software; you can redistribute it and/or modify it under
 *  the terms of the GNU General Public License as published by the Free
 *  Software Foundation; either version 2 of the License, or (at your option)
 *  any later version.
 *
 *  In addition, as a special exception, the copyright holders give permission
 *  to link the code of portions of this program with the OpenSSL library under
 *  certain conditions as described in each individual source file, and
 *  distribute linked combinations including the two. You must obey the GNU
 *  General Public License in all respects for all of the code used other than
 *  OpenSSL. If you modify file(s) with this exception, you may extend this
 *  exception to your version of the file(s), but you are not obligated to do
 *  so. If you do not wish to do so, delete this exception statement from your
 *  version.  If you delete this exception statement from all source files in
 *  the program, then also delete it here.
 *
 *  SLURM is distributed in the hope that it will be useful, but WITHOUT ANY
 *  WARRANTY; without even the implied warranty of MERCHANTABILITY or FITNESS
 *  FOR A PARTICULAR PURPOSE.  See the GNU General Public License for more
 *  details.
 *
 *  You should have received a copy of the GNU General Public License along
 *  with SLURM; if not, write to the Free Software Foundation, Inc.,
 *  51 Franklin Street, Fifth Floor, Boston, MA 02110-1301  USA.
\*****************************************************************************/

#ifdef HAVE_CONFIG_H
#  include "config.h"
#endif

#include <time.h>
#include <ctype.h>
#include <errno.h>
#include <signal.h>
#include <stdio.h>
#include <stdlib.h>
#include <sys/types.h>
#include <string.h>
#include <strings.h>
#include <unistd.h>

#include "slurm/slurm_errno.h"

#include "src/common/assoc_mgr.h"
#include "src/common/bitstring.h"
#include "src/common/checkpoint.h"
#include "src/common/forward.h"
#include "src/common/gres.h"
#include "src/common/slurm_accounting_storage.h"
#include "src/common/slurm_jobacct_gather.h"
#include "src/common/slurm_protocol_interface.h"
#include "src/common/switch.h"
#include "src/common/xstring.h"

#include "src/slurmctld/agent.h"
#include "src/slurmctld/locks.h"
#include "src/slurmctld/node_scheduler.h"
#include "src/slurmctld/port_mgr.h"
#include "src/slurmctld/slurmctld.h"
#include "src/slurmctld/srun_comm.h"

#define MAX_RETRIES 10

static int  _count_cpus(struct job_record *job_ptr, bitstr_t *bitmap,
			uint32_t *usable_cpu_cnt);
static struct step_record * _create_step_record (struct job_record *job_ptr);
static void _dump_step_layout(struct step_record *step_ptr);
static void _free_step_rec(struct step_record *step_ptr);
static bool _is_mem_resv(void);
<<<<<<< HEAD
static void _pack_ctld_job_step_info(struct step_record *step, Buf buffer);
static bitstr_t * _pick_step_nodes(struct job_record *job_ptr,
				   job_step_create_request_msg_t *step_spec,
				   List step_gres_list, int cpus_per_task,
				   bool batch_step, int *return_code);
static bitstr_t *_pick_step_nodes_cpus(struct job_record *job_ptr,
				       bitstr_t *nodes_bitmap, int node_cnt,
				       int cpu_cnt, uint32_t *usable_cpu_cnt);
=======
static void _pack_ctld_job_step_info(struct step_record *step, Buf buffer,
				     uint16_t protocol_version);
static bitstr_t * _pick_step_nodes (struct job_record  *job_ptr,
				    job_step_create_request_msg_t *step_spec,
				    List step_gres_list, int cpus_per_task,
				    bool batch_step, int *return_code);
>>>>>>> 767898e7
static hostlist_t _step_range_to_hostlist(struct step_record *step_ptr,
				uint32_t range_first, uint32_t range_last);
static int _step_hostname_to_inx(struct step_record *step_ptr,
				char *node_name);
static void _step_dealloc_lps(struct step_record *step_ptr);


/*
 * _create_step_record - create an empty step_record for the specified job.
 * IN job_ptr - pointer to job table entry to have step record added
 * RET a pointer to the record or NULL if error
 * NOTE: allocates memory that should be xfreed with delete_step_record
 */
static struct step_record * _create_step_record(struct job_record *job_ptr)
{
	struct step_record *step_ptr;

	xassert(job_ptr);
	/* NOTE: Reserve highest step ID values for NO_VAL and
	 * SLURM_BATCH_SCRIPT */
	if (job_ptr->next_step_id >= 0xfffffff0) {
		/* avoid step records in the accounting database */
		info("job %u has reached step id limit", job_ptr->job_id);
		return NULL;
	}

	step_ptr = (struct step_record *) xmalloc(sizeof (struct step_record));

	last_job_update = time(NULL);
	step_ptr->job_ptr = job_ptr;
	step_ptr->start_time = time(NULL) ;
	step_ptr->time_limit = INFINITE ;
	step_ptr->jobacct = jobacct_gather_g_create(NULL);
	step_ptr->requid = -1;

	if (list_append (job_ptr->step_list, step_ptr) == NULL)
		fatal ("_create_step_record: unable to allocate memory");

	return step_ptr;
}


/*
 * delete_step_records - delete step record for specified job_ptr
 * IN job_ptr - pointer to job table entry to have step records removed
 * IN filter  - determine which job steps to delete
 *              0: delete all job steps
 *              1: delete only job steps without a switch allocation
 */
extern void
delete_step_records (struct job_record *job_ptr, int filter)
{
	ListIterator step_iterator;
	struct step_record *step_ptr;

	xassert(job_ptr);
	step_iterator = list_iterator_create (job_ptr->step_list);

	last_job_update = time(NULL);
	while ((step_ptr = (struct step_record *) list_next (step_iterator))) {
		if ((filter == 1) && (step_ptr->switch_job))
			continue;

		list_remove (step_iterator);
		if (step_ptr->switch_job) {
			switch_g_job_step_complete(
				step_ptr->switch_job,
				step_ptr->step_layout->node_list);
			switch_free_jobinfo(step_ptr->switch_job);
		}
		checkpoint_free_jobinfo(step_ptr->check_job);
		_free_step_rec(step_ptr);
	}

	list_iterator_destroy (step_iterator);
}

/* _free_step_rec - delete a step record's data structures */
static void _free_step_rec(struct step_record *step_ptr)
{
	xfree(step_ptr->host);
	xfree(step_ptr->name);
	slurm_step_layout_destroy(step_ptr->step_layout);
	jobacct_gather_g_destroy(step_ptr->jobacct);
	FREE_NULL_BITMAP(step_ptr->core_bitmap_job);
	FREE_NULL_BITMAP(step_ptr->exit_node_bitmap);
	FREE_NULL_BITMAP(step_ptr->step_node_bitmap);
	xfree(step_ptr->resv_port_array);
	xfree(step_ptr->resv_ports);
	xfree(step_ptr->network);
	xfree(step_ptr->ckpt_dir);
	xfree(step_ptr->gres);
	if (step_ptr->gres_list)
		list_destroy(step_ptr->gres_list);
	xfree(step_ptr);
}

/*
 * delete_step_record - delete record for job step for specified job_ptr
 *	and step_id
 * IN job_ptr - pointer to job table entry to have step record removed
 * IN step_id - id of the desired job step
 * RET 0 on success, errno otherwise
 */
int
delete_step_record (struct job_record *job_ptr, uint32_t step_id)
{
	ListIterator step_iterator;
	struct step_record *step_ptr;
	int error_code;

	xassert(job_ptr);
	error_code = ENOENT;
	step_iterator = list_iterator_create (job_ptr->step_list);
	last_job_update = time(NULL);
	while ((step_ptr = (struct step_record *) list_next (step_iterator))) {
		if (step_ptr->step_id == step_id) {
			list_remove (step_iterator);
/* FIXME: If job step record is preserved after completion,
 * the switch_g_job_step_complete() must be called upon completion
 * and not upon record purging. Presently both events occur
 * simultaneously. */
			if (step_ptr->switch_job) {
				switch_g_job_step_complete(
					step_ptr->switch_job,
					step_ptr->step_layout->node_list);
				switch_free_jobinfo (step_ptr->switch_job);
			}
			resv_port_free(step_ptr);
			checkpoint_free_jobinfo (step_ptr->check_job);
			_free_step_rec(step_ptr);
			error_code = 0;
			break;
		}
	}

	list_iterator_destroy (step_iterator);
	return error_code;
}


/*
 * dump_step_desc - dump the incoming step initiate request message
 * IN step_spec - job step request specification from RPC
 */
void
dump_step_desc(job_step_create_request_msg_t *step_spec)
{
	debug3("StepDesc: user_id=%u job_id=%u node_count=%u-%u cpu_count=%u",
	       step_spec->user_id, step_spec->job_id,
	       step_spec->min_nodes, step_spec->max_nodes,
	       step_spec->cpu_count);
	debug3("   num_tasks=%u relative=%u task_dist=%u node_list=%s",
	       step_spec->num_tasks, step_spec->relative,
	       step_spec->task_dist, step_spec->node_list);
	debug3("   host=%s port=%u name=%s network=%s exclusive=%u",
	       step_spec->host, step_spec->port, step_spec->name,
	       step_spec->network, step_spec->exclusive);
	debug3("   checkpoint-dir=%s checkpoint_int=%u",
	       step_spec->ckpt_dir, step_spec->ckpt_interval);
	debug3("   mem_per_cpu=%u resv_port_cnt=%u immediate=%u no_kill=%u",
	       step_spec->mem_per_cpu, step_spec->resv_port_cnt,
	       step_spec->immediate, step_spec->no_kill);
	debug3("   overcommit=%d time_limit=%u gres=%s",
	       step_spec->overcommit, step_spec->time_limit, step_spec->gres);
}


/*
 * find_step_record - return a pointer to the step record with the given
 *	job_id and step_id
 * IN job_ptr - pointer to job table entry to have step record added
 * IN step_id - id of the desired job step or NO_VAL for first one
 * RET pointer to the job step's record, NULL on error
 */
struct step_record *
find_step_record(struct job_record *job_ptr, uint32_t step_id)
{
	ListIterator step_iterator;
	struct step_record *step_ptr;

	if (job_ptr == NULL)
		return NULL;

	step_iterator = list_iterator_create (job_ptr->step_list);
	while ((step_ptr = (struct step_record *) list_next (step_iterator))) {
		if ((step_ptr->step_id == step_id) || (step_id == NO_VAL))
			break;
	}
	list_iterator_destroy (step_iterator);

	return step_ptr;
}


/*
 * job_step_signal - signal the specified job step
 * IN job_id - id of the job to be cancelled
 * IN step_id - id of the job step to be cancelled
 * IN signal - user id of user issuing the RPC
 * IN uid - user id of user issuing the RPC
 * RET 0 on success, otherwise ESLURM error code
 * global: job_list - pointer global job list
 *	last_job_update - time of last job table update
 */
int job_step_signal(uint32_t job_id, uint32_t step_id,
		    uint16_t signal, uid_t uid)
{
	struct job_record *job_ptr;
	struct step_record *step_ptr;

	job_ptr = find_job_record(job_id);
	if (job_ptr == NULL) {
		error("job_step_cancel: invalid job id %u", job_id);
		return ESLURM_INVALID_JOB_ID;
	}

	if (IS_JOB_FINISHED(job_ptr))
		return ESLURM_ALREADY_DONE;
	if (!IS_JOB_RUNNING(job_ptr)) {
		verbose("job_step_signal: step %u.%u can not be sent signal "
			"%u from state=%s", job_id, step_id, signal,
			job_state_string(job_ptr->job_state));
		return ESLURM_TRANSITION_STATE_NO_UPDATE;
	}

	if ((job_ptr->user_id != uid) && (uid != 0) && (uid != getuid())) {
		error("Security violation, JOB_CANCEL RPC from uid %d",
		      uid);
		return ESLURM_USER_ID_MISSING;
	}

	step_ptr = find_step_record(job_ptr, step_id);
	if (step_ptr == NULL) {
		info("job_step_cancel step %u.%u not found",
		     job_id, step_id);
		return ESLURM_INVALID_JOB_ID;
	}

	/* save user ID of the one who requested the job be cancelled */
	if (signal == SIGKILL) {
		step_ptr->requid = uid;
		srun_step_complete(step_ptr);
	}

	signal_step_tasks(step_ptr, signal, REQUEST_SIGNAL_TASKS);
	return SLURM_SUCCESS;
}

/*
 * signal_step_tasks - send specific signal to specific job step
 * IN step_ptr - step record pointer
 * IN signal - signal to send
 * IN msg_type - message type to send
 */
void signal_step_tasks(struct step_record *step_ptr, uint16_t signal,
		       slurm_msg_type_t msg_type)
{
#ifndef HAVE_FRONT_END
	int i;
#endif
	kill_tasks_msg_t *kill_tasks_msg;
	agent_arg_t *agent_args = NULL;

	xassert(step_ptr);
	agent_args = xmalloc(sizeof(agent_arg_t));
	agent_args->msg_type = msg_type;
	agent_args->retry    = 1;
	agent_args->hostlist = hostlist_create("");
	if (agent_args->hostlist == NULL)
		fatal("hostlist_create: malloc failure");
	kill_tasks_msg = xmalloc(sizeof(kill_tasks_msg_t));
	kill_tasks_msg->job_id      = step_ptr->job_ptr->job_id;
	kill_tasks_msg->job_step_id = step_ptr->step_id;
	kill_tasks_msg->signal      = signal;

#ifdef HAVE_FRONT_END
	xassert(step_ptr->job_ptr->batch_host);
	hostlist_push(agent_args->hostlist, step_ptr->job_ptr->batch_host);
	if (agent_args->hostlist == NULL)
		fatal("hostlist_create: malloc failure");
	agent_args->node_count = 1;
#else
	for (i = 0; i < node_record_count; i++) {
		if (bit_test(step_ptr->step_node_bitmap, i) == 0)
			continue;
		hostlist_push(agent_args->hostlist,
			      node_record_table_ptr[i].name);
		agent_args->node_count++;
	}
#endif

	if (agent_args->node_count == 0) {
		xfree(kill_tasks_msg);
		hostlist_destroy(agent_args->hostlist);
		xfree(agent_args);
		return;
	}

	agent_args->msg_args = kill_tasks_msg;
	agent_queue_request(agent_args);
	return;
}

/*
 * signal_step_tasks_on_node - send specific signal to specific job step
 *                             on a specific node.
 * IN node_name - name of node on which to signal tasks
 * IN step_ptr - step record pointer
 * IN signal - signal to send
 * IN msg_type - message type to send
 */
void signal_step_tasks_on_node(char* node_name, struct step_record *step_ptr,
			       uint16_t signal, slurm_msg_type_t msg_type)
{
	kill_tasks_msg_t *kill_tasks_msg;
	agent_arg_t *agent_args = NULL;

	xassert(step_ptr);
	agent_args = xmalloc(sizeof(agent_arg_t));
	agent_args->msg_type = msg_type;
	agent_args->retry    = 1;
#ifdef HAVE_FRONT_END
	xassert(step_ptr->job_ptr->batch_host);
	agent_args->node_count++;
	agent_args->hostlist = hostlist_create(step_ptr->job_ptr->batch_host);
#else
	agent_args->node_count++;
	agent_args->hostlist = hostlist_create(node_name);
#endif
	if (agent_args->hostlist == NULL)
		fatal("hostlist_create: malloc failure");
	kill_tasks_msg = xmalloc(sizeof(kill_tasks_msg_t));
	kill_tasks_msg->job_id      = step_ptr->job_ptr->job_id;
	kill_tasks_msg->job_step_id = step_ptr->step_id;
	kill_tasks_msg->signal      = signal;
	agent_args->msg_args = kill_tasks_msg;
	agent_queue_request(agent_args);
	return;
}

/*
 * job_step_complete - note normal completion the specified job step
 * IN job_id - id of the job to be completed
 * IN step_id - id of the job step to be completed
 * IN uid - user id of user issuing the RPC
 * IN requeue - job should be run again if possible
 * IN job_return_code - job's return code, if set then set state to JOB_FAILED
 * RET 0 on success, otherwise ESLURM error code
 * global: job_list - pointer global job list
 *	last_job_update - time of last job table update
 */
int job_step_complete(uint32_t job_id, uint32_t step_id, uid_t uid,
		      bool requeue, uint32_t job_return_code)
{
	struct job_record *job_ptr;
	struct step_record *step_ptr;
	int error_code;

	job_ptr = find_job_record(job_id);
	if (job_ptr == NULL) {
		info("job_step_complete: invalid job id %u", job_id);
		return ESLURM_INVALID_JOB_ID;
	}

	if ((job_ptr->user_id != uid) && (uid != 0) && (uid != getuid())) {
		error("Security violation, JOB_COMPLETE RPC from uid %d",
		      uid);
		return ESLURM_USER_ID_MISSING;
	}

	step_ptr = find_step_record(job_ptr, step_id);
	if (step_ptr == NULL)
		return ESLURM_INVALID_JOB_ID;

	jobacct_storage_g_step_complete(acct_db_conn, step_ptr);
	job_ptr->derived_ec = MAX(job_ptr->derived_ec, step_ptr->exit_code);

	_step_dealloc_lps(step_ptr);
	gres_plugin_step_dealloc(step_ptr->gres_list, job_ptr->gres_list,
				 job_id, step_id);

	last_job_update = time(NULL);
	error_code = delete_step_record(job_ptr, step_id);
	if (error_code == ENOENT) {
		info("job_step_complete step %u.%u not found", job_id,
		     step_id);
		return ESLURM_ALREADY_DONE;
	}
	return SLURM_SUCCESS;
}

/* Pick nodes to be allocated to a job step. If a CPU count is also specified,
 * then select nodes with a sufficient CPU count. */
static bitstr_t *_pick_step_nodes_cpus(struct job_record *job_ptr,
				       bitstr_t *nodes_bitmap, int node_cnt,
				       int cpu_cnt, uint32_t *usable_cpu_cnt)
{
	bitstr_t *picked_node_bitmap = NULL;
	int *usable_cpu_array;
	int first_bit, last_bit;
	int cpu_target;	/* Target number of CPUs per allocated node */
	int rem_nodes, rem_cpus, save_rem_nodes, save_rem_cpus;
	int i;

	xassert(node_cnt > 0);
	xassert(nodes_bitmap);
	xassert(usable_cpu_cnt);
	cpu_target = (cpu_cnt + node_cnt - 1) / node_cnt;
	if (cpu_target > 1024)
		info("_pick_step_nodes_cpus: high cpu_target (%d)",cpu_target);
	if ((cpu_cnt <= node_cnt) || (cpu_target > 1024))
		return bit_pick_cnt(nodes_bitmap, node_cnt);

	/* Need to satisfy both a node count and a cpu count */
	picked_node_bitmap = bit_alloc(node_record_count);
	usable_cpu_array = xmalloc(sizeof(int) * cpu_target);
	rem_nodes = node_cnt;
	rem_cpus  = cpu_cnt;
	first_bit = bit_ffs(job_ptr->job_resrcs->node_bitmap);
	last_bit  = bit_fls(job_ptr->job_resrcs->node_bitmap);
	for (i = first_bit; i <= last_bit; i++) {
		if (usable_cpu_cnt[i] < cpu_target) {
			usable_cpu_array[usable_cpu_cnt[i]]++;
			continue;
		}
		bit_set(picked_node_bitmap, i);
		rem_cpus -= usable_cpu_cnt[i];
		rem_nodes--;
		if ((rem_cpus <= 0) && (rem_nodes <= 0)) {
			/* Satisfied request */
			xfree(usable_cpu_array);
			return picked_node_bitmap;
		}
		if (rem_nodes == 0) {	/* Reached node limit, not CPU limit */
			xfree(usable_cpu_array);
			bit_free(picked_node_bitmap);
			return NULL;
		}	
	}

	/* Need more resources. Determine what CPU counts per node to use */
	save_rem_nodes = rem_nodes;
	save_rem_cpus  = rem_cpus;
	usable_cpu_array[0] = 0;
	for (i = (cpu_target - 1); i > 0; i--) {
		if (usable_cpu_array[i] == 0)
			continue;
		if (usable_cpu_array[i] > rem_nodes)
			usable_cpu_array[i] = rem_nodes;
		if (rem_nodes > 0) {
			rem_nodes -= usable_cpu_array[i];
			rem_cpus  -= (usable_cpu_array[i] * i);
		}
	}
	if ((rem_cpus > 0) || (rem_nodes > 0)){	/* Can not satisfy request */
		xfree(usable_cpu_array);
		bit_free(picked_node_bitmap);
		return NULL;
	}
	rem_nodes = save_rem_nodes;
	rem_cpus  = save_rem_cpus;

	/* Pick nodes with CPU counts below original target */
	for (i = first_bit; i <= last_bit; i++) {
		if (usable_cpu_cnt[i] >= cpu_target)
			continue;	/* already picked */
		if (usable_cpu_array[usable_cpu_cnt[i]] == 0)
			continue;
		usable_cpu_array[usable_cpu_cnt[i]]--;
		bit_set(picked_node_bitmap, i);
		rem_cpus -= usable_cpu_cnt[i];
		rem_nodes--;
		if ((rem_cpus <= 0) && (rem_nodes <= 0)) {
			/* Satisfied request */
			xfree(usable_cpu_array);
			return picked_node_bitmap;
		}
		if (rem_nodes == 0)	/* Reached node limit */
			break;
	}

	/* Can not satisfy request */
	xfree(usable_cpu_array);
	bit_free(picked_node_bitmap);
	return NULL;
}

/*
 * _pick_step_nodes - select nodes for a job step that satisfy its requirements
 *	we satisfy the super-set of constraints.
 * IN job_ptr - pointer to job to have new step started
 * IN step_spec - job step specification
 * IN step_gres_list - job step's gres requirement details
 * IN cpus_per_task - NOTE could be zero
 * IN batch_step - if set then step is a batch script
 * OUT return_code - exit code or SLURM_SUCCESS
 * global: node_record_table_ptr - pointer to global node table
 * NOTE: returns all of a job's nodes if step_spec->node_count == INFINITE
 * NOTE: returned bitmap must be freed by the caller using FREE_NULL_BITMAP()
 */
static bitstr_t *
_pick_step_nodes (struct job_record  *job_ptr,
		  job_step_create_request_msg_t *step_spec,
		  List step_gres_list, int cpus_per_task,
		  bool batch_step, int *return_code)
{
	int node_inx, first_bit, last_bit;
	struct node_record *node_ptr;
	bitstr_t *nodes_avail = NULL, *nodes_idle = NULL;
	bitstr_t *nodes_picked = NULL, *node_tmp = NULL;
	int error_code, nodes_picked_cnt = 0, cpus_picked_cnt = 0;
	int cpu_cnt, i, task_cnt;
	int mem_blocked_nodes = 0, mem_blocked_cpus = 0;
	ListIterator step_iterator;
	struct step_record *step_p;
	job_resources_t *job_resrcs_ptr = job_ptr->job_resrcs;
	uint32_t *usable_cpu_cnt = NULL;

	xassert(job_resrcs_ptr);
	xassert(job_resrcs_ptr->cpus);
	xassert(job_resrcs_ptr->cpus_used);

	*return_code = SLURM_SUCCESS;
	if (job_ptr->node_bitmap == NULL) {
		*return_code = ESLURM_REQUESTED_NODE_CONFIG_UNAVAILABLE;
		return NULL;
	}

	if (step_spec->max_nodes &&
	    (step_spec->max_nodes < step_spec->min_nodes)) {
		*return_code = ESLURM_INVALID_NODE_COUNT;
		return NULL;
	}

	nodes_avail = bit_copy (job_ptr->node_bitmap);
	if (nodes_avail == NULL)
		fatal("bit_copy malloc failure");
	bit_and (nodes_avail, up_node_bitmap);

	if (step_spec->mem_per_cpu &&
	    ((job_resrcs_ptr->memory_allocated == NULL) ||
	     (job_resrcs_ptr->memory_used == NULL))) {
		error("_pick_step_nodes: job lacks memory allocation details "
		      "to enforce memory limits for job %u", job_ptr->job_id);
		step_spec->mem_per_cpu = 0;
	}

	if (job_ptr->next_step_id == 0) {
		if (job_ptr->details && job_ptr->details->prolog_running) {
			*return_code = ESLURM_PROLOG_RUNNING;
			return NULL;
		}
		for (i=bit_ffs(job_ptr->node_bitmap); i<node_record_count;
		     i++) {
			if (!bit_test(job_ptr->node_bitmap, i))
				continue;
			node_ptr = node_record_table_ptr + i;
			if (IS_NODE_POWER_SAVE(node_ptr) ||
			    IS_NODE_NO_RESPOND(node_ptr)) {
				/* Node is/was powered down. Need to wait
				 * for it to start responding again. */
				FREE_NULL_BITMAP(nodes_avail);
				*return_code = ESLURM_NODES_BUSY;
				/* Update job's end-time to allow for node
				 * boot time. */
				if (job_ptr->time_limit != INFINITE) {
					job_ptr->end_time = time(NULL) +
						(job_ptr->time_limit * 60);
				}
				return NULL;
			}
		}
		job_ptr->job_state &= (~JOB_CONFIGURING);
		debug("Configuration for job %u complete", job_ptr->job_id);
	}

	/* In exclusive mode, just satisfy the processor count.
	 * Do not use nodes that have no unused CPUs or insufficient
	 * unused memory */
	if (step_spec->exclusive) {
		int avail_cpus, avail_tasks, total_cpus, total_tasks, node_inx;
		int i_first, i_last;
		uint32_t avail_mem, total_mem, gres_cnt;
		uint32_t nodes_picked_cnt = 0;
		uint32_t tasks_picked_cnt = 0, total_task_cnt = 0;
		bitstr_t *selected_nodes = NULL;

		if (step_spec->node_list) {
			error_code = node_name2bitmap(step_spec->node_list,
						      false,
						      &selected_nodes);
			if (error_code) {
				info("_pick_step_nodes: invalid node list (%s) "
				     "for job step %u",
				     step_spec->node_list, job_ptr->job_id);
				FREE_NULL_BITMAP(selected_nodes);
				goto cleanup;
			}
			if (!bit_super_set(selected_nodes,
					   job_ptr->node_bitmap)) {
				info("_pick_step_nodes: selected nodes (%s) "
				     "not in job %u",
				     step_spec->node_list, job_ptr->job_id);
				FREE_NULL_BITMAP(selected_nodes);
				goto cleanup;
			}
			if (!bit_super_set(selected_nodes, up_node_bitmap)) {
				info("_pick_step_nodes: selected nodes (%s) "
				     "are DOWN",
				     step_spec->node_list);
				FREE_NULL_BITMAP(selected_nodes);
				goto cleanup;
			}
		}

		node_inx = -1;
		i_first = bit_ffs(job_resrcs_ptr->node_bitmap);
		i_last  = bit_fls(job_resrcs_ptr->node_bitmap);
		for (i=i_first; i<=i_last; i++) {
			if (!bit_test(job_resrcs_ptr->node_bitmap, i))
				continue;
			node_inx++;
			if (!bit_test(nodes_avail, i))
				continue;	/* node now DOWN */
			avail_cpus = job_resrcs_ptr->cpus[node_inx] -
				     job_resrcs_ptr->cpus_used[node_inx];
			total_cpus = job_resrcs_ptr->cpus[node_inx];
			if (cpus_per_task > 0) {
				avail_tasks = avail_cpus / cpus_per_task;
				total_tasks = total_cpus / cpus_per_task;
			} else {
				avail_tasks = step_spec->num_tasks;
				total_tasks = step_spec->num_tasks;
			}
			if (step_spec->mem_per_cpu) {
				avail_mem = job_resrcs_ptr->
					memory_allocated[node_inx] -
					job_resrcs_ptr->memory_used[node_inx];
				task_cnt = avail_mem / step_spec->mem_per_cpu;
				if (cpus_per_task > 0)
					task_cnt /= cpus_per_task;
				avail_tasks = MIN(avail_tasks, task_cnt);

				total_mem = job_resrcs_ptr->
					    memory_allocated[node_inx];
				task_cnt = total_mem / step_spec->mem_per_cpu;
				if (cpus_per_task > 0)
					task_cnt /= cpus_per_task;
				total_tasks = MIN(total_tasks, task_cnt);
			}

			gres_cnt = gres_plugin_step_test(step_gres_list,
							 job_ptr->gres_list,
							 node_inx, false,
							 job_ptr->job_id,
							 NO_VAL);
			if (cpus_per_task > 0)
				gres_cnt /= cpus_per_task;
			avail_tasks = MIN(avail_tasks, gres_cnt);
			gres_cnt = gres_plugin_step_test(step_gres_list,
							 job_ptr->gres_list,
							 node_inx, true,
							 job_ptr->job_id,
							 NO_VAL);
			if (cpus_per_task > 0)
				gres_cnt /= cpus_per_task;
			total_tasks = MIN(total_tasks, gres_cnt);

			if (step_spec->plane_size != (uint16_t) NO_VAL) {
				if (avail_tasks < step_spec->plane_size)
					avail_tasks = 0;
				else {
					/* Round count down */
					avail_tasks /= step_spec->plane_size;
					avail_tasks *= step_spec->plane_size;
				}
				if (total_tasks < step_spec->plane_size)
					total_tasks = 0;
				else {
					/* Round count down */
					total_tasks /= step_spec->plane_size;
					total_tasks *= step_spec->plane_size;
				}
			}

			if (step_spec->max_nodes &&
			    (nodes_picked_cnt >= step_spec->max_nodes))
				bit_clear(nodes_avail, i);
			else if ((avail_tasks <= 0) ||
				 ((selected_nodes == NULL) &&
				  (nodes_picked_cnt >= step_spec->min_nodes) &&
				  (tasks_picked_cnt > 0)   &&
				  (tasks_picked_cnt >= step_spec->num_tasks))) {
				bit_clear(nodes_avail, i);
				total_task_cnt += total_tasks;
			} else {
				nodes_picked_cnt++;
				tasks_picked_cnt += avail_tasks;
				total_task_cnt += total_tasks;
			}
		}

		if (selected_nodes) {
			if (!bit_equal(selected_nodes, nodes_avail)) {
				/* some required nodes have no available
				 * processors, defer request */
				tasks_picked_cnt = 0;
			}
			FREE_NULL_BITMAP(selected_nodes);
		}

		if (tasks_picked_cnt >= step_spec->num_tasks)
			return nodes_avail;
		FREE_NULL_BITMAP(nodes_avail);
		if (total_task_cnt >= step_spec->num_tasks)
			*return_code = ESLURM_NODES_BUSY;
		else
			*return_code =ESLURM_REQUESTED_NODE_CONFIG_UNAVAILABLE;
		return NULL;
	}

	if ((step_spec->mem_per_cpu && _is_mem_resv()) || step_spec->gres) {
		int fail_mode = ESLURM_INVALID_TASK_MEMORY;
		uint32_t tmp_mem, tmp_cpus, avail_cpus, total_cpus;
		uint32_t avail_tasks, total_tasks;
		usable_cpu_cnt = xmalloc(sizeof(uint32_t) * node_record_count);
		first_bit = bit_ffs(job_resrcs_ptr->node_bitmap);
		last_bit  = bit_fls(job_resrcs_ptr->node_bitmap);
		for (i=first_bit, node_inx=-1; i<=last_bit; i++) {
			if (!bit_test(job_resrcs_ptr->node_bitmap, i))
				continue;
			node_inx++;
			if (!bit_test(nodes_avail, i))
				continue;	/* node now DOWN */

			total_cpus = job_resrcs_ptr->cpus[node_inx];
			usable_cpu_cnt[i] = avail_cpus = total_cpus;
			if (step_spec->mem_per_cpu) {
				/* ignore current step allocations */
				tmp_mem    = job_resrcs_ptr->
					     memory_allocated[node_inx];
				tmp_cpus   = tmp_mem / step_spec->mem_per_cpu;
				total_cpus = MIN(total_cpus, tmp_cpus);
				/* consider current step allocations */
				tmp_mem   -= job_resrcs_ptr->
					     memory_used[node_inx];
				tmp_cpus   = tmp_mem / step_spec->mem_per_cpu;
				if (tmp_cpus < avail_cpus) {
					avail_cpus = tmp_cpus;
					usable_cpu_cnt[i] = avail_cpus;
					fail_mode = ESLURM_INVALID_TASK_MEMORY;
				}
			}

			if (step_spec->gres) {
				/* ignore current step allocations */
				tmp_cpus = gres_plugin_step_test(step_gres_list,
							job_ptr->gres_list,
							node_inx, true,
							job_ptr->job_id,
							NO_VAL);
				total_cpus = MIN(total_cpus, tmp_cpus);
				/* consider current step allocations */
				tmp_cpus = gres_plugin_step_test(step_gres_list,
							job_ptr->gres_list,
							node_inx, false,
							job_ptr->job_id,
							NO_VAL);
				if (tmp_cpus < avail_cpus) {
					avail_cpus = tmp_cpus;
					usable_cpu_cnt[i] = avail_cpus;
					fail_mode = ESLURM_INVALID_GRES;
				}
			}

			avail_tasks = avail_cpus;
			total_tasks = total_cpus;
			if (cpus_per_task > 0) {
				avail_tasks /= cpus_per_task;
				total_tasks /= cpus_per_task;
			}
			if (avail_tasks == 0) {
				if (step_spec->min_nodes == INFINITE) {
					FREE_NULL_BITMAP(nodes_avail);
					xfree(usable_cpu_cnt);
					*return_code = ESLURM_NODES_BUSY;
					if (total_tasks == 0)
						*return_code = fail_mode;
					return NULL;
				}
				bit_clear(nodes_avail, i);
				mem_blocked_nodes++;
				mem_blocked_cpus += (total_cpus - avail_cpus);
			}
		}
	}

	if (step_spec->min_nodes == INFINITE) {	/* use all nodes */
		xfree(usable_cpu_cnt);
		return nodes_avail;
	}

	if (step_spec->node_list) {
		bitstr_t *selected_nodes = NULL;
		if (slurm_get_debug_flags() & DEBUG_FLAG_STEPS)
			info("selected nodelist is %s", step_spec->node_list);

		error_code = node_name2bitmap(step_spec->node_list, false,
					      &selected_nodes);
		if (error_code) {
			info("_pick_step_nodes: invalid node list %s",
				step_spec->node_list);
			FREE_NULL_BITMAP(selected_nodes);
			goto cleanup;
		}
		if (!bit_super_set(selected_nodes, job_ptr->node_bitmap)) {
			info ("_pick_step_nodes: requested nodes %s not part "
				"of job %u",
				step_spec->node_list, job_ptr->job_id);
			FREE_NULL_BITMAP(selected_nodes);
			goto cleanup;
		}
		if (!bit_super_set(selected_nodes, nodes_avail)) {
			*return_code = ESLURM_INVALID_TASK_MEMORY;
			info ("_pick_step_nodes: requested nodes %s "
			      "have inadequate memory",
			       step_spec->node_list);
			FREE_NULL_BITMAP(selected_nodes);
			goto cleanup;
		}
		if (step_spec->task_dist == SLURM_DIST_ARBITRARY) {
			/* if we are in arbitrary mode we need to make
			 * sure we aren't running on an elan switch.
			 * If we aren't change the number of nodes
			 * available to the number we were given since
			 * that is what the user wants to run on.
			 */
			if (!strcmp(slurmctld_conf.switch_type,
				    "switch/elan")) {
				info("Can't do an ARBITRARY task layout with "
				     "switch type elan. Switching DIST type "
				     "to BLOCK");
				xfree(step_spec->node_list);
				step_spec->task_dist = SLURM_DIST_BLOCK;
				FREE_NULL_BITMAP(selected_nodes);
				step_spec->min_nodes =
					bit_set_count(nodes_avail);
			} else {
				step_spec->min_nodes =
					bit_set_count(selected_nodes);
			}
		}
		if (selected_nodes) {
			int node_cnt = 0;
			/* use selected nodes to run the job and
			 * make them unavailable for future use */

			/* If we have selected more than we requested
			 * make the available nodes equal to the
			 * selected nodes and we will pick from that
			 * list later on in the function.
			 * Other than that copy the nodes selected as
			 * the nodes we want.
			 */
			if (step_spec->min_nodes || step_spec->max_nodes)
				node_cnt = bit_set_count(selected_nodes);
			if (step_spec->max_nodes &&
			    (node_cnt > step_spec->max_nodes)) {
				info("_pick_step_nodes: requested nodes %s "
				     "exceed max node count for job step %u",
				     step_spec->node_list, job_ptr->job_id);
				FREE_NULL_BITMAP(selected_nodes);
				goto cleanup;
			} else if (step_spec->min_nodes &&
				   (node_cnt > step_spec->min_nodes)) {
				nodes_picked = bit_alloc(bit_size(nodes_avail));
				if (nodes_picked == NULL)
					fatal("bit_alloc malloc failure");
				FREE_NULL_BITMAP(nodes_avail);
				nodes_avail = selected_nodes;
				selected_nodes = NULL;
			} else {
				nodes_picked = bit_copy(selected_nodes);
				bit_not(selected_nodes);
				bit_and(nodes_avail, selected_nodes);
				FREE_NULL_BITMAP(selected_nodes);
			}
		}
	} else {
		nodes_picked = bit_alloc(bit_size(nodes_avail));
		if (nodes_picked == NULL)
			fatal("bit_alloc malloc failure");
	}

	if (step_spec->relative != (uint16_t)NO_VAL) {
		/* Remove first (step_spec->relative) nodes from
		 * available list */
		bitstr_t *relative_nodes = NULL;
		relative_nodes = bit_pick_cnt(nodes_avail,
					      step_spec->relative);
		if (relative_nodes == NULL) {
			info ("_pick_step_nodes: "
			      "Invalid relative value (%u) for job %u",
			      step_spec->relative, job_ptr->job_id);
			goto cleanup;
		}
		bit_not (relative_nodes);
		bit_and (nodes_avail, relative_nodes);
		FREE_NULL_BITMAP (relative_nodes);
	} else {
		nodes_idle = bit_alloc (bit_size (nodes_avail) );
		if (nodes_idle == NULL)
			fatal("bit_alloc malloc failure");
		step_iterator = list_iterator_create(job_ptr->step_list);
		while ((step_p = (struct step_record *)
			list_next(step_iterator))) {
			bit_or(nodes_idle, step_p->step_node_bitmap);
			if (slurm_get_debug_flags() & DEBUG_FLAG_STEPS) {
				char *temp;
				temp = bitmap2node_name(step_p->
							step_node_bitmap);
				info("step %u.%u has nodes %s",
				     job_ptr->job_id, step_p->step_id, temp);
				xfree(temp);
			}
		}
		list_iterator_destroy (step_iterator);
		bit_not(nodes_idle);
		bit_and(nodes_idle, nodes_avail);
	}

	if (slurm_get_debug_flags() & DEBUG_FLAG_STEPS) {
		char *temp1, *temp2;
		temp1 = bitmap2node_name(nodes_avail);
		temp2 = bitmap2node_name(nodes_idle);
		info("step pick %u-%u nodes, avail:%s idle:%s",
		     step_spec->min_nodes, step_spec->max_nodes, temp1, temp2);
		xfree(temp1);
		xfree(temp2);
	}

	/* if user specifies step needs a specific processor count and
	 * all nodes have the same processor count, just translate this to
	 * a node count */
	if (step_spec->cpu_count && job_ptr->job_resrcs &&
	    (job_ptr->job_resrcs->cpu_array_cnt == 1) &&
	    (job_ptr->job_resrcs->cpu_array_value)) {
		i = (step_spec->cpu_count +
		     (job_ptr->job_resrcs->cpu_array_value[0] - 1)) /
		    job_ptr->job_resrcs->cpu_array_value[0];
		step_spec->min_nodes = (i > step_spec->min_nodes) ?
					i : step_spec->min_nodes ;
		if (step_spec->max_nodes &&
		    (step_spec->max_nodes < step_spec->min_nodes)) {
			info("Job step %u max node count incompatible with CPU "
			     "count", job_ptr->job_id);
			*return_code = ESLURM_TOO_MANY_REQUESTED_CPUS;
			goto cleanup;
		}
	}

	if (step_spec->min_nodes) {
		int nodes_needed;

		if (usable_cpu_cnt == NULL) {
			usable_cpu_cnt = xmalloc(sizeof(uint32_t) *
						 node_record_count);
			first_bit = bit_ffs(job_resrcs_ptr->node_bitmap);
			last_bit  = bit_fls(job_resrcs_ptr->node_bitmap);
			for (i=first_bit, node_inx=-1; i<=last_bit; i++) {
				if (!bit_test(job_resrcs_ptr->node_bitmap, i))
					continue;
				node_inx++;
				usable_cpu_cnt[i] = job_resrcs_ptr->
						    cpus[node_inx];
			}

		}
		nodes_picked_cnt = bit_set_count(nodes_picked);
		if (slurm_get_debug_flags() & DEBUG_FLAG_STEPS) {
			verbose("step got %u of %d nodes",
				step_spec->min_nodes, nodes_picked_cnt);
		}
		nodes_needed = step_spec->min_nodes - nodes_picked_cnt;
		if ((nodes_needed > 0) && nodes_idle &&
		    (bit_set_count(nodes_idle) >= nodes_needed)) {
			node_tmp = _pick_step_nodes_cpus(job_ptr, nodes_idle,
							 nodes_needed,
							 step_spec->cpu_count,
							 usable_cpu_cnt);
			if (node_tmp) {
				bit_or  (nodes_picked, node_tmp);
				bit_not (node_tmp);
				bit_and (nodes_idle, node_tmp);
				bit_and (nodes_avail, node_tmp);
				FREE_NULL_BITMAP (node_tmp);
				node_tmp = NULL;
				nodes_picked_cnt = step_spec->min_nodes;
				nodes_needed = 0;
			}
		}
		if ((nodes_needed > 0) && nodes_avail &&
		    (bit_set_count(nodes_avail) >= nodes_needed)) {
			node_tmp = _pick_step_nodes_cpus(job_ptr, nodes_avail,
							 nodes_needed,
							 step_spec->cpu_count,
							 usable_cpu_cnt);
			if (node_tmp == NULL) {
				int avail_node_cnt = bit_set_count(nodes_avail);
				if ((avail_node_cnt < 
				     bit_set_count(nodes_idle)) &&
				    (step_spec->min_nodes <=
				     (avail_node_cnt + nodes_picked_cnt +
				      mem_blocked_nodes))) {
					*return_code = ESLURM_NODES_BUSY;
				} else if (!bit_super_set(job_ptr->node_bitmap,
							  up_node_bitmap)) {
					*return_code = ESLURM_NODE_NOT_AVAIL;
				}
				goto cleanup;
			}
			bit_or  (nodes_picked, node_tmp);
			bit_not (node_tmp);
			bit_and (nodes_avail, node_tmp);
			FREE_NULL_BITMAP (node_tmp);
			node_tmp = NULL;
			nodes_picked_cnt = step_spec->min_nodes;
		}
	} else if (step_spec->cpu_count) {
		/* make sure the selected nodes have enough cpus */
		cpus_picked_cnt = _count_cpus(job_ptr, nodes_picked,
					      usable_cpu_cnt);
		if ((step_spec->cpu_count > cpus_picked_cnt) &&
		    ((step_spec->max_nodes == 0) ||
		     (step_spec->max_nodes > nodes_picked_cnt))) {
			/* Attempt to add more nodes to allocation */
			nodes_picked_cnt = bit_set_count(nodes_picked);
			while (step_spec->cpu_count > cpus_picked_cnt) {
				node_tmp = bit_pick_cnt(nodes_avail, 1);
				if (node_tmp == NULL)
					break;

				cpu_cnt = _count_cpus(job_ptr, node_tmp,
						      usable_cpu_cnt);
				if (cpu_cnt == 0) {
					/* Node not usable (memory insufficient
					 * to allocate any CPUs, etc.) */
					bit_not(node_tmp);
					bit_and(nodes_avail, node_tmp);
					FREE_NULL_BITMAP(node_tmp);
					continue;
				}

				bit_or  (nodes_picked, node_tmp);
				bit_not (node_tmp);
				bit_and (nodes_avail, node_tmp);
				FREE_NULL_BITMAP (node_tmp);
				node_tmp = NULL;
				nodes_picked_cnt += 1;
				if (step_spec->min_nodes)
					step_spec->min_nodes = nodes_picked_cnt;

				cpus_picked_cnt += cpu_cnt;
				if (step_spec->max_nodes &&
				    (nodes_picked_cnt >= step_spec->max_nodes))
					break;
			}
		}

		/* user is requesting more cpus than we got from the
		 * picked nodes we should return with an error */
		if (step_spec->cpu_count > cpus_picked_cnt) {
			if (step_spec->cpu_count &&
			    (step_spec->cpu_count <=
			     (cpus_picked_cnt + mem_blocked_cpus))) {
				*return_code = ESLURM_NODES_BUSY;
			} else if (!bit_super_set(job_ptr->node_bitmap,
						  up_node_bitmap)) {
				*return_code = ESLURM_NODE_NOT_AVAIL;
			}
			debug2("Have %d nodes with %d cpus which is less "
			       "than what the user is asking for (%d cpus) "
			       "aborting.",
			       nodes_picked_cnt, cpus_picked_cnt,
			       step_spec->cpu_count);
			goto cleanup;
		}
	}

	FREE_NULL_BITMAP(nodes_avail);
	FREE_NULL_BITMAP(nodes_idle);
	xfree(usable_cpu_cnt);
	return nodes_picked;

cleanup:
	FREE_NULL_BITMAP(nodes_avail);
	FREE_NULL_BITMAP(nodes_idle);
	FREE_NULL_BITMAP(nodes_picked);
	xfree(usable_cpu_cnt);
	if (*return_code == SLURM_SUCCESS)
		*return_code = ESLURM_REQUESTED_NODE_CONFIG_UNAVAILABLE;
	return NULL;
}

/*
 * _count_cpus - report how many cpus are allocated to this job for the
 *		 identified nodes
 * IN job_ptr - point to job
 * IN bitmap - map of nodes to tally
 * IN usable_cpu_cnt - count of usable CPUs based upon memory or gres specs
 *		NULL if not available
 * RET cpu count
 */
static int _count_cpus(struct job_record *job_ptr, bitstr_t *bitmap,
		       uint32_t *usable_cpu_cnt)
{
	int i, sum = 0;
	struct node_record *node_ptr;

	if (job_ptr->job_resrcs && job_ptr->job_resrcs->cpus &&
	    job_ptr->job_resrcs->node_bitmap) {
		int node_inx = -1;
		for (i = 0, node_ptr = node_record_table_ptr;
		     i < node_record_count; i++, node_ptr++) {
			if (!bit_test(job_ptr->job_resrcs->node_bitmap, i))
				continue;
			node_inx++;
			if (!bit_test(job_ptr->node_bitmap, i) ||
			    !bit_test(bitmap, i)) {
				/* absent from current job or step bitmap */
				continue;
			}
			if (usable_cpu_cnt)
				sum += usable_cpu_cnt[i];
			else
				sum += job_ptr->job_resrcs->cpus[node_inx];
		}
	} else {
		error("job %u lacks cpus array", job_ptr->job_id);
		for (i = 0, node_ptr = node_record_table_ptr;
		     i < node_record_count; i++, node_ptr++) {
			if (!bit_test(bitmap, i))
				continue;
			if (slurmctld_conf.fast_schedule)
				sum += node_ptr->config_ptr->cpus;
			else
				sum += node_ptr->cpus;
		}
	}

	return sum;
}

/* Update the step's core bitmaps, create as needed.
 *	Add the specified task count for a specific node in the job's
 *	and step's allocation */
static void _pick_step_cores(struct step_record *step_ptr,
			     job_resources_t *job_resrcs_ptr,
			     int job_node_inx, uint16_t task_cnt)
{
	int bit_offset, core_inx, i, sock_inx;
	uint16_t sockets, cores;
	int cpu_cnt = (int) task_cnt;
	bool use_all_cores;
	static int last_core_inx;

	if (!step_ptr->core_bitmap_job) {
		step_ptr->core_bitmap_job = bit_alloc(bit_size(job_resrcs_ptr->
							       core_bitmap));
	}
	if (get_job_resources_cnt(job_resrcs_ptr, job_node_inx, &sockets, &cores))
		fatal("get_job_resources_cnt");

	if (task_cnt == (cores * sockets))
		use_all_cores = true;
	else
		use_all_cores = false;
	if (step_ptr->cpus_per_task > 0)
		cpu_cnt *= step_ptr->cpus_per_task;

	/* select idle cores first */
	for (core_inx=0; core_inx<cores; core_inx++) {
		for (sock_inx=0; sock_inx<sockets; sock_inx++) {
			bit_offset = get_job_resources_offset(job_resrcs_ptr,
							       job_node_inx,
							       sock_inx,
							       core_inx);
			if (bit_offset < 0)
				fatal("get_job_resources_offset");
			if (!bit_test(job_resrcs_ptr->core_bitmap, bit_offset))
				continue;
			if ((use_all_cores == false) &&
			    bit_test(job_resrcs_ptr->core_bitmap_used,
				     bit_offset)) {
				continue;
			}
			bit_set(job_resrcs_ptr->core_bitmap_used, bit_offset);
			bit_set(step_ptr->core_bitmap_job, bit_offset);
#if 0
			info("step alloc N:%d S:%dC :%d",
			     job_node_inx, sock_inx, core_inx);
#endif
			if (--cpu_cnt == 0)
				return;
		}
	}
	if (use_all_cores)
		return;

	/* We need to over-subscribe one or more cores.
	 * Use last_core_inx to avoid putting all of the extra
	 * work onto core zero */
	verbose("job step needs to over-subscribe cores");
	last_core_inx = (last_core_inx + 1) % cores;
	for (i=0; i<cores; i++) {
		core_inx = (last_core_inx + i) % cores;
		for (sock_inx=0; sock_inx<sockets; sock_inx++) {
			bit_offset = get_job_resources_offset(job_resrcs_ptr,
							       job_node_inx,
							       sock_inx,
							       core_inx);
			if (bit_offset < 0)
				fatal("get_job_resources_offset");
			if (!bit_test(job_resrcs_ptr->core_bitmap, bit_offset))
				continue;
			if (bit_test(step_ptr->core_bitmap_job, bit_offset))
				continue;   /* already taken by this step */
			bit_set(step_ptr->core_bitmap_job, bit_offset);
#if 0
			info("step alloc N:%d S:%dC :%d",
			     job_node_inx, sock_inx, core_inx);
#endif
			if (--cpu_cnt == 0)
				return;
		}
	}
}


/* Update a job's record of allocated CPUs when a job step gets scheduled */
extern void step_alloc_lps(struct step_record *step_ptr)
{
	struct job_record  *job_ptr = step_ptr->job_ptr;
	job_resources_t *job_resrcs_ptr = job_ptr->job_resrcs;
	int cpus_alloc;
	int i_node, i_first, i_last;
	int job_node_inx = -1, step_node_inx = -1;
	bool pick_step_cores = true;

	xassert(job_resrcs_ptr);
	xassert(job_resrcs_ptr->cpus);
	xassert(job_resrcs_ptr->cpus_used);

	if (step_ptr->step_layout == NULL)	/* batch step */
		return;

	i_first = bit_ffs(job_resrcs_ptr->node_bitmap);
	i_last  = bit_fls(job_resrcs_ptr->node_bitmap);
	if (i_first == -1)	/* empty bitmap */
		return;

#ifdef HAVE_BG
	pick_step_cores = false;
#else
	xassert(job_resrcs_ptr->core_bitmap);
	xassert(job_resrcs_ptr->core_bitmap_used);
	if (step_ptr->core_bitmap_job) {
		/* "scontrol reconfig" of live system */
		pick_step_cores = false;
	} else if ((step_ptr->exclusive == 0) ||
		   (step_ptr->cpu_count == job_ptr->total_cpus)) {
		/* Step uses all of job's cores
		 * Just copy the bitmap to save time */
		step_ptr->core_bitmap_job = bit_copy(
			job_resrcs_ptr->core_bitmap);
		pick_step_cores = false;
	}
#endif

	if (step_ptr->mem_per_cpu && _is_mem_resv() &&
	    ((job_resrcs_ptr->memory_allocated == NULL) ||
	     (job_resrcs_ptr->memory_used == NULL))) {
		error("step_alloc_lps: lack memory allocation details "
		      "to enforce memory limits for job %u", job_ptr->job_id);
		step_ptr->mem_per_cpu = 0;
	}

	for (i_node = i_first; i_node <= i_last; i_node++) {
		if (!bit_test(job_resrcs_ptr->node_bitmap, i_node))
			continue;
		job_node_inx++;
		if (!bit_test(step_ptr->step_node_bitmap, i_node))
			continue;
		step_node_inx++;
		if (job_node_inx >= job_resrcs_ptr->nhosts)
			fatal("step_alloc_lps: node index bad");
		/* NOTE: The --overcommit option can result in
		 * cpus_used[] having a higher value than cpus[] */
		cpus_alloc = step_ptr->step_layout->tasks[step_node_inx] *
			     step_ptr->cpus_per_task;
		job_resrcs_ptr->cpus_used[job_node_inx] += cpus_alloc;
		gres_plugin_step_alloc(step_ptr->gres_list, job_ptr->gres_list,
				       job_node_inx, cpus_alloc,
				       job_ptr->job_id, step_ptr->step_id);
		if (step_ptr->mem_per_cpu && _is_mem_resv()) {
			job_resrcs_ptr->memory_used[job_node_inx] +=
				(step_ptr->mem_per_cpu * cpus_alloc);
		}
		if (pick_step_cores) {
			_pick_step_cores(step_ptr, job_resrcs_ptr,
					 job_node_inx,
					 step_ptr->step_layout->
					 tasks[step_node_inx]);
		}
		if (slurm_get_debug_flags() & DEBUG_FLAG_CPU_BIND)
			_dump_step_layout(step_ptr);
		if (slurm_get_debug_flags() & DEBUG_FLAG_STEPS) {
			info("step alloc of %s procs: %u of %u",
			     node_record_table_ptr[i_node].name,
			     job_resrcs_ptr->cpus_used[job_node_inx],
			     job_resrcs_ptr->cpus[job_node_inx]);
		}
		if (step_node_inx == (step_ptr->step_layout->node_cnt - 1))
			break;
	}
	gres_plugin_step_state_log(step_ptr->gres_list, job_ptr->job_id,
				   step_ptr->step_id);
}

/* Dump a job step's CPU binding information.
 * NOTE: The core_bitmap_job and node index are based upon
 * the _job_ allocation */
static void _dump_step_layout(struct step_record *step_ptr)
{
	struct job_record* job_ptr = step_ptr->job_ptr;
	job_resources_t *job_resrcs_ptr = job_ptr->job_resrcs;
	int i, bit_inx, core_inx, node_inx, rep, sock_inx;

	if ((step_ptr->core_bitmap_job == NULL) ||
	    (job_resrcs_ptr == NULL) || (job_resrcs_ptr->cores_per_socket == NULL))
		return;

	info("====================");
	info("step_id:%u.%u", job_ptr->job_id, step_ptr->step_id);
	for (i=0, bit_inx=0, node_inx=0; node_inx<job_resrcs_ptr->nhosts; i++) {
		for (rep=0; rep<job_resrcs_ptr->sock_core_rep_count[i]; rep++) {
			for (sock_inx=0;
			     sock_inx<job_resrcs_ptr->sockets_per_node[i];
			     sock_inx++) {
				for (core_inx=0;
			 	     core_inx<job_resrcs_ptr->cores_per_socket[i];
			 	     core_inx++) {
					if (bit_test(step_ptr->
						     core_bitmap_job,
						     bit_inx++)) {
						info("JobNode[%d] Socket[%d] "
						     "Core[%d] is allocated",
						     node_inx, sock_inx,
						     core_inx);
					}
				}
			}
			node_inx++;
		}
	}
	info("====================");
}

static void _step_dealloc_lps(struct step_record *step_ptr)
{
	struct job_record  *job_ptr = step_ptr->job_ptr;
	job_resources_t *job_resrcs_ptr = job_ptr->job_resrcs;
	int cpus_alloc;
	int i_node, i_first, i_last;
	int job_node_inx = -1, step_node_inx = -1;

	xassert(job_resrcs_ptr);
	xassert(job_resrcs_ptr->cpus);
	xassert(job_resrcs_ptr->cpus_used);

	if (step_ptr->step_layout == NULL)	/* batch step */
		return;

	i_first = bit_ffs(job_resrcs_ptr->node_bitmap);
	i_last  = bit_fls(job_resrcs_ptr->node_bitmap);
	if (i_first == -1)	/* empty bitmap */
		return;

	if (step_ptr->mem_per_cpu && _is_mem_resv() &&
	    ((job_resrcs_ptr->memory_allocated == NULL) ||
	     (job_resrcs_ptr->memory_used == NULL))) {
		error("_step_dealloc_lps: lack memory allocation details "
		      "to enforce memory limits for job %u", job_ptr->job_id);
		step_ptr->mem_per_cpu = 0;
	}

	for (i_node = i_first; i_node <= i_last; i_node++) {
		if (!bit_test(job_resrcs_ptr->node_bitmap, i_node))
			continue;
		job_node_inx++;
		if (!bit_test(step_ptr->step_node_bitmap, i_node))
			continue;
		step_node_inx++;
		if (job_node_inx >= job_resrcs_ptr->nhosts)
			fatal("_step_dealloc_lps: node index bad");
		cpus_alloc = step_ptr->step_layout->tasks[step_node_inx] *
			     step_ptr->cpus_per_task;
		if (job_resrcs_ptr->cpus_used[job_node_inx] >= cpus_alloc)
			job_resrcs_ptr->cpus_used[job_node_inx] -= cpus_alloc;
		else {
			error("_step_dealloc_lps: cpu underflow for %u.%u",
				job_ptr->job_id, step_ptr->step_id);
			job_resrcs_ptr->cpus_used[job_node_inx] = 0;
		}
		if (step_ptr->mem_per_cpu && _is_mem_resv()) {
			uint32_t mem_use = step_ptr->mem_per_cpu * cpus_alloc;
			if (job_resrcs_ptr->memory_used[job_node_inx] >= mem_use) {
				job_resrcs_ptr->memory_used[job_node_inx] -=
						mem_use;
			} else {
				error("_step_dealloc_lps: "
				      "mem underflow for %u.%u",
				      job_ptr->job_id, step_ptr->step_id);
				job_resrcs_ptr->memory_used[job_node_inx] = 0;
			}
		}
		if (slurm_get_debug_flags() & DEBUG_FLAG_STEPS) {
			info("step dealloc of %s procs: %u of %u",
			     node_record_table_ptr[i_node].name,
			     job_resrcs_ptr->cpus_used[job_node_inx],
			     job_resrcs_ptr->cpus[job_node_inx]);
		}
		if (step_node_inx == (step_ptr->step_layout->node_cnt - 1))
			break;
	}

#ifndef HAVE_BG
	xassert(job_resrcs_ptr->core_bitmap);
	xassert(job_resrcs_ptr->core_bitmap_used);
	if (step_ptr->core_bitmap_job) {
		/* Mark the job's cores as no longer in use */
		bit_not(step_ptr->core_bitmap_job);
		bit_and(job_resrcs_ptr->core_bitmap_used,
			step_ptr->core_bitmap_job);
		/* no need for bit_not(step_ptr->core_bitmap_job); */
		FREE_NULL_BITMAP(step_ptr->core_bitmap_job);
	}
#endif
}

static int _test_strlen(char *test_str, char *str_name, int max_str_len)
{
	int i = 0;

	if (test_str)
		i = strlen(test_str);
	if (i > max_str_len) {
		info("step_create_request: strlen(%s) too big (%d > %d)",
		     str_name, i, max_str_len);
		return ESLURM_PATHNAME_TOO_LONG;
	}
	return SLURM_SUCCESS;
}

/*
 * step_create - creates a step_record in step_specs->job_id, sets up the
 *	according to the step_specs.
 * IN step_specs - job step specifications
 * OUT new_step_record - pointer to the new step_record (NULL on error)
 * IN batch_step - if set then step is a batch script
 * RET - 0 or error code
 * NOTE: don't free the returned step_record because that is managed through
 * 	the job.
 */
extern int
step_create(job_step_create_request_msg_t *step_specs,
	    struct step_record** new_step_record, bool batch_step)
{
	struct step_record *step_ptr;
	struct job_record  *job_ptr;
	bitstr_t *nodeset;
	int cpus_per_task, node_count, ret_code, i;
	uint32_t real_node_count, max_tasks;
	time_t now = time(NULL);
	char *step_node_list = NULL;
	uint32_t orig_cpu_count;
	List step_gres_list = (List) NULL;

	*new_step_record = NULL;
	job_ptr = find_job_record (step_specs->job_id);
	if (job_ptr == NULL)
		return ESLURM_INVALID_JOB_ID ;

	if ((job_ptr->details == NULL) || IS_JOB_SUSPENDED(job_ptr))
		return ESLURM_DISABLED;

	if (IS_JOB_PENDING(job_ptr)) {
		/* NOTE: LSF creates a job allocation for batch jobs.
		 * After the allocation has been made, LSF submits a
		 * job to run in that allocation (sbatch --jobid= ...).
		 * If that job is pending either LSF messed up or LSF is
		 * not being used. We have seen this problem with Moab. */
		return ESLURM_DUPLICATE_JOB_ID;
	}

	/* NOTE: We have already confirmed the UID originating
	 * the request is identical with step_specs->user_id */
	if (step_specs->user_id != job_ptr->user_id)
		return ESLURM_ACCESS_DENIED ;

	if (batch_step) {
		info("user %u attempting to run batch script within "
			"an existing job", step_specs->user_id);
		/* This seems hazardous to allow, but LSF seems to
		 * work this way, so don't treat it as an error. */
	}

	if (IS_JOB_FINISHED(job_ptr) ||
	    (job_ptr->end_time <= time(NULL)))
		return ESLURM_ALREADY_DONE;

	if ((step_specs->task_dist != SLURM_DIST_CYCLIC) &&
	    (step_specs->task_dist != SLURM_DIST_BLOCK) &&
	    (step_specs->task_dist != SLURM_DIST_CYCLIC_CYCLIC) &&
	    (step_specs->task_dist != SLURM_DIST_BLOCK_CYCLIC) &&
	    (step_specs->task_dist != SLURM_DIST_CYCLIC_BLOCK) &&
	    (step_specs->task_dist != SLURM_DIST_BLOCK_BLOCK) &&
	    (step_specs->task_dist != SLURM_DIST_PLANE) &&
	    (step_specs->task_dist != SLURM_DIST_ARBITRARY))
		return ESLURM_BAD_DIST;

	if ((step_specs->task_dist == SLURM_DIST_ARBITRARY) &&
	    (!strcmp(slurmctld_conf.switch_type, "switch/elan"))) {
		return ESLURM_TASKDIST_ARBITRARY_UNSUPPORTED;
	}

	if (_test_strlen(step_specs->ckpt_dir, "ckpt_dir", 1024)	||
	    _test_strlen(step_specs->gres, "gres", 1024)		||
	    _test_strlen(step_specs->host, "host", 1024)		||
	    _test_strlen(step_specs->name, "name", 1024)		||
	    _test_strlen(step_specs->network, "network", 1024)		||
	    _test_strlen(step_specs->node_list, "node_list", 1024*64))
		return ESLURM_PATHNAME_TOO_LONG;

#if defined HAVE_BGQ && defined HAVE_BG_FILES
	select_g_select_jobinfo_get(job_ptr->select_jobinfo,
				    SELECT_JOBDATA_NODE_CNT,
				    &real_node_count);
	if (step_specs->min_nodes < real_node_count) {
		if (step_specs->min_nodes > 512) {
			error("step asked for more than 512 nodes but "
			      "less than the allocation, on a "
			      "bluegene/Q system that isn't allowed.");
			return ESLURM_INVALID_NODE_COUNT;
		}
		step_specs->min_nodes = 1;
		step_specs->max_nodes = 1;
		step_specs->cpu_count = 0;
	} else if (real_node_count == step_specs->min_nodes) {
		step_specs->min_nodes = job_ptr->details->min_nodes;
		step_specs->max_nodes = job_ptr->details->max_nodes;
//		step_specs->num_tasks = job_ptr->details->num_tasks;
		step_specs->cpu_count = 0;
	} else {
		error("bad node count %u only have %u", step_specs->min_nodes,
		      real_node_count);
		return ESLURM_INVALID_NODE_COUNT;
	}
#endif
	/* if the overcommit flag is checked, we 0 set cpu_count=0
	 * which makes it so we don't check to see the available cpus
	 */
	orig_cpu_count =  step_specs->cpu_count;

	if (step_specs->overcommit) {
		if (step_specs->exclusive) {
			/* Not really a legitimate combination, try to
			 * exclusively allocate one CPU per task */
			step_specs->overcommit = 0;
			step_specs->cpu_count = step_specs->num_tasks;
		} else
			step_specs->cpu_count = 0;
	}

	/* determine cpus_per_task value by reversing what srun does */
	if (step_specs->num_tasks < 1)
		return ESLURM_BAD_TASK_COUNT;

	/* we set cpus_per_task to 0 if we can't spread them evenly
	   over the nodes (hetergeneous systems) */
	if (!step_specs->cpu_count
	    || (step_specs->cpu_count % step_specs->num_tasks))
		cpus_per_task = 0;
	else {
		cpus_per_task = step_specs->cpu_count / step_specs->num_tasks;
		if (cpus_per_task < 1)
			cpus_per_task = 1;
	}

	if (step_specs->no_kill > 1)
		step_specs->no_kill = 1;

	i = gres_plugin_step_state_validate(step_specs->gres, &step_gres_list,
					    job_ptr->gres_list, job_ptr->job_id,
					    NO_VAL);
	if (i != SLURM_SUCCESS) {
		if (step_gres_list)
			list_destroy(step_gres_list);
		return i;
	}

	job_ptr->time_last_active = now;
	nodeset = _pick_step_nodes(job_ptr, step_specs, step_gres_list,
				   cpus_per_task, batch_step, &ret_code);
	if (nodeset == NULL) {
		if (step_gres_list)
			list_destroy(step_gres_list);
		return ret_code;
	}
	node_count = bit_set_count(nodeset);
	real_node_count = node_count;
#if defined HAVE_BGQ && defined HAVE_BG_FILES
	select_g_alter_node_cnt(SELECT_APPLY_NODE_MAX_OFFSET, &real_node_count);
#endif
	if (step_specs->num_tasks == NO_VAL) {
		if (step_specs->cpu_count != NO_VAL)
			step_specs->num_tasks = step_specs->cpu_count;
		else
			step_specs->num_tasks = real_node_count;
	}
	max_tasks = (real_node_count*slurmctld_conf.max_tasks_per_node);
	if (step_specs->num_tasks > max_tasks) {
		error("step has invalid task count: %u max is %u",
		      step_specs->num_tasks, max_tasks);
		if (step_gres_list)
			list_destroy(step_gres_list);
		FREE_NULL_BITMAP(nodeset);
		return ESLURM_BAD_TASK_COUNT;
	}

	step_ptr = _create_step_record (job_ptr);
	if (step_ptr == NULL) {
		if (step_gres_list)
			list_destroy(step_gres_list);
		FREE_NULL_BITMAP(nodeset);
		return ESLURMD_TOOMANYSTEPS;
	}
	step_ptr->step_id = job_ptr->next_step_id++;

	/* Here is where the node list is set for the step */
	if (step_specs->node_list &&
	    (step_specs->task_dist == SLURM_DIST_ARBITRARY)) {
		step_node_list = xstrdup(step_specs->node_list);
		xfree(step_specs->node_list);
		step_specs->node_list = bitmap2node_name(nodeset);
	} else {
		step_node_list = bitmap2node_name(nodeset);
		xfree(step_specs->node_list);
		step_specs->node_list = xstrdup(step_node_list);
	}
	if (slurm_get_debug_flags() & DEBUG_FLAG_STEPS) {
		verbose("Picked nodes %s when accumulating from %s",
			step_node_list, step_specs->node_list);
	}
	step_ptr->step_node_bitmap = nodeset;

	switch(step_specs->task_dist) {
	case SLURM_DIST_CYCLIC:
	case SLURM_DIST_CYCLIC_CYCLIC:
	case SLURM_DIST_CYCLIC_BLOCK:
		step_ptr->cyclic_alloc = 1;
		break;
	default:
		step_ptr->cyclic_alloc = 0;
		break;
	}

	step_ptr->gres      = step_specs->gres;
	step_specs->gres    = NULL;
	step_ptr->gres_list = step_gres_list;
	step_gres_list      = (List) NULL;
	gres_plugin_step_state_log(step_ptr->gres_list, job_ptr->job_id,
				   step_ptr->step_id);

	step_ptr->port = step_specs->port;
	step_ptr->host = xstrdup(step_specs->host);
	step_ptr->batch_step = batch_step;
	step_ptr->cpus_per_task = (uint16_t)cpus_per_task;
	step_ptr->mem_per_cpu = step_specs->mem_per_cpu;
	step_ptr->ckpt_interval = step_specs->ckpt_interval;
	step_ptr->ckpt_time = now;
	step_ptr->cpu_count = orig_cpu_count;
	step_ptr->exit_code = NO_VAL;
	step_ptr->exclusive = step_specs->exclusive;
	step_ptr->ckpt_dir  = xstrdup(step_specs->ckpt_dir);
	step_ptr->no_kill   = step_specs->no_kill;

	/* step's name and network default to job's values if not
	 * specified in the step specification */
	if (step_specs->name && step_specs->name[0])
		step_ptr->name = xstrdup(step_specs->name);
	else
		step_ptr->name = xstrdup(job_ptr->name);
	if (step_specs->network && step_specs->network[0])
		step_ptr->network = xstrdup(step_specs->network);
	else
		step_ptr->network = xstrdup(job_ptr->network);

	/* the step time_limit is recorded as submitted (INFINITE
	 * or partition->max_time by default), but the allocation
	 * time limits may cut it short */
	if (step_specs->time_limit == NO_VAL || step_specs->time_limit == 0 ||
	    step_specs->time_limit == INFINITE) {
		step_ptr->time_limit = INFINITE;
	} else {
		/* enforce partition limits if necessary */
		if ((step_specs->time_limit > job_ptr->part_ptr->max_time) &&
		    slurmctld_conf.enforce_part_limits) {
			info("_step_create: step time greater than partition's "
			     "(%u > %u)", step_specs->time_limit,
			     job_ptr->part_ptr->max_time);
			delete_step_record (job_ptr, step_ptr->step_id);
			return ESLURM_INVALID_TIME_LIMIT;
		}
		step_ptr->time_limit = step_specs->time_limit;
	}

	/* a batch script does not need switch info */
	if (!batch_step) {
		step_ptr->step_layout =
			step_layout_create(step_ptr,
					   step_node_list,
					   step_specs->min_nodes,
					   step_specs->num_tasks,
					   (uint16_t)cpus_per_task,
					   step_specs->task_dist,
					   step_specs->plane_size);
		xfree(step_node_list);
		if (!step_ptr->step_layout) {
			delete_step_record (job_ptr, step_ptr->step_id);
			if (step_specs->mem_per_cpu)
				return ESLURM_INVALID_TASK_MEMORY;
			return SLURM_ERROR;
		}

		if ((step_specs->resv_port_cnt != (uint16_t) NO_VAL) &&
		    (step_specs->resv_port_cnt == 0)) {
			/* reserved port count set to maximum task count on
			 * any node plus one */
			for (i=0; i<step_ptr->step_layout->node_cnt; i++) {
				step_specs->resv_port_cnt =
					MAX(step_specs->resv_port_cnt,
					    step_ptr->step_layout->tasks[i]);
			}
			step_specs->resv_port_cnt++;
		}
		if (step_specs->resv_port_cnt != (uint16_t) NO_VAL) {
			step_ptr->resv_port_cnt = step_specs->resv_port_cnt;
			i = resv_port_alloc(step_ptr);
			if (i != SLURM_SUCCESS) {
				delete_step_record (job_ptr,
						    step_ptr->step_id);
				return i;
			}
		}

		if (switch_alloc_jobinfo (&step_ptr->switch_job) < 0)
			fatal ("step_create: switch_alloc_jobinfo error");

		if (switch_build_jobinfo(step_ptr->switch_job,
					 step_ptr->step_layout->node_list,
					 step_ptr->step_layout->tasks,
					 step_ptr->cyclic_alloc,
					 step_ptr->network) < 0) {
			error("switch_build_jobinfo: %m");
			delete_step_record (job_ptr, step_ptr->step_id);
			return ESLURM_INTERCONNECT_FAILURE;
		}
		step_alloc_lps(step_ptr);
	} else
		xfree(step_node_list);
	if (checkpoint_alloc_jobinfo (&step_ptr->check_job) < 0)
		fatal ("step_create: checkpoint_alloc_jobinfo error");
	*new_step_record = step_ptr;

	if(!with_slurmdbd && !job_ptr->db_index)
		jobacct_storage_g_job_start(acct_db_conn, job_ptr);

	jobacct_storage_g_step_start(acct_db_conn, step_ptr);
	return SLURM_SUCCESS;
}

extern slurm_step_layout_t *step_layout_create(struct step_record *step_ptr,
					       char *step_node_list,
					       uint32_t node_count,
					       uint32_t num_tasks,
					       uint16_t cpus_per_task,
					       uint16_t task_dist,
					       uint16_t plane_size)
{
	uint16_t cpus_per_node[node_count];
	uint32_t cpu_count_reps[node_count], gres_cpus;
	int cpu_inx = -1;
	int i, usable_cpus, usable_mem;
	int set_nodes = 0/* , set_tasks = 0 */;
	int pos = -1, job_node_offset = -1;
	int first_bit, last_bit;
	struct job_record *job_ptr = step_ptr->job_ptr;
	job_resources_t *job_resrcs_ptr = job_ptr->job_resrcs;

	xassert(job_resrcs_ptr);
	xassert(job_resrcs_ptr->cpus);
	xassert(job_resrcs_ptr->cpus_used);

	if (step_ptr->mem_per_cpu && _is_mem_resv() &&
	    ((job_resrcs_ptr->memory_allocated == NULL) ||
	     (job_resrcs_ptr->memory_used == NULL))) {
		error("step_layout_create: lack memory allocation details "
		      "to enforce memory limits for job %u", job_ptr->job_id);
		step_ptr->mem_per_cpu = 0;
	}

	/* build the cpus-per-node arrays for the subset of nodes
	 * used by this job step */
	first_bit = bit_ffs(job_ptr->node_bitmap);
	last_bit  = bit_fls(job_ptr->node_bitmap);
	for (i = first_bit; i <= last_bit; i++) {
		if (!bit_test(job_ptr->node_bitmap, i))
			continue;
		job_node_offset++;
		if (bit_test(step_ptr->step_node_bitmap, i)) {
			/* find out the position in the job */
			pos = bit_get_pos_num(job_resrcs_ptr->node_bitmap, i);
			if (pos == -1)
				return NULL;
			if (pos >= job_resrcs_ptr->nhosts)
				fatal("step_layout_create: node index bad");
			if (step_ptr->exclusive) {
				usable_cpus = job_resrcs_ptr->cpus[pos] -
					      job_resrcs_ptr->cpus_used[pos];
			} else
				usable_cpus = job_resrcs_ptr->cpus[pos];
			if (step_ptr->mem_per_cpu && _is_mem_resv()) {
				usable_mem =
					job_resrcs_ptr->memory_allocated[pos]-
					job_resrcs_ptr->memory_used[pos];
				usable_mem /= step_ptr->mem_per_cpu;
				usable_cpus = MIN(usable_cpus, usable_mem);
			}

			gres_cpus = gres_plugin_step_test(step_ptr->gres_list,
							  job_ptr->gres_list,
							  job_node_offset,
							  false,
							  job_ptr->job_id,
							  step_ptr->step_id);
			usable_cpus = MIN(usable_cpus, gres_cpus);
			if (usable_cpus <= 0) {
				error("step_layout_create no usable cpus");
				return NULL;
			}
			debug3("step_layout cpus = %d pos = %d",
			       usable_cpus, pos);

			if ((cpu_inx == -1) ||
			    (cpus_per_node[cpu_inx] != usable_cpus)) {
				cpu_inx++;

				cpus_per_node[cpu_inx] = usable_cpus;
				cpu_count_reps[cpu_inx] = 1;
			} else
				cpu_count_reps[cpu_inx]++;
			set_nodes++;
			/*FIX ME: on a heterogeneous system running
			  the linear select plugin we could get a node
			  that doesn't have as many cpus as we decided
			  we needed for each task.  This would result
			  in not getting a task for the node we
			  received.  This is usually in error.  This
			  only happens when the person doesn't specify
			  how many cpus_per_task they want, and we
			  have to come up with a number, in this case
			  it is wrong.
			*/
			/* if (cpus_per_task > 0) */
			/* 	set_tasks +=  */
			/* 		(uint16_t)usable_cpus / cpus_per_task; */
			/* else */
			/* 	/\* since cpus_per_task is 0 we just */
			/* 	   add the number of cpus available */
			/* 	   for this job *\/ */
			/* 	set_tasks += usable_cpus; */
			/* info("usable_cpus is %d and set_tasks %d %d", */
			/*      usable_cpus, set_tasks, cpus_per_task); */
			if (set_nodes == node_count)
				break;
		}
	}

	/* if (set_tasks < num_tasks) { */
	/* 	error("Resources only available for %u of %u tasks", */
	/* 	     set_tasks, num_tasks); */
	/* 	return NULL; */
	/* } */

	/* layout the tasks on the nodes */
	return slurm_step_layout_create(step_node_list,
					cpus_per_node, cpu_count_reps,
					node_count, num_tasks,
					cpus_per_task,
					task_dist,
					plane_size);
}

/* Pack the data for a specific job step record
 * IN step - pointer to a job step record
 * IN/OUT buffer - location to store data, pointers automatically advanced
 * IN protocol_version - slurm protocol version of client
 */
static void _pack_ctld_job_step_info(struct step_record *step_ptr, Buf buffer,
				     uint16_t protocol_version)
{
	int task_cnt;
	char *node_list = NULL;
	time_t begin_time, run_time;
	bitstr_t *pack_bitstr;
#if defined HAVE_FRONT_END && (!defined HAVE_BGQ || !defined HAVE_BG_FILES)
	/* On front-end systems, the steps only execute on one node.
	 * We need to make them appear like they are running on the job's
	 * entire allocation (which they really are). */
	task_cnt = step_ptr->job_ptr->cpu_cnt;
	node_list = step_ptr->job_ptr->nodes;
	pack_bitstr = step_ptr->job_ptr->node_bitmap;
#else
	pack_bitstr = step_ptr->step_node_bitmap;
	if (step_ptr->step_layout) {
		task_cnt = step_ptr->step_layout->task_cnt;
		node_list = step_ptr->step_layout->node_list;
	} else {
		if (step_ptr->job_ptr->details)
			task_cnt = step_ptr->job_ptr->details->min_cpus;
		else
			task_cnt = step_ptr->job_ptr->cpu_cnt;
		node_list = step_ptr->job_ptr->nodes;
	}
#endif

	if(protocol_version >= SLURM_2_2_PROTOCOL_VERSION) {
		pack32(step_ptr->job_ptr->job_id, buffer);
		pack32(step_ptr->step_id, buffer);
		pack16(step_ptr->ckpt_interval, buffer);
		pack32(step_ptr->job_ptr->user_id, buffer);
#ifdef HAVE_BG
		if (step_ptr->job_ptr->total_cpus)
			pack32(step_ptr->job_ptr->total_cpus, buffer);
		else if(step_ptr->job_ptr->details)
			pack32(step_ptr->job_ptr->details->min_cpus, buffer);
		else
			pack32(step_ptr->job_ptr->cpu_cnt, buffer);
#else
		pack32(step_ptr->cpu_count, buffer);
#endif
		pack32(task_cnt, buffer);
		pack32(step_ptr->time_limit, buffer);

		pack_time(step_ptr->start_time, buffer);
		if (IS_JOB_SUSPENDED(step_ptr->job_ptr)) {
			run_time = step_ptr->pre_sus_time;
		} else {
			begin_time = MAX(step_ptr->start_time,
					 step_ptr->job_ptr->suspend_time);
			run_time = step_ptr->pre_sus_time +
				difftime(time(NULL), begin_time);
		}
		pack_time(run_time, buffer);

		packstr(step_ptr->job_ptr->partition, buffer);
		packstr(step_ptr->resv_ports, buffer);
		packstr(node_list, buffer);
		packstr(step_ptr->name, buffer);
		packstr(step_ptr->network, buffer);
		pack_bit_fmt(pack_bitstr, buffer);
		packstr(step_ptr->ckpt_dir, buffer);
		packstr(step_ptr->gres, buffer);
	} else {
		pack32(step_ptr->job_ptr->job_id, buffer);
		pack32(step_ptr->step_id, buffer);
		pack16(step_ptr->ckpt_interval, buffer);
		pack32(step_ptr->job_ptr->user_id, buffer);
#ifdef HAVE_BG
		if (step_ptr->job_ptr->total_cpus)
			pack32(step_ptr->job_ptr->total_cpus, buffer);
		else if(step_ptr->job_ptr->details)
			pack32(step_ptr->job_ptr->details->min_cpus, buffer);
		else
			pack32(step_ptr->job_ptr->cpu_cnt, buffer);
#else
		pack32(step_ptr->cpu_count, buffer);
#endif
		pack32(task_cnt, buffer);
		pack32(step_ptr->time_limit, buffer);

		pack_time(step_ptr->start_time, buffer);
		if (IS_JOB_SUSPENDED(step_ptr->job_ptr)) {
			run_time = step_ptr->pre_sus_time;
		} else {
			begin_time = MAX(step_ptr->start_time,
					 step_ptr->job_ptr->suspend_time);
			run_time = step_ptr->pre_sus_time +
				difftime(time(NULL), begin_time);
		}
		pack_time(run_time, buffer);

		packstr(step_ptr->job_ptr->partition, buffer);
		packstr(step_ptr->resv_ports, buffer);
		packstr(node_list, buffer);
		packstr(step_ptr->name, buffer);
		packstr(step_ptr->network, buffer);
		pack_bit_fmt(pack_bitstr, buffer);
		packstr(step_ptr->ckpt_dir, buffer);
	}
}

/*
 * pack_ctld_job_step_info_response_msg - packs job step info
 * IN job_id - specific id or NO_VAL for all
 * IN step_id - specific id or NO_VAL for all
 * IN uid - user issuing request
 * IN show_flags - job step filtering options
 * OUT buffer - location to store data, pointers automatically advanced
 * RET - 0 or error code
 * NOTE: MUST free_buf buffer
 */
extern int pack_ctld_job_step_info_response_msg(
	uint32_t job_id, uint32_t step_id, uid_t uid,
	uint16_t show_flags, Buf buffer, uint16_t protocol_version)
{
	ListIterator job_iterator;
	ListIterator step_iterator;
	int error_code = 0;
	uint32_t steps_packed = 0, tmp_offset;
	struct step_record *step_ptr;
	struct job_record *job_ptr;
	time_t now = time(NULL);
	int valid_job = 0;

	pack_time(now, buffer);
	pack32(steps_packed, buffer);	/* steps_packed placeholder */

	part_filter_set(uid);

	job_iterator = list_iterator_create(job_list);
	while ((job_ptr = list_next(job_iterator))) {
		if ((job_id != NO_VAL) && (job_ptr->job_id != job_id))
			continue;

		if (((show_flags & SHOW_ALL) == 0)
		    && (job_ptr->part_ptr)
		    && (job_ptr->part_ptr->flags & PART_FLAG_HIDDEN))
			continue;

		if ((slurmctld_conf.private_data & PRIVATE_DATA_JOBS) &&
		    (job_ptr->user_id != uid) && !validate_operator(uid) &&
		    !assoc_mgr_is_user_acct_coord(acct_db_conn, uid,
						  job_ptr->account))
			continue;

		valid_job = 1;

		step_iterator = list_iterator_create(job_ptr->step_list);
		while ((step_ptr = list_next(step_iterator))) {
			if ((step_id != NO_VAL)
			    && (step_ptr->step_id != step_id))
				continue;
			_pack_ctld_job_step_info(step_ptr, buffer,
						 protocol_version);
			steps_packed++;
		}
		list_iterator_destroy(step_iterator);
	}
	list_iterator_destroy(job_iterator);

	if (list_count(job_list) && !valid_job && !steps_packed)
		error_code = ESLURM_INVALID_JOB_ID;

	part_filter_clear();

	/* put the real record count in the message body header */
	tmp_offset = get_buf_offset(buffer);
	set_buf_offset(buffer, 0);
	pack_time(now, buffer);
	pack32(steps_packed, buffer);
	set_buf_offset(buffer, tmp_offset);

	return error_code;
}

/*
 * kill_step_on_node - determine if the specified job has any job steps
 *	allocated to the specified node and kill them unless no_kill flag
 *	is set on the step
 * IN job_ptr - pointer to an active job record
 * IN node_ptr - pointer to a node record
 * IN node_fail - true of removed node has failed
 * RET count of killed job steps
 */
extern int kill_step_on_node(struct job_record  *job_ptr,
			     struct node_record *node_ptr, bool node_fail)
{
	ListIterator step_iterator;
	struct step_record *step_ptr;
	int found = 0;
	int bit_position;

	if ((job_ptr == NULL) || (node_ptr == NULL))
		return found;

	bit_position = node_ptr - node_record_table_ptr;
	step_iterator = list_iterator_create (job_ptr->step_list);
	while ((step_ptr = (struct step_record *) list_next (step_iterator))) {
		if (bit_test(step_ptr->step_node_bitmap, bit_position) == 0)
			continue;
		if (node_fail && !step_ptr->no_kill)
			srun_step_complete(step_ptr);
		info("killing step %u.%u on node %s",
		     job_ptr->job_id, step_ptr->step_id, node_ptr->name);
		signal_step_tasks_on_node(node_ptr->name, step_ptr, SIGKILL,
					  REQUEST_TERMINATE_TASKS);
		found++;
	}

	list_iterator_destroy (step_iterator);
	return found;
}

/*
 * job_step_checkpoint - perform some checkpoint operation
 * IN ckpt_ptr - checkpoint request message
 * IN uid - user id of the user issuing the RPC
 * IN conn_fd - file descriptor on which to send reply
 * IN protocol_version - slurm protocol version of client
 * RET 0 on success, otherwise ESLURM error code
 */
extern int job_step_checkpoint(checkpoint_msg_t *ckpt_ptr,
			       uid_t uid, slurm_fd_t conn_fd,
			       uint16_t protocol_version)
{
	int rc = SLURM_SUCCESS;
	struct job_record *job_ptr;
	struct step_record *step_ptr;
	checkpoint_resp_msg_t resp_data;
	slurm_msg_t resp_msg;

	slurm_msg_t_init(&resp_msg);
	resp_msg.protocol_version = protocol_version;

	/* find the job */
	job_ptr = find_job_record (ckpt_ptr->job_id);
	if (job_ptr == NULL) {
		rc = ESLURM_INVALID_JOB_ID;
		goto reply;
	}
	if ((uid != job_ptr->user_id) && (uid != 0)) {
		rc = ESLURM_ACCESS_DENIED ;
		goto reply;
	}
	if (IS_JOB_PENDING(job_ptr)) {
		rc = ESLURM_JOB_PENDING;
		goto reply;
	} else if (IS_JOB_SUSPENDED(job_ptr)) {
		/* job can't get cycles for checkpoint
		 * if it is already suspended */
		rc = ESLURM_DISABLED;
		goto reply;
	} else if (!IS_JOB_RUNNING(job_ptr)) {
		rc = ESLURM_ALREADY_DONE;
		goto reply;
	}

	memset((void *)&resp_data, 0, sizeof(checkpoint_resp_msg_t));
	step_ptr = find_step_record(job_ptr, ckpt_ptr->step_id);
	if (step_ptr == NULL) {
		rc = ESLURM_INVALID_JOB_ID;
	} else {
		if (ckpt_ptr->image_dir == NULL) {
			ckpt_ptr->image_dir = xstrdup(step_ptr->ckpt_dir);
		}
		xstrfmtcat(ckpt_ptr->image_dir, "/%u.%u", job_ptr->job_id,
			   step_ptr->step_id);

		rc = checkpoint_op(ckpt_ptr->job_id, ckpt_ptr->step_id,
				   step_ptr, ckpt_ptr->op, ckpt_ptr->data,
				   ckpt_ptr->image_dir, &resp_data.event_time,
				   &resp_data.error_code,
				   &resp_data.error_msg);
		last_job_update = time(NULL);
	}

    reply:
	if ((rc == SLURM_SUCCESS) &&
	    ((ckpt_ptr->op == CHECK_ABLE) || (ckpt_ptr->op == CHECK_ERROR))) {
		resp_msg.msg_type = RESPONSE_CHECKPOINT;
		resp_msg.data = &resp_data;
		 (void) slurm_send_node_msg(conn_fd, &resp_msg);
	} else {
		return_code_msg_t rc_msg;
		rc_msg.return_code = rc;
		resp_msg.msg_type  = RESPONSE_SLURM_RC;
		resp_msg.data      = &rc_msg;
		(void) slurm_send_node_msg(conn_fd, &resp_msg);
	}
	return rc;
}

/*
 * job_step_checkpoint_comp - note job step checkpoint completion
 * IN ckpt_ptr - checkpoint complete status message
 * IN uid - user id of the user issuing the RPC
 * IN conn_fd - file descriptor on which to send reply
 * IN protocol_version - slurm protocol version of client
 * RET 0 on success, otherwise ESLURM error code
 */
extern int job_step_checkpoint_comp(checkpoint_comp_msg_t *ckpt_ptr,
				    uid_t uid, slurm_fd_t conn_fd,
				    uint16_t protocol_version)
{
	int rc = SLURM_SUCCESS;
	struct job_record *job_ptr;
	struct step_record *step_ptr;
	slurm_msg_t resp_msg;
	return_code_msg_t rc_msg;

	slurm_msg_t_init(&resp_msg);
	resp_msg.protocol_version = protocol_version;

	/* find the job */
	job_ptr = find_job_record (ckpt_ptr->job_id);
	if (job_ptr == NULL) {
		rc = ESLURM_INVALID_JOB_ID;
		goto reply;
	}
	if ((uid != job_ptr->user_id) && (uid != 0)) {
		rc = ESLURM_ACCESS_DENIED;
		goto reply;
	}
	if (IS_JOB_PENDING(job_ptr)) {
		rc = ESLURM_JOB_PENDING;
		goto reply;
	} else if (!IS_JOB_RUNNING(job_ptr) &&
		   !IS_JOB_SUSPENDED(job_ptr)) {
		rc = ESLURM_ALREADY_DONE;
		goto reply;
	}

	step_ptr = find_step_record(job_ptr, ckpt_ptr->step_id);
	if (step_ptr == NULL) {
		rc = ESLURM_INVALID_JOB_ID;
		goto reply;
	} else {
		rc = checkpoint_comp((void *)step_ptr, ckpt_ptr->begin_time,
			ckpt_ptr->error_code, ckpt_ptr->error_msg);
		last_job_update = time(NULL);
	}

    reply:
	rc_msg.return_code = rc;
	resp_msg.msg_type  = RESPONSE_SLURM_RC;
	resp_msg.data      = &rc_msg;
	(void) slurm_send_node_msg(conn_fd, &resp_msg);
	return rc;
}

/*
 * job_step_checkpoint_task_comp - note task checkpoint completion
 * IN ckpt_ptr - checkpoint task complete status message
 * IN uid - user id of the user issuing the RPC
 * IN conn_fd - file descriptor on which to send reply
 * IN protocol_version - slurm protocol version of client
 * RET 0 on success, otherwise ESLURM error code
 */
extern int job_step_checkpoint_task_comp(checkpoint_task_comp_msg_t *ckpt_ptr,
					 uid_t uid, slurm_fd_t conn_fd,
					 uint16_t protocol_version)
{
	int rc = SLURM_SUCCESS;
	struct job_record *job_ptr;
	struct step_record *step_ptr;
	slurm_msg_t resp_msg;
	return_code_msg_t rc_msg;

	slurm_msg_t_init(&resp_msg);
	resp_msg.protocol_version = protocol_version;

	/* find the job */
	job_ptr = find_job_record (ckpt_ptr->job_id);
	if (job_ptr == NULL) {
		rc = ESLURM_INVALID_JOB_ID;
		goto reply;
	}
	if ((uid != job_ptr->user_id) && (uid != 0)) {
		rc = ESLURM_ACCESS_DENIED;
		goto reply;
	}
	if (IS_JOB_PENDING(job_ptr)) {
		rc = ESLURM_JOB_PENDING;
		goto reply;
	} else if (!IS_JOB_RUNNING(job_ptr) &&
		   !IS_JOB_SUSPENDED(job_ptr)) {
		rc = ESLURM_ALREADY_DONE;
		goto reply;
	}

	step_ptr = find_step_record(job_ptr, ckpt_ptr->step_id);
	if (step_ptr == NULL) {
		rc = ESLURM_INVALID_JOB_ID;
		goto reply;
	} else {
		rc = checkpoint_task_comp((void *)step_ptr,
			ckpt_ptr->task_id, ckpt_ptr->begin_time,
			ckpt_ptr->error_code, ckpt_ptr->error_msg);
		last_job_update = time(NULL);
	}

    reply:
	rc_msg.return_code = rc;
	resp_msg.msg_type  = RESPONSE_SLURM_RC;
	resp_msg.data      = &rc_msg;
	(void) slurm_send_node_msg(conn_fd, &resp_msg);
	return rc;
}

/*
 * step_partial_comp - Note the completion of a job step on at least
 *	some of its nodes
 * IN req     - step_completion_msg RPC from slurmstepd
 * IN uid     - UID issuing the request
 * OUT rem    - count of nodes for which responses are still pending
 * OUT max_rc - highest return code for any step thus far
 * RET 0 on success, otherwise ESLURM error code
 */
extern int step_partial_comp(step_complete_msg_t *req, uid_t uid,
			     int *rem, uint32_t *max_rc)
{
	struct job_record *job_ptr;
	struct step_record *step_ptr;
	int nodes, rem_nodes;

	/* find the job, step, and validate input */
	job_ptr = find_job_record (req->job_id);
	if (job_ptr == NULL) {
		info("step_partial_comp: JobID=%u invalid", req->job_id);
		return ESLURM_INVALID_JOB_ID;
	}
	if (IS_JOB_PENDING(job_ptr)) {
		info("step_partial_comp: JobID=%u pending", req->job_id);
		return ESLURM_JOB_PENDING;
	}

	if ((!validate_slurm_user(uid)) && (uid != job_ptr->user_id)) {
		/* Normally from slurmstepd, from srun on some failures */
		error("Security violation: "
		      "REQUEST_STEP_COMPLETE RPC for job %u from uid=%u",
		      job_ptr->job_id, (unsigned int) uid);
		return ESLURM_USER_ID_MISSING;
	}

	step_ptr = find_step_record(job_ptr, req->job_step_id);
	if (step_ptr == NULL) {
		info("step_partial_comp: StepID=%u.%u invalid",
		     req->job_id, req->job_step_id);
		return ESLURM_INVALID_JOB_ID;
	}
	if (step_ptr->batch_step) {
		if (rem)
			*rem = 0;
		step_ptr->exit_code = req->step_rc;
		if (max_rc)
			*max_rc = step_ptr->exit_code;
		jobacct_gather_g_aggregate(step_ptr->jobacct, req->jobacct);
		/* we don't want to delete the step record here since
		   right after we delete this step again if we delete
		   it here we won't find it when we try the second
		   time */
		//delete_step_record(job_ptr, req->job_step_id);
		return SLURM_SUCCESS;
	}
	if (req->range_last < req->range_first) {
		error("step_partial_comp: StepID=%u.%u range=%u-%u",
		      req->job_id, req->job_step_id, req->range_first,
		      req->range_last);
		return EINVAL;
	}

	jobacct_gather_g_aggregate(step_ptr->jobacct, req->jobacct);

	if (!step_ptr->exit_node_bitmap) {
		/* initialize the node bitmap for exited nodes */
		nodes = bit_set_count(step_ptr->step_node_bitmap);
		if (req->range_last >= nodes) {	/* range is zero origin */
			error("step_partial_comp: StepID=%u.%u last=%u "
			      "nodes=%d",
			      req->job_id, req->job_step_id, req->range_last,
			      nodes);
			return EINVAL;
		}
		step_ptr->exit_node_bitmap = bit_alloc(nodes);
		if (step_ptr->exit_node_bitmap == NULL)
			fatal("bit_alloc: %m");
		step_ptr->exit_code = req->step_rc;
	} else {
		nodes = _bitstr_bits(step_ptr->exit_node_bitmap);
		if (req->range_last >= nodes) {	/* range is zero origin */
			error("step_partial_comp: StepID=%u.%u last=%u "
			      "nodes=%d",
			      req->job_id, req->job_step_id, req->range_last,
			      nodes);
			return EINVAL;
		}
		step_ptr->exit_code = MAX(step_ptr->exit_code, req->step_rc);
	}

	bit_nset(step_ptr->exit_node_bitmap,
		 req->range_first, req->range_last);
	rem_nodes = bit_clear_count(step_ptr->exit_node_bitmap);
	if (rem)
		*rem = rem_nodes;
	if (rem_nodes == 0) {
		/* release all switch windows */
		if (step_ptr->switch_job) {
			debug2("full switch release for step %u.%u, "
			       "nodes %s", req->job_id,
			       req->job_step_id,
			       step_ptr->step_layout->node_list);
			switch_g_job_step_complete(
				step_ptr->switch_job,
				step_ptr->step_layout->node_list);
			switch_free_jobinfo (step_ptr->switch_job);
			step_ptr->switch_job = NULL;
		}
	} else if (switch_g_part_comp() && step_ptr->switch_job) {
		/* release switch windows on completed nodes,
		 * must translate range numbers to nodelist */
		hostlist_t hl;
		char *node_list;

		hl = _step_range_to_hostlist(step_ptr,
			req->range_first, req->range_last);
		node_list = hostlist_ranged_string_xmalloc(hl);
		debug2("partitial switch release for step %u.%u, "
			"nodes %s", req->job_id,
			req->job_step_id, node_list);
		switch_g_job_step_part_comp(
			step_ptr->switch_job, node_list);
		hostlist_destroy(hl);
		xfree(node_list);
	}

	if (max_rc)
		*max_rc = step_ptr->exit_code;

	return SLURM_SUCCESS;
}

/* convert a range of nodes allocated to a step to a hostlist with
 * names of those nodes */
static hostlist_t _step_range_to_hostlist(struct step_record *step_ptr,
		uint32_t range_first, uint32_t range_last)
{
	int i, node_inx = -1;
	hostlist_t hl = hostlist_create("");

	for (i = 0; i < node_record_count; i++) {
		if (bit_test(step_ptr->step_node_bitmap, i) == 0)
			continue;
		node_inx++;
		if ((node_inx >= range_first)
		&&  (node_inx <= range_last)) {
			hostlist_push(hl,
				node_record_table_ptr[i].name);
		}
	}

	return hl;
}

/* convert a single node name to it's offset within a step's
 * nodes allocation. returns -1 on error */
static int _step_hostname_to_inx(struct step_record *step_ptr,
		char *node_name)
{
	struct node_record *node_ptr;
	int i, node_inx, node_offset = 0;

	node_ptr = find_node_record(node_name);
	if (node_ptr == NULL)
		return -1;
	node_inx = node_ptr - node_record_table_ptr;

	for (i = 0; i < node_inx; i++) {
		if (bit_test(step_ptr->step_node_bitmap, i))
			node_offset++;
	}
	return node_offset;
}

extern int step_epilog_complete(struct job_record  *job_ptr,
		char *node_name)
{
	int rc = 0, node_inx, step_offset;
	ListIterator step_iterator;
	struct step_record *step_ptr;
	struct node_record *node_ptr;

	if (!switch_g_part_comp()) {
		/* don't bother with partitial completions */
		return 0;
	}
	if ((node_ptr = find_node_record(node_name)) == NULL)
		return 0;
	node_inx = node_ptr - node_record_table_ptr;

	step_iterator = list_iterator_create(job_ptr->step_list);
	while ((step_ptr = (struct step_record *) list_next (step_iterator))) {
		if ((!step_ptr->switch_job)
		||  (bit_test(step_ptr->step_node_bitmap, node_inx) == 0))
			continue;
		if (step_ptr->exit_node_bitmap) {
			step_offset = _step_hostname_to_inx(
					step_ptr, node_name);
			if ((step_offset < 0)
			||  bit_test(step_ptr->exit_node_bitmap,
					step_offset))
				continue;
			bit_set(step_ptr->exit_node_bitmap,
				step_offset);
		}
		rc++;
		debug2("partitial switch release for step %u.%u, "
			"epilog on %s", job_ptr->job_id,
			step_ptr->step_id, node_name);
		switch_g_job_step_part_comp(
			step_ptr->switch_job, node_name);
	}
	list_iterator_destroy (step_iterator);

	return rc;
}

static void
_suspend_job_step(struct job_record *job_ptr,
		struct step_record *step_ptr, time_t now)
{
	if ((job_ptr->suspend_time)
	&&  (job_ptr->suspend_time > step_ptr->start_time)) {
		step_ptr->pre_sus_time +=
			difftime(now, job_ptr->suspend_time);
	} else {
		step_ptr->pre_sus_time +=
			difftime(now, step_ptr->start_time);
	}

}

/* Update time stamps for job step suspend */
extern void
suspend_job_step(struct job_record *job_ptr)
{
	time_t now = time(NULL);
	ListIterator step_iterator;
	struct step_record *step_ptr;

	step_iterator = list_iterator_create (job_ptr->step_list);
	while ((step_ptr = (struct step_record *) list_next (step_iterator))) {
		_suspend_job_step(job_ptr, step_ptr, now);
	}
	list_iterator_destroy (step_iterator);
}

static void
_resume_job_step(struct job_record *job_ptr,
		struct step_record *step_ptr, time_t now)
{
	if ((job_ptr->suspend_time) &&
	    (job_ptr->suspend_time < step_ptr->start_time)) {
		step_ptr->tot_sus_time +=
			difftime(now, step_ptr->start_time);
	} else {
		step_ptr->tot_sus_time +=
			difftime(now, job_ptr->suspend_time);
	}
}

/* Update time stamps for job step resume */
extern void
resume_job_step(struct job_record *job_ptr)
{
	time_t now = time(NULL);
	ListIterator step_iterator;
	struct step_record *step_ptr;

	step_iterator = list_iterator_create (job_ptr->step_list);
	while ((step_ptr = (struct step_record *) list_next (step_iterator))) {
		_resume_job_step(job_ptr, step_ptr, now);
	}
	list_iterator_destroy (step_iterator);
}


/*
 * dump_job_step_state - dump the state of a specific job step to a buffer,
 *	load with load_step_state
 * IN job_ptr - pointer to job for which information is to be dumpped
 * IN step_ptr - pointer to job step for which information is to be dumpped
 * IN/OUT buffer - location to store data, pointers automatically advanced
 */
extern void dump_job_step_state(struct job_record *job_ptr,
				struct step_record *step_ptr, Buf buffer)
{
	pack32(step_ptr->step_id, buffer);
	pack16(step_ptr->cyclic_alloc, buffer);
	pack16(step_ptr->port, buffer);
	pack16(step_ptr->ckpt_interval, buffer);
	pack16(step_ptr->cpus_per_task, buffer);
	pack16(step_ptr->resv_port_cnt, buffer);

	pack8(step_ptr->no_kill, buffer);

	pack32(step_ptr->cpu_count, buffer);
	pack32(step_ptr->mem_per_cpu, buffer);
	pack32(step_ptr->exit_code, buffer);
	if (step_ptr->exit_code != NO_VAL) {
		pack_bit_fmt(step_ptr->exit_node_bitmap, buffer);
		pack16((uint16_t) _bitstr_bits(step_ptr->exit_node_bitmap),
			buffer);
	}
	if (step_ptr->core_bitmap_job) {
		uint32_t core_size = bit_size(step_ptr->core_bitmap_job);
		pack32(core_size, buffer);
		pack_bit_fmt(step_ptr->core_bitmap_job, buffer);
	} else
		pack32((uint32_t) 0, buffer);

	pack32(step_ptr->time_limit, buffer);
	pack_time(step_ptr->start_time, buffer);
	pack_time(step_ptr->pre_sus_time, buffer);
	pack_time(step_ptr->tot_sus_time, buffer);
	pack_time(step_ptr->ckpt_time, buffer);

	packstr(step_ptr->host,  buffer);
	packstr(step_ptr->resv_ports, buffer);
	packstr(step_ptr->name, buffer);
	packstr(step_ptr->network, buffer);
	packstr(step_ptr->ckpt_dir, buffer);

	packstr(step_ptr->gres, buffer);
	(void) gres_plugin_step_state_pack(step_ptr->gres_list, buffer,
					   job_ptr->job_id, step_ptr->step_id,
					   SLURM_PROTOCOL_VERSION);

	pack16(step_ptr->batch_step, buffer);
	if (!step_ptr->batch_step) {
		pack_slurm_step_layout(step_ptr->step_layout, buffer,
				       SLURM_PROTOCOL_VERSION);
		switch_pack_jobinfo(step_ptr->switch_job, buffer);
	}
	checkpoint_pack_jobinfo(step_ptr->check_job, buffer,
				SLURM_PROTOCOL_VERSION);
}

/*
 * Create a new job step from data in a buffer (as created by
 *	dump_job_step_state)
 * IN/OUT - job_ptr - point to a job for which the step is to be loaded.
 * IN/OUT buffer - location to get data from, pointers advanced
 */
extern int load_step_state(struct job_record *job_ptr, Buf buffer,
			   uint16_t protocol_version)
{
	struct step_record *step_ptr = NULL;
	uint8_t no_kill;
	uint16_t cyclic_alloc, port, batch_step, bit_cnt;
	uint16_t ckpt_interval, cpus_per_task, resv_port_cnt;
	uint32_t core_size, cpu_count, exit_code, mem_per_cpu, name_len;
	uint32_t step_id, time_limit;
	time_t start_time, pre_sus_time, tot_sus_time, ckpt_time;
	char *host = NULL, *ckpt_dir = NULL, *core_job = NULL;
	char *resv_ports = NULL, *name = NULL, *network = NULL;
	char *bit_fmt = NULL, *gres = NULL;
	switch_jobinfo_t *switch_tmp = NULL;
	check_jobinfo_t check_tmp = NULL;
	slurm_step_layout_t *step_layout = NULL;
	List gres_list = NULL;

	if(protocol_version >= SLURM_2_2_PROTOCOL_VERSION) {
		safe_unpack32(&step_id, buffer);
		safe_unpack16(&cyclic_alloc, buffer);
		safe_unpack16(&port, buffer);
		safe_unpack16(&ckpt_interval, buffer);
		safe_unpack16(&cpus_per_task, buffer);
		safe_unpack16(&resv_port_cnt, buffer);

		safe_unpack8(&no_kill, buffer);

		safe_unpack32(&cpu_count, buffer);
		safe_unpack32(&mem_per_cpu, buffer);
		safe_unpack32(&exit_code, buffer);
		if (exit_code != NO_VAL) {
			safe_unpackstr_xmalloc(&bit_fmt, &name_len, buffer);
			safe_unpack16(&bit_cnt, buffer);
		}
		safe_unpack32(&core_size, buffer);
		if (core_size)
			safe_unpackstr_xmalloc(&core_job, &name_len, buffer);

		safe_unpack32(&time_limit, buffer);
		safe_unpack_time(&start_time, buffer);
		safe_unpack_time(&pre_sus_time, buffer);
		safe_unpack_time(&tot_sus_time, buffer);
		safe_unpack_time(&ckpt_time, buffer);

		safe_unpackstr_xmalloc(&host, &name_len, buffer);
		safe_unpackstr_xmalloc(&resv_ports, &name_len, buffer);
		safe_unpackstr_xmalloc(&name, &name_len, buffer);
		safe_unpackstr_xmalloc(&network, &name_len, buffer);
		safe_unpackstr_xmalloc(&ckpt_dir, &name_len, buffer);

		safe_unpackstr_xmalloc(&gres, &name_len, buffer);
		if (gres_plugin_step_state_unpack(&gres_list, buffer,
						  job_ptr->job_id, step_id,
						  protocol_version)
		    != SLURM_SUCCESS)
			goto unpack_error;

		safe_unpack16(&batch_step, buffer);
		if (!batch_step) {
			if (unpack_slurm_step_layout(&step_layout, buffer,
						     protocol_version))
				goto unpack_error;
			switch_alloc_jobinfo(&switch_tmp);
			if (switch_unpack_jobinfo(switch_tmp, buffer))
				goto unpack_error;
		}
		checkpoint_alloc_jobinfo(&check_tmp);
		if (checkpoint_unpack_jobinfo(check_tmp, buffer,
					      protocol_version))
			goto unpack_error;

		/* validity test as possible */
		if (cyclic_alloc > 1) {
			error("Invalid data for job %u.%u: cyclic_alloc=%u",
			      job_ptr->job_id, step_id, cyclic_alloc);
			goto unpack_error;
		}
		if (no_kill > 1) {
			error("Invalid data for job %u.%u: no_kill=%u",
			      job_ptr->job_id, step_id, no_kill);
			goto unpack_error;
		}
	} else {
		safe_unpack32(&step_id, buffer);
		safe_unpack16(&cyclic_alloc, buffer);
		safe_unpack16(&port, buffer);
		safe_unpack16(&ckpt_interval, buffer);
		safe_unpack16(&cpus_per_task, buffer);
		safe_unpack16(&resv_port_cnt, buffer);

		safe_unpack8(&no_kill, buffer);

		safe_unpack32(&cpu_count, buffer);
		safe_unpack32(&mem_per_cpu, buffer);
		safe_unpack32(&exit_code, buffer);
		if (exit_code != NO_VAL) {
			safe_unpackstr_xmalloc(&bit_fmt, &name_len, buffer);
			safe_unpack16(&bit_cnt, buffer);
		}
		safe_unpack32(&core_size, buffer);
		if (core_size)
			safe_unpackstr_xmalloc(&core_job, &name_len, buffer);

		safe_unpack32(&time_limit, buffer);
		safe_unpack_time(&start_time, buffer);
		safe_unpack_time(&pre_sus_time, buffer);
		safe_unpack_time(&tot_sus_time, buffer);
		safe_unpack_time(&ckpt_time, buffer);

		safe_unpackstr_xmalloc(&host, &name_len, buffer);
		safe_unpackstr_xmalloc(&resv_ports, &name_len, buffer);
		safe_unpackstr_xmalloc(&name, &name_len, buffer);
		safe_unpackstr_xmalloc(&network, &name_len, buffer);
		safe_unpackstr_xmalloc(&ckpt_dir, &name_len, buffer);
		safe_unpack16(&batch_step, buffer);
		if (!batch_step) {
			if (unpack_slurm_step_layout(&step_layout, buffer,
						     protocol_version))
				goto unpack_error;
			switch_alloc_jobinfo(&switch_tmp);
			if (switch_unpack_jobinfo(switch_tmp, buffer))
				goto unpack_error;
		}
		checkpoint_alloc_jobinfo(&check_tmp);
		if (checkpoint_unpack_jobinfo(check_tmp, buffer,
					      protocol_version))
			goto unpack_error;

		/* validity test as possible */
		if (cyclic_alloc > 1) {
			error("Invalid data for job %u.%u: cyclic_alloc=%u",
			      job_ptr->job_id, step_id, cyclic_alloc);
			goto unpack_error;
		}
		if (no_kill > 1) {
			error("Invalid data for job %u.%u: no_kill=%u",
			      job_ptr->job_id, step_id, no_kill);
			goto unpack_error;
		}
	}
	step_ptr = find_step_record(job_ptr, step_id);
	if (step_ptr == NULL)
		step_ptr = _create_step_record(job_ptr);
	if (step_ptr == NULL)
		goto unpack_error;

	/* set new values */
	step_ptr->step_id      = step_id;
	step_ptr->cpu_count    = cpu_count;
	step_ptr->cpus_per_task= cpus_per_task;
	step_ptr->cyclic_alloc = cyclic_alloc;
	step_ptr->resv_port_cnt= resv_port_cnt;
	step_ptr->resv_ports   = resv_ports;
	step_ptr->name         = name;
	step_ptr->network      = network;
	step_ptr->no_kill      = no_kill;
	step_ptr->ckpt_dir     = ckpt_dir;
	step_ptr->gres         = gres;
	step_ptr->gres_list    = gres_list;
	step_ptr->port         = port;
	step_ptr->ckpt_interval= ckpt_interval;
	step_ptr->mem_per_cpu  = mem_per_cpu;
	step_ptr->host         = host;
	host                   = NULL;  /* re-used, nothing left to free */
	step_ptr->batch_step   = batch_step;
	step_ptr->start_time   = start_time;
	step_ptr->time_limit   = time_limit;
	step_ptr->pre_sus_time = pre_sus_time;
	step_ptr->tot_sus_time = tot_sus_time;
	step_ptr->ckpt_time    = ckpt_time;

	slurm_step_layout_destroy(step_ptr->step_layout);
	step_ptr->step_layout  = step_layout;

	step_ptr->switch_job   = switch_tmp;
	step_ptr->check_job    = check_tmp;

	step_ptr->exit_code    = exit_code;
	if (bit_fmt) {
		/* NOTE: This is only recovered if a job step completion
		 * is actively in progress at step save time. Otherwise
		 * the bitmap is NULL. */
		step_ptr->exit_node_bitmap = bit_alloc(bit_cnt);
		if (step_ptr->exit_node_bitmap == NULL)
			fatal("bit_alloc: %m");
		if (bit_unfmt(step_ptr->exit_node_bitmap, bit_fmt)) {
			error("error recovering exit_node_bitmap from %s",
				bit_fmt);
		}
		xfree(bit_fmt);
	}
	if (core_size) {
		step_ptr->core_bitmap_job = bit_alloc(core_size);
		if (bit_unfmt(step_ptr->core_bitmap_job, core_job)) {
			error("error recovering core_bitmap_job from %s",
			      core_job);
		}
		xfree(core_job);
	}

	if (step_ptr->step_layout && step_ptr->step_layout->node_list) {
		switch_g_job_step_allocated(switch_tmp,
					    step_ptr->step_layout->node_list);
	} else {
		switch_g_job_step_allocated(switch_tmp, NULL);
	}
	info("recovered job step %u.%u", job_ptr->job_id, step_id);
	return SLURM_SUCCESS;

      unpack_error:
	xfree(host);
	xfree(resv_ports);
	xfree(name);
	xfree(network);
	xfree(ckpt_dir);
	xfree(gres);
	if (gres_list)
		list_destroy(gres_list);
	xfree(bit_fmt);
	xfree(core_job);
	if (switch_tmp)
		switch_free_jobinfo(switch_tmp);
	slurm_step_layout_destroy(step_layout);
	return SLURM_FAILURE;
}

/* Perform periodic job step checkpoints (per user request) */
extern void step_checkpoint(void)
{
	static int ckpt_run = -1;
	time_t now = time(NULL), ckpt_due;
	ListIterator job_iterator;
	struct job_record *job_ptr;
	ListIterator step_iterator;
	struct step_record *step_ptr;
	time_t event_time;
	uint32_t error_code;
	char *error_msg;
	checkpoint_msg_t ckpt_req;

	/* Exit if "checkpoint/none" is configured */
	if (ckpt_run == -1) {
		char *ckpt_type = slurm_get_checkpoint_type();
		if (strcasecmp(ckpt_type, "checkpoint/none"))
			ckpt_run = 1;
		else
			ckpt_run = 0;
		xfree(ckpt_type);
	}
	if (ckpt_run == 0)
		return;

	job_iterator = list_iterator_create(job_list);
	while ((job_ptr = (struct job_record *) list_next(job_iterator))) {
		if (!IS_JOB_RUNNING(job_ptr))
			continue;
		if (job_ptr->batch_flag &&
		    (job_ptr->ckpt_interval != 0)) { /* periodic job ckpt */
			ckpt_due = job_ptr->ckpt_time +
				   (job_ptr->ckpt_interval * 60);
			if (ckpt_due > now)
				continue;
			/*
			 * DO NOT initiate a checkpoint request if the job is
			 * started just now, in case it is restarting from checkpoint.
			 */
			ckpt_due = job_ptr->start_time +
				   (job_ptr->ckpt_interval * 60);
			if (ckpt_due > now)
				continue;

			ckpt_req.op = CHECK_CREATE;
			ckpt_req.data = 0;
			ckpt_req.job_id = job_ptr->job_id;
			ckpt_req.step_id = SLURM_BATCH_SCRIPT;
			ckpt_req.image_dir = NULL;
			job_checkpoint(&ckpt_req, getuid(), -1,
				       (uint16_t)NO_VAL);
			job_ptr->ckpt_time = now;
			last_job_update = now;
			continue; /* ignore periodic step ckpt */
		}
		step_iterator = list_iterator_create (job_ptr->step_list);
		while ((step_ptr = (struct step_record *)
				list_next (step_iterator))) {
			char *image_dir = NULL;
			if (step_ptr->ckpt_interval == 0)
				continue;
			ckpt_due = step_ptr->ckpt_time +
				   (step_ptr->ckpt_interval * 60);
			if (ckpt_due > now)
				continue;
			/*
			 * DO NOT initiate a checkpoint request if the step is
			 * started just now, in case it is restarting from
			 * checkpoint.
			 */
			ckpt_due = step_ptr->start_time +
				   (step_ptr->ckpt_interval * 60);
			if (ckpt_due > now)
				continue;

			step_ptr->ckpt_time = now;
			last_job_update = now;
			image_dir = xstrdup(step_ptr->ckpt_dir);
			xstrfmtcat(image_dir, "/%u.%u", job_ptr->job_id,
				   step_ptr->step_id);
			(void) checkpoint_op(job_ptr->job_id,
					     step_ptr->step_id,
					     step_ptr, CHECK_CREATE, 0,
					     image_dir, &event_time,
					     &error_code, &error_msg);
			xfree(image_dir);
		}
		list_iterator_destroy (step_iterator);
	}
	list_iterator_destroy(job_iterator);
}

static void _signal_step_timelimit(struct job_record *job_ptr,
				   struct step_record *step_ptr, time_t now)
{
#ifndef HAVE_FRONT_END
	int i;
#endif
	kill_job_msg_t *kill_step;
	agent_arg_t *agent_args = NULL;

	xassert(step_ptr);
	agent_args = xmalloc(sizeof(agent_arg_t));
	agent_args->msg_type = REQUEST_KILL_TIMELIMIT;
	agent_args->retry = 1;
	agent_args->hostlist = hostlist_create("");
	if (agent_args->hostlist == NULL)
		fatal("hostlist_create: malloc failure");
	kill_step = xmalloc(sizeof(kill_job_msg_t));
	kill_step->job_id    = job_ptr->job_id;
	kill_step->step_id   = step_ptr->step_id;
	kill_step->job_state = job_ptr->job_state;
	kill_step->job_uid   = job_ptr->user_id;
	kill_step->nodes     = xstrdup(job_ptr->nodes);
	kill_step->time      = now;
	kill_step->start_time = job_ptr->start_time;
	kill_step->select_jobinfo = select_g_select_jobinfo_copy(
			job_ptr->select_jobinfo);

#ifdef HAVE_FRONT_END
	xassert(job_ptr->batch_host);
	hostlist_push(agent_args->hostlist, job_ptr->batch_host);
	agent_args->node_count++;
#else
	for (i = 0; i < node_record_count; i++) {
		if (bit_test(step_ptr->step_node_bitmap, i) == 0)
			continue;
		hostlist_push(agent_args->hostlist,
			node_record_table_ptr[i].name);
		agent_args->node_count++;
	}
#endif

	if (agent_args->node_count == 0) {
		hostlist_destroy(agent_args->hostlist);
		xfree(agent_args);
		if (kill_step->select_jobinfo) {
			select_g_select_jobinfo_free(
				kill_step->select_jobinfo);
		}
		xfree(kill_step);
		return;
	}

	agent_args->msg_args = kill_step;
	agent_queue_request(agent_args);
	return;
}

extern void
check_job_step_time_limit (struct job_record *job_ptr, time_t now)
{
	ListIterator step_iterator;
	struct step_record *step_ptr;
	uint32_t job_run_mins = 0;

	xassert(job_ptr);

	if (job_ptr->job_state != JOB_RUNNING)
		return;

	step_iterator = list_iterator_create (job_ptr->step_list);
	while ((step_ptr = (struct step_record *) list_next (step_iterator))) {

		if (step_ptr->time_limit == INFINITE ||
		    step_ptr->time_limit == NO_VAL)
			continue;
		job_run_mins = (uint32_t) (((now - step_ptr->start_time) -
				step_ptr->tot_sus_time) / 60);
		if (job_run_mins >= step_ptr->time_limit) {
			/* this step has timed out */
			info("check_job_step_time_limit: job %u step %u "
				"has timed out (%u)",
				job_ptr->job_id, step_ptr->step_id,
				step_ptr->time_limit);
			_signal_step_timelimit(job_ptr, step_ptr, now);
		}
	}
	list_iterator_destroy (step_iterator);
}

/* Return true if memory is a reserved resources, false otherwise */
static bool _is_mem_resv(void)
{
	static bool mem_resv_value  = false;
	static bool mem_resv_tested = false;

	if (!mem_resv_tested) {
		mem_resv_tested = true;
		slurm_ctl_conf_t *conf = slurm_conf_lock();
		if (conf->select_type_param & CR_MEMORY)
			mem_resv_value = true;
		slurm_conf_unlock();
	}

	return mem_resv_value;
}

/* Process job step update request from specified user,
 * RET - 0 or error code */
extern int update_step(step_update_request_msg_t *req, uid_t uid)
{
	struct job_record *job_ptr;
	struct step_record *step_ptr;
	ListIterator step_iterator;
	int mod_cnt = 0;

	job_ptr = find_job_record(req->job_id);
	if (job_ptr == NULL) {
		error("update_step: invalid job id %u", req->job_id);
		return ESLURM_INVALID_JOB_ID;
	}

	if ((job_ptr->user_id != uid) && !validate_operator(uid) &&
	    !assoc_mgr_is_user_acct_coord(acct_db_conn, uid,
					  job_ptr->account)) {
		error("Security violation, STEP_UPDATE RPC from uid %d", uid);
		return ESLURM_USER_ID_MISSING;
	}

	/* No need to limit step time limit as job time limit will kill
	 * any steps with any time limit */
	if (req->step_id == NO_VAL) {
		step_iterator = list_iterator_create (job_ptr->step_list);
		while ((step_ptr = (struct step_record *)
				   list_next (step_iterator))) {
			step_ptr->time_limit = req->time_limit;
			mod_cnt++;
			info("Updating step %u.%u time limit to %u",
			     req->job_id, step_ptr->step_id, req->time_limit);
		}
		list_iterator_destroy (step_iterator);
	} else {
		step_ptr = find_step_record(job_ptr, req->step_id);
		if (step_ptr) {
			step_ptr->time_limit = req->time_limit;
			mod_cnt++;
			info("Updating step %u.%u time limit to %u",
			     req->job_id, req->step_id, req->time_limit);
		} else
			return ESLURM_INVALID_JOB_ID;
	}
	if (mod_cnt)
		last_job_update = time(NULL);

	return SLURM_SUCCESS;
}<|MERGE_RESOLUTION|>--- conflicted
+++ resolved
@@ -80,8 +80,8 @@
 static void _dump_step_layout(struct step_record *step_ptr);
 static void _free_step_rec(struct step_record *step_ptr);
 static bool _is_mem_resv(void);
-<<<<<<< HEAD
-static void _pack_ctld_job_step_info(struct step_record *step, Buf buffer);
+static void _pack_ctld_job_step_info(struct step_record *step, Buf buffer,
+				     uint16_t protocol_version);
 static bitstr_t * _pick_step_nodes(struct job_record *job_ptr,
 				   job_step_create_request_msg_t *step_spec,
 				   List step_gres_list, int cpus_per_task,
@@ -89,14 +89,6 @@
 static bitstr_t *_pick_step_nodes_cpus(struct job_record *job_ptr,
 				       bitstr_t *nodes_bitmap, int node_cnt,
 				       int cpu_cnt, uint32_t *usable_cpu_cnt);
-=======
-static void _pack_ctld_job_step_info(struct step_record *step, Buf buffer,
-				     uint16_t protocol_version);
-static bitstr_t * _pick_step_nodes (struct job_record  *job_ptr,
-				    job_step_create_request_msg_t *step_spec,
-				    List step_gres_list, int cpus_per_task,
-				    bool batch_step, int *return_code);
->>>>>>> 767898e7
 static hostlist_t _step_range_to_hostlist(struct step_record *step_ptr,
 				uint32_t range_first, uint32_t range_last);
 static int _step_hostname_to_inx(struct step_record *step_ptr,
