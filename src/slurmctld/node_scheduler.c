--- conflicted
+++ resolved
@@ -3337,13 +3337,10 @@
 
 		last_op = job_feat_ptr->op_code;
 		last_paren_cnt = job_feat_ptr->paren;
-<<<<<<< HEAD
-=======
 
 		if (job_feat_ptr->count && !(*has_xor)) {
 			/* simple AND/OR features should never have counts */
-			rc = false;
-
+			rc = ESLURM_INVALID_FEATURE;
 			if (job_ptr->job_id) {
 				error("%s: %pJ has feature count requested: %s",
 				      __func__, job_ptr, detail_ptr->features);
@@ -3353,20 +3350,6 @@
 			}
 			break;
 		}
-
-#if _DEBUG
-{
-		char *tmp_f, *tmp_w, *tmp_t;
-		tmp_f = bitmap2node_name(feature_bitmap);
-		tmp_w = bitmap2node_name(work_bitmap);
-		tmp_t = bitmap2node_name(tmp_bitmap);
-		info("%s: feature:%s feature_bitmap:%s work_bitmap:%s tmp_bitmap:%s", __func__, job_feat_ptr->name, tmp_f, tmp_w, tmp_t);
-		xfree(tmp_f);
-		xfree(tmp_w);
-		xfree(tmp_t);
-}
-#endif
->>>>>>> 964f5849
 
 		if (slurm_conf.debug_flags & DEBUG_FLAG_NODE_FEATURES) {
 			char *tmp_f, *tmp_w, *tmp_t;
