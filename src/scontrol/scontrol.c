--- conflicted
+++ resolved
@@ -499,7 +499,6 @@
 static void
 _print_aliases (char* node_hostname)
 {
-	slurm_ctl_conf_info_msg_t *conf;
 	char me[MAX_SLURM_NAME], *n = NULL, *a = NULL;
 	char *s;
 	
@@ -1222,7 +1221,12 @@
 		val = NULL;
 	}
 
-	if (strncasecmp (tag, "blocks", MAX(tag_len, 1)) == 0) {
+	if (strncasecmp (tag, "aliases", MAX(tag_len, 1)) == 0) {
+		if (val)
+			_print_aliases (val);
+		else
+			_print_aliases (NULL);
+	} else if (strncasecmp (tag, "blocks", MAX(tag_len, 1)) == 0) {
 		scontrol_print_block (val);
 	} else if (strncasecmp (tag, "config", MAX(tag_len, 1)) == 0) {
 		_print_config (val);
@@ -1235,21 +1239,9 @@
 				        argv[0]);
 		}
 		_print_daemons ();
-<<<<<<< HEAD
 	} else if (strncasecmp (tag, "FrontendName",  MAX(tag_len, 1)) == 0) {
 		scontrol_print_front_end_list(val);
 	} else if (strncasecmp (tag, "hostnames", MAX(tag_len, 5)) == 0) {
-=======
-	} else if (strncasecmp (tag, "aliases", MAX(taglen, 1)) == 0) {
-		if (val)
-			_print_aliases (val);
-		else
-			_print_aliases (NULL);
-	} else if (strncasecmp (tag, "jobs", MAX(taglen, 1)) == 0 ||
-		   strncasecmp (tag, "jobid", MAX(taglen, 1)) == 0 ) {
-		scontrol_print_job (val);
-	} else if (strncasecmp (tag, "hostnames", MAX(taglen, 5)) == 0) {
->>>>>>> be12b089
 		if (val)
 			scontrol_print_hosts(val);
 		else
@@ -1648,15 +1640,9 @@
                               are booted and usable                        \n\
      !!                       Repeat the last command entered.             \n\
                                                                            \n\
-<<<<<<< HEAD
-  <ENTITY> may be \"config\", \"daemons\", \"frontend\", \"hostlist\",     \n\
-       \"hostnames\", \"job\", \"node\", \"partition\", \"reservation\",   \n\
-       \"slurmd\", \"step\", or \"topology\"                               \n\
-=======
-  <ENTITY> may be \"aliases\", \"config\", \"daemons\", \"job\",           \n\
-       \"node\", \"partition\", \"reservation\", \"hostlist\",             \n\
-       \"hostnames\", \"slurmd\", \"topology\", or \"step\"                \n\
->>>>>>> be12b089
+  <ENTITY> may be \"aliases\", \"config\", \"daemons\", \"frontend\",      \n\
+       \"hostlist\", \"hostnames\", \"job\", \"node\", \"partition\",      \n\
+       \"reservation\", \"slurmd\", \"step\", or \"topology\"              \n\
        (also for BlueGene only: \"block\" or \"subbp\").                   \n\
                                                                            \n\
   <ID> may be a configuration parameter name, job id, node name, partition \n\
