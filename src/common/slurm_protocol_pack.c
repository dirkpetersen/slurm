/****************************************************************************\
 *  slurm_protocol_pack.c - functions to pack and unpack structures for RPCs
 *****************************************************************************
 *  Portions Copyright (C) 2010-2019 SchedMD LLC.
 *  Copyright (C) 2002-2007 The Regents of the University of California.
 *  Copyright (C) 2008-2010 Lawrence Livermore National Security.
 *  Produced at Lawrence Livermore National Laboratory (cf, DISCLAIMER).
 *  Written by Kevin Tew <tew1@llnl.gov>, et. al.
 *  CODE-OCEC-09-009. All rights reserved.
 *
 *  This file is part of Slurm, a resource management program.
 *  For details, see <https://slurm.schedmd.com/>.
 *  Please also read the included file: DISCLAIMER.
 *
 *  Slurm is free software; you can redistribute it and/or modify it under
 *  the terms of the GNU General Public License as published by the Free
 *  Software Foundation; either version 2 of the License, or (at your option)
 *  any later version.
 *
 *  In addition, as a special exception, the copyright holders give permission
 *  to link the code of portions of this program with the OpenSSL library under
 *  certain conditions as described in each individual source file, and
 *  distribute linked combinations including the two. You must obey the GNU
 *  General Public License in all respects for all of the code used other than
 *  OpenSSL. If you modify file(s) with this exception, you may extend this
 *  exception to your version of the file(s), but you are not obligated to do
 *  so. If you do not wish to do so, delete this exception statement from your
 *  version.  If you delete this exception statement from all source files in
 *  the program, then also delete it here.
 *
 *  Slurm is distributed in the hope that it will be useful, but WITHOUT ANY
 *  WARRANTY; without even the implied warranty of MERCHANTABILITY or FITNESS
 *  FOR A PARTICULAR PURPOSE.  See the GNU General Public License for more
 *  details.
 *
 *  You should have received a copy of the GNU General Public License along
 *  with Slurm; if not, write to the Free Software Foundation, Inc.,
 *  51 Franklin Street, Fifth Floor, Boston, MA 02110-1301  USA.
\*****************************************************************************/

#include <errno.h>
#include <stdio.h>
#include <stdlib.h>
#include <string.h>

#include "src/common/assoc_mgr.h"
#include "src/common/bitstring.h"
#include "src/common/forward.h"
#include "src/common/gres.h"
#include "src/common/job_options.h"
#include "src/common/log.h"
#include "src/common/node_select.h"
#include "src/common/pack.h"
#include "src/common/power.h"
#include "src/common/read_config.h"
#include "src/common/slurm_accounting_storage.h"
#include "src/common/slurm_acct_gather_energy.h"
#include "src/common/slurm_auth.h"
#include "src/common/slurm_cred.h"
#include "src/common/slurm_ext_sensors.h"
#include "src/common/slurm_jobacct_gather.h"
#include "src/common/slurm_protocol_api.h"
#include "src/common/slurm_protocol_defs.h"
#include "src/common/slurm_protocol_pack.h"
#include "src/common/slurmdbd_defs.h"
#include "src/common/switch.h"
#include "src/common/xmalloc.h"
#include "src/common/xstring.h"
#include "src/common/xassert.h"

#define _pack_job_info_msg(msg,buf)		_pack_buffer_msg(msg,buf)
#define _pack_job_step_info_msg(msg,buf)	_pack_buffer_msg(msg,buf)
#define _pack_burst_buffer_info_resp_msg(msg,buf) _pack_buffer_msg(msg,buf)
#define _pack_front_end_info_msg(msg,buf)	_pack_buffer_msg(msg,buf)
#define _pack_node_info_msg(msg,buf)		_pack_buffer_msg(msg,buf)
#define _pack_partition_info_msg(msg,buf)	_pack_buffer_msg(msg,buf)
#define _pack_stats_response_msg(msg,buf)	_pack_buffer_msg(msg,buf)
#define _pack_reserve_info_msg(msg,buf)		_pack_buffer_msg(msg,buf)
#define _pack_layout_info_msg(msg,buf)		_pack_buffer_msg(msg,buf)
#define _pack_assoc_mgr_info_msg(msg,buf)      _pack_buffer_msg(msg,buf)

static void _pack_assoc_shares_object(void *in, uint32_t tres_cnt, Buf buffer,
				      uint16_t protocol_version);
static int _unpack_assoc_shares_object(void **object, uint32_t tres_cnt,
				       Buf buffer, uint16_t protocol_version);
static void _pack_shares_request_msg(shares_request_msg_t * msg, Buf buffer,
				     uint16_t protocol_version);
static int _unpack_shares_request_msg(shares_request_msg_t ** msg, Buf buffer,
				      uint16_t protocol_version);
static void _pack_shares_response_msg(shares_response_msg_t * msg, Buf buffer,
				      uint16_t protocol_version);
static int _unpack_shares_response_msg(shares_response_msg_t ** msg,
				       Buf buffer,
				       uint16_t protocol_version);
static void _pack_priority_factors_object(void *in, Buf buffer,
					  uint16_t protocol_version);
static int _unpack_priority_factors_object(void **object, Buf buffer,
					   uint16_t protocol_version);
static void _pack_priority_factors_request_msg(
	priority_factors_request_msg_t * msg, Buf buffer,
	uint16_t protocol_version);
static int _unpack_priority_factors_request_msg(
	priority_factors_request_msg_t ** msg, Buf buffer,
	uint16_t protocol_version);
static void _pack_priority_factors_response_msg(
	priority_factors_response_msg_t * msg, Buf buffer,
	uint16_t protocol_version);
static int _unpack_priority_factors_response_msg(
	priority_factors_response_msg_t ** msg, Buf buffer,
	uint16_t protocol_version);

static void _pack_update_node_msg(update_node_msg_t * msg, Buf buffer,
				  uint16_t protocol_version);
static int _unpack_update_node_msg(update_node_msg_t ** msg, Buf buffer,
				   uint16_t protocol_version);

static void _pack_update_layout_msg(update_layout_msg_t * msg, Buf buffer,
				    uint16_t protocol_version);
static int _unpack_update_layout_msg(update_layout_msg_t ** msg, Buf buffer,
				     uint16_t protocol_version);

static void
_pack_node_registration_status_msg(slurm_node_registration_status_msg_t *
				   msg, Buf buffer,
				   uint16_t protocol_version);
static int
_unpack_node_registration_status_msg(slurm_node_registration_status_msg_t
				     ** msg, Buf buffer,
				     uint16_t protocol_version);

static void _pack_job_ready_msg(job_id_msg_t * msg, Buf buffer,
				uint16_t protocol_version);
static int _unpack_job_ready_msg(job_id_msg_t ** msg_ptr, Buf buffer,
				 uint16_t protocol_version);

static void _pack_job_user_msg(job_user_id_msg_t * msg, Buf buffer,
			       uint16_t protocol_version);
static int _unpack_job_user_msg(job_user_id_msg_t ** msg_ptr, Buf buffer,
				uint16_t protocol_version);

static void
_pack_resource_allocation_response_msg(resource_allocation_response_msg_t *
				       msg, Buf buffer,
				       uint16_t protocol_version);
static int
_unpack_resource_allocation_response_msg(resource_allocation_response_msg_t
					 ** msg, Buf buffer,
					 uint16_t protocol_version);

static void _pack_submit_response_msg(submit_response_msg_t * msg,
				      Buf buffer,
				      uint16_t protocol_version);
static int _unpack_submit_response_msg(submit_response_msg_t ** msg,
				       Buf buffer,
				       uint16_t protocol_version);

static void _pack_node_info_request_msg(
	node_info_request_msg_t * msg, Buf buffer,
	uint16_t protocol_version);

static int _unpack_node_info_request_msg(
	node_info_request_msg_t ** msg, Buf bufer,
	uint16_t protocol_version);

static void _pack_node_info_single_msg(node_info_single_msg_t * msg,
				       Buf buffer, uint16_t protocol_version);

static int _unpack_node_info_single_msg(node_info_single_msg_t ** msg,
					Buf buffer, uint16_t protocol_version);

static int _unpack_node_info_msg(node_info_msg_t ** msg, Buf buffer,
				 uint16_t protocol_version);
static int _unpack_node_info_members(node_info_t * node, Buf buffer,
				     uint16_t protocol_version);

static void _pack_front_end_info_request_msg(
	front_end_info_request_msg_t * msg,
	Buf buffer, uint16_t protocol_version);
static int _unpack_front_end_info_request_msg(
	front_end_info_request_msg_t ** msg,
	Buf buffer, uint16_t protocol_version);
static int _unpack_front_end_info_msg(front_end_info_msg_t ** msg, Buf buffer,
				      uint16_t protocol_version);
static int _unpack_front_end_info_members(front_end_info_t *front_end,
					  Buf buffer,
					  uint16_t protocol_version);
static void _pack_update_front_end_msg(update_front_end_msg_t * msg,
				       Buf buffer, uint16_t protocol_version);
static int _unpack_update_front_end_msg(update_front_end_msg_t ** msg,
					Buf buffer, uint16_t protocol_version);

static void _pack_update_partition_msg(update_part_msg_t * msg, Buf buffer,
				       uint16_t protocol_version);
static int _unpack_update_partition_msg(update_part_msg_t ** msg, Buf buffer,
					uint16_t protocol_version);

static void _pack_update_powercap_msg(update_powercap_msg_t * msg, Buf buffer,
				      uint16_t protocol_version);
static int _unpack_update_powercap_msg(update_powercap_msg_t ** msg, Buf buffer,
				       uint16_t protocol_version);

static void _pack_delete_partition_msg(delete_part_msg_t * msg, Buf buffer,
				       uint16_t protocol_version);
static int _unpack_delete_partition_msg(delete_part_msg_t ** msg, Buf buffer,
					uint16_t protocol_version);

static void _pack_kill_job_msg(kill_job_msg_t * msg, Buf buffer,
			       uint16_t protocol_version);
static int _unpack_kill_job_msg(kill_job_msg_t ** msg, Buf buffer,
				uint16_t protocol_version);

static void _pack_epilog_comp_msg(epilog_complete_msg_t * msg, Buf buffer,
				  uint16_t protocol_version);
static int  _unpack_epilog_comp_msg(epilog_complete_msg_t ** msg, Buf buffer,
				    uint16_t protocol_version);

static void _pack_update_job_time_msg(job_time_msg_t * msg, Buf buffer,
				      uint16_t protocol_version);
static int _unpack_update_job_time_msg(job_time_msg_t ** msg, Buf buffer,
				       uint16_t protocol_version);

static void _pack_acct_gather_node_resp_msg(acct_gather_node_resp_msg_t * msg,
					    Buf buffer,
					    uint16_t protocol_version);
static int _unpack_acct_gather_node_resp_msg(acct_gather_node_resp_msg_t ** msg,
					     Buf buffer,
					     uint16_t protocol_version);

static void _pack_acct_gather_energy_req(acct_gather_energy_req_msg_t *msg,
					 Buf buffer, uint16_t protocol_version);
static int _unpack_acct_gather_energy_req(acct_gather_energy_req_msg_t **msg,
					  Buf buffer,
					  uint16_t protocol_version);

static void _pack_part_info_request_msg(part_info_request_msg_t * msg,
					Buf buffer, uint16_t protocol_version);
static int _unpack_part_info_request_msg(part_info_request_msg_t ** msg,
					 Buf buffer, uint16_t protocol_version);

static void _pack_resv_info_request_msg(resv_info_request_msg_t * msg,
					Buf buffer, uint16_t protocol_version);
static int _unpack_resv_info_request_msg(resv_info_request_msg_t **msg,
					 Buf buffer, uint16_t protocol_version);

static int _unpack_partition_info_msg(partition_info_msg_t ** msg,
				      Buf buffer, uint16_t protocol_version);
static int _unpack_partition_info_members(partition_info_t * part,
					  Buf buffer,
					  uint16_t protocol_version);

static void _pack_layout_info_request_msg(layout_info_request_msg_t * msg,
					  Buf buffer, uint16_t protocol_version);
static int _unpack_layout_info_request_msg(layout_info_request_msg_t ** msg,
					    Buf buffer, uint16_t protocol_version);
static int _unpack_layout_info_msg(layout_info_msg_t ** msg, Buf buffer,
				   uint16_t protocol_version);

static int _unpack_reserve_info_msg(reserve_info_msg_t ** msg,
				    Buf buffer, uint16_t protocol_version);
static int _unpack_reserve_info_members(reserve_info_t * resv,
					Buf buffer, uint16_t protocol_version);

static void _pack_launch_tasks_request_msg(launch_tasks_request_msg_t *msg,
					   Buf buffer,
					   uint16_t protocol_version);
static int _unpack_launch_tasks_request_msg(
	launch_tasks_request_msg_t **msg_ptr, Buf buffer,
	uint16_t protocol_version);


static void _pack_task_user_managed_io_stream_msg(task_user_managed_io_msg_t *
						  msg, Buf buffer,
						  uint16_t protocol_version);
static int _unpack_task_user_managed_io_stream_msg(task_user_managed_io_msg_t **
						   msg_ptr, Buf buffer,
						   uint16_t protocol_version);

static void _pack_cancel_tasks_msg(signal_tasks_msg_t *msg, Buf buffer,
				   uint16_t protocol_version);
static int _unpack_cancel_tasks_msg(signal_tasks_msg_t **msg_ptr, Buf buffer,
				    uint16_t protocol_version);

static void _pack_checkpoint_tasks_msg(checkpoint_tasks_msg_t * msg, Buf buffer,
				       uint16_t protocol_version);
static int _unpack_checkpoint_tasks_msg(checkpoint_tasks_msg_t ** msg_ptr,
					Buf buffer, uint16_t protocol_version);

static void _pack_launch_tasks_response_msg(launch_tasks_response_msg_t *msg,
					    Buf buffer,
					    uint16_t protocol_version);
static int _unpack_launch_tasks_response_msg(
	launch_tasks_response_msg_t **msg_ptr, Buf buffer,
	uint16_t protocol_version);

static void _pack_reboot_msg(reboot_msg_t * msg, Buf buffer,
			     uint16_t protocol_version);
static int _unpack_reboot_msg(reboot_msg_t ** msg_ptr, Buf buffer,
			      uint16_t protocol_version);

static void _pack_shutdown_msg(shutdown_msg_t * msg, Buf buffer,
			       uint16_t protocol_version);
static int _unpack_shutdown_msg(shutdown_msg_t ** msg_ptr, Buf buffer,
				uint16_t protocol_version);

static void _pack_reattach_tasks_request_msg(reattach_tasks_request_msg_t *,
					     Buf, uint16_t);
static int _unpack_reattach_tasks_request_msg(reattach_tasks_request_msg_t **,
					      Buf, uint16_t);

static void
_pack_reattach_tasks_response_msg(reattach_tasks_response_msg_t *,
				  Buf, uint16_t);
static int
_unpack_reattach_tasks_response_msg(reattach_tasks_response_msg_t **,
				    Buf, uint16_t);

static void _pack_task_exit_msg(task_exit_msg_t * msg, Buf buffer,
				uint16_t protocol_version);
static int _unpack_task_exit_msg(task_exit_msg_t ** msg_ptr, Buf buffer,
				 uint16_t protocol_version);

static void _pack_job_alloc_info_msg(job_alloc_info_msg_t * job_desc_ptr,
				     Buf buffer,
				     uint16_t protocol_version);
static int
_unpack_job_alloc_info_msg(job_alloc_info_msg_t **job_desc_buffer_ptr,
			   Buf buffer,
			   uint16_t protocol_version);

static void _pack_step_alloc_info_msg(step_alloc_info_msg_t * job_desc_ptr,
				      Buf buffer,
				      uint16_t protocol_version);
static int
_unpack_step_alloc_info_msg(step_alloc_info_msg_t **job_desc_buffer_ptr,
			    Buf buffer,
			    uint16_t protocol_version);

static void _pack_return_code_msg(return_code_msg_t * msg, Buf buffer,
				  uint16_t protocol_version);
static int _unpack_return_code_msg(return_code_msg_t ** msg, Buf buffer,
				   uint16_t protocol_version);
static void _pack_return_code2_msg(return_code2_msg_t * msg, Buf buffer,
				   uint16_t protocol_version);
static int _unpack_return_code2_msg(return_code_msg_t ** msg, Buf buffer,
				    uint16_t protocol_version);

static void _pack_reroute_msg(reroute_msg_t * msg, Buf buffer,
			      uint16_t protocol_version);
static int _unpack_reroute_msg(reroute_msg_t **msg, Buf buffer,
			       uint16_t protocol_version);

static void _pack_slurm_ctl_conf_msg(slurm_ctl_conf_info_msg_t * build_ptr,
				     Buf buffer, uint16_t protocol_version);
static int _unpack_slurm_ctl_conf_msg(slurm_ctl_conf_info_msg_t **
				      build_buffer_ptr, Buf buffer,
				      uint16_t protocol_version);

static void _pack_job_info_request_msg(job_info_request_msg_t *
				       msg, Buf buffer,
				       uint16_t protocol_version);
static int _unpack_job_info_request_msg(job_info_request_msg_t**
					msg, Buf buffer,
					uint16_t protocol_version);

static void _pack_job_step_info_req_msg(job_step_info_request_msg_t * msg,
					Buf buffer,
					uint16_t protocol_version);
static int _unpack_job_step_info_req_msg(job_step_info_request_msg_t **
					 msg, Buf buffer,
					 uint16_t protocol_version);
static int _unpack_job_step_info_response_msg(job_step_info_response_msg_t
					      ** msg, Buf buffer,
					      uint16_t protocol_version);
static int _unpack_job_step_info_members(job_step_info_t * step, Buf buffer,
					 uint16_t protocol_version);

static void _pack_complete_job_allocation_msg(
	complete_job_allocation_msg_t * msg, Buf buffer,
	uint16_t protocol_version);
static int _unpack_complete_job_allocation_msg(
	complete_job_allocation_msg_t ** msg_ptr, Buf buffer,
	uint16_t protocol_version);

static void _pack_complete_prolog_msg(
	complete_prolog_msg_t * msg, Buf buffer,
	uint16_t protocol_version);
static int _unpack_complete_prolog_msg(
	complete_prolog_msg_t ** msg_ptr, Buf buffer,
	uint16_t protocol_version);

static void _pack_complete_batch_script_msg(
	complete_batch_script_msg_t * msg, Buf buffer,
	uint16_t protocol_version);
static int _unpack_complete_batch_script_msg(
	complete_batch_script_msg_t ** msg_ptr, Buf buffer,
	uint16_t protocol_version);

static void _pack_job_step_stat(job_step_stat_t * msg, Buf buffer,
				uint16_t protocol_version);
static int _unpack_job_step_stat(job_step_stat_t ** msg_ptr, Buf buffer,
				 uint16_t protocol_version);

static void _pack_job_step_id_msg(job_step_id_msg_t * msg, Buf buffer,
				  uint16_t protocol_version);
static int _unpack_job_step_id_msg(job_step_id_msg_t ** msg_ptr, Buf buffer,
				   uint16_t protocol_version);

static void _pack_job_step_pids(job_step_pids_t *msg, Buf buffer,
				uint16_t protocol_version);
static int _unpack_job_step_pids(job_step_pids_t **msg, Buf buffer,
				 uint16_t protocol_version);

static void _pack_step_complete_msg(step_complete_msg_t * msg,
				    Buf buffer,
				    uint16_t protocol_version);
static int _unpack_step_complete_msg(step_complete_msg_t **
				     msg_ptr, Buf buffer,
				     uint16_t protocol_version);
static int _unpack_job_info_members(job_info_t * job, Buf buffer,
				    uint16_t protocol_version);

static void _pack_batch_job_launch_msg(batch_job_launch_msg_t * msg,
				       Buf buffer,
				       uint16_t protocol_version);
static int _unpack_batch_job_launch_msg(batch_job_launch_msg_t ** msg,
					Buf buffer,
					uint16_t protocol_version);

static void _pack_prolog_launch_msg(prolog_launch_msg_t * msg,
				Buf buffer, uint16_t protocol_version);
static int _unpack_prolog_launch_msg(prolog_launch_msg_t ** msg,
				Buf buffer, uint16_t protocol_version);

static void _pack_job_desc_msg(job_desc_msg_t * job_desc_ptr, Buf buffer,
			       uint16_t protocol_version);
static int _unpack_job_desc_msg(job_desc_msg_t ** job_desc_buffer_ptr,
				Buf buffer,
				uint16_t protocol_version);

static void _pack_job_desc_list_msg(List job_req_list, Buf buffer,
				    uint16_t protocol_version);
static int _unpack_job_desc_list_msg(List *job_req_list, Buf buffer,
				     uint16_t protocol_version);

static void _pack_job_info_list_msg(List job_resp_list, Buf buffer,
				    uint16_t protocol_version);
static int _unpack_job_info_list_msg(List *job_resp_list, Buf buffer,
				     uint16_t protocol_version);

static void _pack_job_script_msg(Buf msg, Buf buffer,
				 uint16_t protocol_version);
static int _unpack_job_script_msg(char **msg, Buf buffer,
				  uint16_t protocol_version);

static int _unpack_job_info_msg(job_info_msg_t ** msg, Buf buffer,
				uint16_t protocol_version);

static void _pack_node_reg_resp(slurm_node_reg_resp_msg_t *msg,
				Buf buffer, uint16_t protocol_version);
static int _unpack_node_reg_resp(slurm_node_reg_resp_msg_t **msg,
				 Buf buffer, uint16_t protocol_version);

static void _pack_last_update_msg(last_update_msg_t * msg, Buf buffer,
				  uint16_t protocol_version);
static int _unpack_last_update_msg(last_update_msg_t ** msg, Buf buffer,
				   uint16_t protocol_version);

static void _pack_slurm_addr_array(slurm_addr_t * slurm_address,
				   uint32_t size_val, Buf buffer,
				   uint16_t protocol_version);
static int _unpack_slurm_addr_array(slurm_addr_t ** slurm_address,
				    uint32_t * size_val, Buf buffer,
				    uint16_t protocol_version);

static void _pack_ret_list(List ret_list, uint16_t size_val, Buf buffer,
			   uint16_t protocol_version);
static int _unpack_ret_list(List *ret_list, uint16_t size_val, Buf buffer,
			    uint16_t protocol_version);

static void _pack_job_id_request_msg(job_id_request_msg_t * msg, Buf buffer,
				     uint16_t protocol_version);
static int
_unpack_job_id_request_msg(job_id_request_msg_t ** msg, Buf buffer,
			   uint16_t protocol_version);

static void _pack_job_id_response_msg(job_id_response_msg_t * msg, Buf buffer,
				      uint16_t protocol_version);
static int  _unpack_job_id_response_msg(job_id_response_msg_t ** msg,
					Buf buffer,
					uint16_t protocol_version);

static void _pack_job_step_kill_msg(job_step_kill_msg_t * msg, Buf buffer,
				    uint16_t protocol_version);
static int  _unpack_job_step_kill_msg(job_step_kill_msg_t ** msg_ptr,
				      Buf buffer,
				      uint16_t protocol_version);

static void _pack_srun_exec_msg(srun_exec_msg_t * msg, Buf buffer,
				uint16_t protocol_version);
static int  _unpack_srun_exec_msg(srun_exec_msg_t ** msg_ptr, Buf buffer,
				  uint16_t protocol_version);

static void _pack_net_forward_msg(net_forward_msg_t *msg,
				  Buf buffer,
				  uint16_t protocol_version);
static int  _unpack_net_forward_msg(net_forward_msg_t **msg_ptr,
				    Buf buffer,
				    uint16_t protocol_version);

static void _pack_srun_ping_msg(srun_ping_msg_t * msg, Buf buffer,
				uint16_t protocol_version);
static int  _unpack_srun_ping_msg(srun_ping_msg_t ** msg_ptr, Buf buffer,
				  uint16_t protocol_version);

static void _pack_srun_node_fail_msg(srun_node_fail_msg_t * msg, Buf buffer,
				     uint16_t protocol_version);
static int  _unpack_srun_node_fail_msg(srun_node_fail_msg_t ** msg_ptr,
				       Buf buffer,
				       uint16_t protocol_version);

static void _pack_srun_step_missing_msg(srun_step_missing_msg_t * msg,
					Buf buffer,
					uint16_t protocol_version);
static int  _unpack_srun_step_missing_msg(srun_step_missing_msg_t ** msg_ptr,
					  Buf buffer,
					  uint16_t protocol_version);

static void _pack_srun_timeout_msg(srun_timeout_msg_t * msg, Buf buffer,
				   uint16_t protocol_version);
static int  _unpack_srun_timeout_msg(srun_timeout_msg_t ** msg_ptr,
				     Buf buffer,
				     uint16_t protocol_version);

static void _pack_srun_user_msg(srun_user_msg_t * msg, Buf buffer,
				uint16_t protocol_version);
static int  _unpack_srun_user_msg(srun_user_msg_t ** msg_ptr, Buf buffer,
				  uint16_t protocol_version);

static void _pack_checkpoint_msg(checkpoint_msg_t *msg, Buf buffer,
				 uint16_t protocol_version);
static int  _unpack_checkpoint_msg(checkpoint_msg_t **msg_ptr, Buf buffer,
				   uint16_t protocol_version);

static void _pack_checkpoint_resp_msg(checkpoint_resp_msg_t *msg, Buf buffer,
				      uint16_t protocol_version);
static int  _unpack_checkpoint_resp_msg(checkpoint_resp_msg_t **msg_ptr,
					Buf buffer,
					uint16_t protocol_version);

static void _pack_checkpoint_comp(checkpoint_comp_msg_t *msg, Buf buffer,
				  uint16_t protocol_version);
static int  _unpack_checkpoint_comp(checkpoint_comp_msg_t **msg_ptr,
				    Buf buffer,
				    uint16_t protocol_version);

static void _pack_checkpoint_task_comp(checkpoint_task_comp_msg_t *msg,
				       Buf buffer,
				       uint16_t protocol_version);
static int  _unpack_checkpoint_task_comp(checkpoint_task_comp_msg_t **msg_ptr,
					 Buf buffer,
					 uint16_t protocol_version);

static void _pack_suspend_msg(suspend_msg_t *msg, Buf buffer,
			      uint16_t protocol_version);
static int  _unpack_suspend_msg(suspend_msg_t **msg_ptr, Buf buffer,
				uint16_t protocol_version);

static void _pack_suspend_int_msg(suspend_int_msg_t *msg, Buf buffer,
				  uint16_t protocol_version);
static int  _unpack_suspend_int_msg(suspend_int_msg_t **msg_ptr, Buf buffer,
				    uint16_t protocol_version);

static void _pack_top_job_msg(top_job_msg_t *msg, Buf buffer,
			       uint16_t protocol_version);
static int  _unpack_top_job_msg(top_job_msg_t **msg_ptr, Buf buffer,
				uint16_t protocol_version);

static void _pack_buffer_msg(slurm_msg_t * msg, Buf buffer);

static void _pack_kvs_host_rec(struct kvs_hosts *msg_ptr, Buf buffer,
			       uint16_t protocol_version);
static int  _unpack_kvs_host_rec(struct kvs_hosts *msg_ptr, Buf buffer,
				 uint16_t protocol_version);

static void _pack_kvs_rec(struct kvs_comm *msg_ptr, Buf buffer,
			  uint16_t protocol_version);
static int  _unpack_kvs_rec(struct kvs_comm **msg_ptr, Buf buffer,
			    uint16_t protocol_version);

static void _pack_kvs_data(kvs_comm_set_t *msg_ptr, Buf buffer,
			   uint16_t protocol_version);
static int  _unpack_kvs_data(kvs_comm_set_t **msg_ptr, Buf buffer,
			     uint16_t protocol_version);

static void _pack_kvs_get(kvs_get_msg_t *msg_ptr, Buf buffer,
			  uint16_t protocol_version);
static int  _unpack_kvs_get(kvs_get_msg_t **msg_ptr, Buf buffer,
			    uint16_t protocol_version);

static void _pack_file_bcast(file_bcast_msg_t * msg , Buf buffer,
			     uint16_t protocol_version);
static int _unpack_file_bcast(file_bcast_msg_t ** msg_ptr , Buf buffer,
			      uint16_t protocol_version);

static void _pack_trigger_msg(trigger_info_msg_t *msg , Buf buffer,
			      uint16_t protocol_version);
static int  _unpack_trigger_msg(trigger_info_msg_t ** msg_ptr , Buf buffer,
				uint16_t protocol_version);

static void _pack_slurmd_status(slurmd_status_t *msg, Buf buffer,
				uint16_t protocol_version);
static int  _unpack_slurmd_status(slurmd_status_t **msg_ptr, Buf buffer,
				  uint16_t protocol_version);

static void _pack_job_notify(job_notify_msg_t *msg, Buf buffer,
			     uint16_t protocol_version);
static int  _unpack_job_notify(job_notify_msg_t **msg_ptr, Buf buffer,
			       uint16_t protocol_version);

static void _pack_set_debug_flags_msg(set_debug_flags_msg_t * msg, Buf buffer,
				      uint16_t protocol_version);
static int _unpack_set_debug_flags_msg(set_debug_flags_msg_t ** msg_ptr,
				       Buf buffer,
				       uint16_t protocol_version);

static void _pack_set_debug_level_msg(set_debug_level_msg_t * msg, Buf buffer,
				      uint16_t protocol_version);
static int _unpack_set_debug_level_msg(set_debug_level_msg_t ** msg_ptr,
				       Buf buffer,
				       uint16_t protocol_version);

static void _pack_will_run_response_msg(will_run_response_msg_t *msg, Buf buffer,
					uint16_t protocol_version);
static int  _unpack_will_run_response_msg(will_run_response_msg_t ** msg_ptr,
					  Buf buffer,
					  uint16_t protocol_version);

static void _pack_sib_msg(sib_msg_t *sib_msg_ptr, Buf buffer,
			  uint16_t protocol_version);
static int _unpack_sib_msg(sib_msg_t **sib_msg_buffer_ptr, Buf buffer,
			   uint16_t protocol_version);

static void _pack_accounting_update_msg(accounting_update_msg_t *msg,
					Buf buffer,
					uint16_t protocol_version);
static int _unpack_accounting_update_msg(accounting_update_msg_t **msg,
					 Buf buffer,
					 uint16_t protocol_version);

static void _pack_update_resv_msg(resv_desc_msg_t * msg, Buf buffer,
				  uint16_t protocol_version);
static int  _unpack_update_resv_msg(resv_desc_msg_t ** msg, Buf buffer,
				    uint16_t protocol_version);
static void _pack_resv_name_msg(reservation_name_msg_t * msg, Buf buffer,
				uint16_t protocol_version);
static int  _unpack_resv_name_msg(reservation_name_msg_t ** msg, Buf buffer,
				  uint16_t protocol_version);

static void _pack_topo_info_msg(topo_info_response_msg_t *msg, Buf buffer,
				uint16_t protocol_version);
static int  _unpack_topo_info_msg(topo_info_response_msg_t **msg,
				  Buf buffer,
				  uint16_t protocol_version);

static void _pack_powercap_info_msg(powercap_info_msg_t *msg, Buf buffer,
				    uint16_t protocol_version);
static int  _unpack_powercap_info_msg(powercap_info_msg_t **msg,
				      Buf buffer, uint16_t protocol_version);

static void _pack_job_sbcast_cred_msg(job_sbcast_cred_msg_t *msg, Buf buffer,
				      uint16_t protocol_version);
static int  _unpack_job_sbcast_cred_msg(job_sbcast_cred_msg_t **msg,
					Buf buffer,
					uint16_t protocol_version);

static void _pack_update_job_step_msg(step_update_request_msg_t * msg,
				      Buf buffer, uint16_t protocol_version);
static int _unpack_update_job_step_msg(step_update_request_msg_t ** msg_ptr,
				       Buf buffer, uint16_t protocol_version);

static void _pack_spank_env_request_msg(spank_env_request_msg_t * msg,
					Buf buffer, uint16_t protocol_version);
static int _unpack_spank_env_request_msg(spank_env_request_msg_t ** msg_ptr,
					 Buf buffer, uint16_t protocol_version);

static void _pack_spank_env_responce_msg(spank_env_responce_msg_t * msg,
					 Buf buffer, uint16_t protocol_version);
static int _unpack_spank_env_responce_msg(spank_env_responce_msg_t ** msg_ptr,
					  Buf buffer, uint16_t protocol_version);


static void _pack_stats_request_msg(stats_info_request_msg_t *msg, Buf buffer,
				    uint16_t protocol_version);
static int  _unpack_stats_request_msg(stats_info_request_msg_t **msg_ptr,
				      Buf buffer, uint16_t protocol_version);
static int  _unpack_stats_response_msg(stats_info_response_msg_t **msg_ptr,
				       Buf buffer, uint16_t protocol_version);

static void _pack_forward_data_msg(forward_data_msg_t *msg,
				   Buf buffer, uint16_t protocol_version);
static int _unpack_forward_data_msg(forward_data_msg_t **msg_ptr,
				    Buf buffer, uint16_t protocol_version);

static void _pack_ping_slurmd_resp(ping_slurmd_resp_msg_t *msg,
				   Buf buffer, uint16_t protocol_version);
static int _unpack_ping_slurmd_resp(ping_slurmd_resp_msg_t **msg_ptr,
				    Buf buffer, uint16_t protocol_version);

static void _pack_license_info_request_msg(license_info_request_msg_t *msg,
					   Buf buffer,
					   uint16_t protocol_version);
static int _unpack_license_info_request_msg(license_info_request_msg_t **msg,
					    Buf buffer,
					    uint16_t protocol_version);
static inline void _pack_license_info_msg(slurm_msg_t *msg, Buf buffer);
static int _unpack_license_info_msg(license_info_msg_t **msg,
				    Buf buffer,
				    uint16_t protocol_version);

static void _pack_job_requeue_msg(requeue_msg_t *msg, Buf buf,
				  uint16_t protocol_version);
static int  _unpack_job_requeue_msg(requeue_msg_t **msg, Buf buf,
				    uint16_t protocol_version);

static void _pack_job_array_resp_msg(job_array_resp_msg_t *msg, Buf buffer,
				     uint16_t protocol_version);
static int  _unpack_job_array_resp_msg(job_array_resp_msg_t **msg, Buf buffer,
				       uint16_t protocol_version);

static void _pack_composite_msg(composite_msg_t *msg, Buf buffer,
				uint16_t protocol_version);
static int  _unpack_composite_msg(composite_msg_t **msg, Buf buffer,
				  uint16_t protocol_version);
static int
_unpack_burst_buffer_info_msg(burst_buffer_info_msg_t **burst_buffer_info,
			      Buf buffer,
			      uint16_t protocol_version);
static void
_pack_assoc_mgr_info_request_msg(assoc_mgr_info_request_msg_t *,
			     Buf,
			     uint16_t);
static int
_unpack_assoc_mgr_info_request_msg(assoc_mgr_info_request_msg_t **,
			       Buf,
			       uint16_t);

static void
_pack_network_callerid_msg(network_callerid_msg_t *msg, Buf buffer,
				uint16_t protocol_version);
static int
_unpack_network_callerid_msg(network_callerid_msg_t **msg_ptr, Buf buffer,
				uint16_t protocol_version);

static void
_pack_network_callerid_resp_msg(network_callerid_resp_t *msg,
					    Buf buffer,
					    uint16_t protocol_version);

static int
_unpack_network_callerid_resp_msg(network_callerid_resp_t **msg_ptr,
					    Buf buffer,
					    uint16_t protocol_version);

static void _pack_event_log_msg(slurm_event_log_msg_t *msg, Buf buffer,
				uint16_t protocol_version);
static int _unpack_event_log_msg(slurm_event_log_msg_t **msg, Buf buffer,
				 uint16_t protocol_version);

static void _pack_buf_list_msg(ctld_list_msg_t *msg, Buf buffer,
			       uint16_t protocol_version);
static int _unpack_buf_list_msg(ctld_list_msg_t **msg, Buf buffer,
				 uint16_t protocol_version);

static void _priority_factors_resp_list_del(void *x);

static int _unpack_set_fs_dampening_factor_msg(
	set_fs_dampening_factor_msg_t ** msg_ptr,
	Buf buffer,
	uint16_t protocol_version);
static void _pack_set_fs_dampening_factor_msg(
	set_fs_dampening_factor_msg_t * msg,
	Buf buffer, uint16_t protocol_version);

static void _pack_control_status_msg(control_status_msg_t *msg,
	Buf buffer, uint16_t protocol_version);
static int _unpack_control_status_msg(control_status_msg_t **msg_ptr,
	Buf buffer, uint16_t protocol_version);

static void _pack_bb_status_req_msg(bb_status_req_msg_t *msg, Buf buffer,
				    uint16_t protocol_version);

static int _unpack_bb_status_req_msg(bb_status_req_msg_t **msg_ptr, Buf buffer,
				     uint16_t protocol_version);

static void _pack_bb_status_resp_msg(bb_status_resp_msg_t *msg, Buf buffer,
				     uint16_t protocol_version);

static int _unpack_bb_status_resp_msg(bb_status_resp_msg_t **msg_ptr,
				      Buf buffer, uint16_t protocol_version);

/* pack_header
 * packs a slurm protocol header that precedes every slurm message
 * IN header - the header structure to pack
 * IN/OUT buffer - destination of the pack, contains pointers that are
 *			automatically updated
 */
void
pack_header(header_t * header, Buf buffer)
{
	/* The DBD always unpacks the message type first.  DO NOT UNPACK THIS ON
	 * THE UNPACK SIDE.
	 */
	if (header->flags & SLURMDBD_CONNECTION)
		pack16(header->msg_type, buffer);

	pack16((uint16_t)header->version, buffer);

	if (header->version >= SLURM_MIN_PROTOCOL_VERSION) {
		pack16((uint16_t)header->flags, buffer);
		pack16((uint16_t)header->msg_index, buffer);
		pack16((uint16_t)header->msg_type, buffer);
		pack32((uint32_t)header->body_length, buffer);
		pack16((uint16_t)header->forward.cnt, buffer);
		if (header->forward.cnt > 0) {
			packstr(header->forward.nodelist, buffer);
			pack32((uint32_t)header->forward.timeout, buffer);
			pack16(header->forward.tree_width, buffer);
		}
		pack16((uint16_t)header->ret_cnt, buffer);
		if (header->ret_cnt > 0) {
			_pack_ret_list(header->ret_list,
				       header->ret_cnt, buffer,
				       header->version);
		}
		slurm_pack_slurm_addr(&header->orig_addr, buffer);
	}
}

/* unpack_header
 * unpacks a slurm protocol header that precedes every slurm message
 * OUT header - the header structure to unpack
 * IN/OUT buffer - source of the unpack data, contains pointers that are
 *			automatically updated
 * RET 0 or error code
 */
int
unpack_header(header_t * header, Buf buffer)
{
	uint32_t uint32_tmp = 0;

	memset(header, 0, sizeof(header_t));
	forward_init(&header->forward, NULL);
	header->ret_list = NULL;
	safe_unpack16(&header->version, buffer);

	if (header->version >= SLURM_MIN_PROTOCOL_VERSION) {
		safe_unpack16(&header->flags, buffer);
		safe_unpack16(&header->msg_index, buffer);
		safe_unpack16(&header->msg_type, buffer);
		safe_unpack32(&header->body_length, buffer);
		safe_unpack16(&header->forward.cnt, buffer);
		if (header->forward.cnt > 0) {
			safe_unpackstr_xmalloc(&header->forward.nodelist,
					       &uint32_tmp, buffer);
			safe_unpack32(&header->forward.timeout, buffer);
			safe_unpack16(&header->forward.tree_width, buffer);
		}

		safe_unpack16(&header->ret_cnt, buffer);
		if (header->ret_cnt > 0) {
			if (_unpack_ret_list(&(header->ret_list),
					     header->ret_cnt, buffer,
					     header->version))
				goto unpack_error;
		} else {
			header->ret_list = NULL;
		}
		slurm_unpack_slurm_addr_no_alloc(&header->orig_addr, buffer);
	} else {
		error("%s: protocol_version %hu not supported",
		      __func__, header->version);
		goto unpack_error;
	}

	return SLURM_SUCCESS;

unpack_error:
	error("unpacking header");
	destroy_forward(&header->forward);
	FREE_NULL_LIST(header->ret_list);
	return SLURM_ERROR;
}


/* pack_msg
 * packs a generic slurm protocol message body
 * IN msg - the body structure to pack (note: includes message type)
 * IN/OUT buffer - destination of the pack, contains pointers that are
 *			automatically updated
 * RET 0 or error code
 */
int
pack_msg(slurm_msg_t const *msg, Buf buffer)
{
	if (msg->protocol_version < SLURM_MIN_PROTOCOL_VERSION) {
		error("%s: Invalid message version=%hu, type:%hu",
		      __func__, msg->protocol_version, msg->msg_type);
		return SLURM_ERROR;
	}

	switch (msg->msg_type) {
	case REQUEST_NODE_INFO:
		_pack_node_info_request_msg((node_info_request_msg_t *)
					    msg->data, buffer,
					    msg->protocol_version);
		break;
	case REQUEST_NODE_INFO_SINGLE:
		_pack_node_info_single_msg((node_info_single_msg_t *)
					   msg->data, buffer,
					   msg->protocol_version);
		break;
	case REQUEST_PARTITION_INFO:
		_pack_part_info_request_msg((part_info_request_msg_t *)
					    msg->data, buffer,
					    msg->protocol_version);
		break;
	case REQUEST_RESERVATION_INFO:
		_pack_resv_info_request_msg((resv_info_request_msg_t *)
					    msg->data, buffer,
					    msg->protocol_version);
		break;
	case REQUEST_LAYOUT_INFO:
		_pack_layout_info_request_msg((layout_info_request_msg_t *)
					      msg->data, buffer,
					      msg->protocol_version);
		break;
	case REQUEST_BUILD_INFO:
	case REQUEST_ACCTING_INFO:
		_pack_last_update_msg((last_update_msg_t *)
				      msg->data, buffer,
				      msg->protocol_version);
		break;
	case RESPONSE_BUILD_INFO:
		_pack_slurm_ctl_conf_msg((slurm_ctl_conf_info_msg_t *)
					 msg->data, buffer,
					 msg->protocol_version);
		break;
	case RESPONSE_JOB_INFO:
		_pack_job_info_msg((slurm_msg_t *) msg, buffer);
		break;
	case RESPONSE_BATCH_SCRIPT:
		_pack_job_script_msg((Buf) msg->data, buffer,
				     msg->protocol_version);
		break;
	case RESPONSE_PARTITION_INFO:
		_pack_partition_info_msg((slurm_msg_t *) msg, buffer);
		break;
	case RESPONSE_NODE_INFO:
		_pack_node_info_msg((slurm_msg_t *) msg, buffer);
		break;
	case MESSAGE_NODE_REGISTRATION_STATUS:
		_pack_node_registration_status_msg(
			(slurm_node_registration_status_msg_t *) msg->data,
			buffer,
			msg->protocol_version);
		break;
	case RESPONSE_ACCT_GATHER_UPDATE:
	case RESPONSE_ACCT_GATHER_ENERGY:
		_pack_acct_gather_node_resp_msg(
			(acct_gather_node_resp_msg_t *) msg->data,
			buffer, msg->protocol_version);
		break;
	case REQUEST_RESOURCE_ALLOCATION:
	case REQUEST_SUBMIT_BATCH_JOB:
	case REQUEST_JOB_WILL_RUN:
	case REQUEST_UPDATE_JOB:
		_pack_job_desc_msg((job_desc_msg_t *) msg->data, buffer,
				   msg->protocol_version);
		break;
	case REQUEST_JOB_PACK_ALLOCATION:
	case REQUEST_SUBMIT_BATCH_JOB_PACK:
		_pack_job_desc_list_msg((List) msg->data, buffer,
					msg->protocol_version);
		break;
	case RESPONSE_JOB_PACK_ALLOCATION:
		_pack_job_info_list_msg((List) msg->data, buffer,
					msg->protocol_version);
		break;
	case REQUEST_SIB_JOB_LOCK:
	case REQUEST_SIB_JOB_UNLOCK:
	case REQUEST_SIB_MSG:
		_pack_sib_msg((sib_msg_t *)msg->data, buffer,
			      msg->protocol_version);
		break;
	case REQUEST_UPDATE_JOB_STEP:
		_pack_update_job_step_msg((step_update_request_msg_t *)
					  msg->data, buffer,
					  msg->protocol_version);
		break;
	case REQUEST_JOB_ALLOCATION_INFO:
	case REQUEST_JOB_END_TIME:
	case REQUEST_JOB_PACK_ALLOC_INFO:
		_pack_job_alloc_info_msg((job_alloc_info_msg_t *) msg->data,
					 buffer, msg->protocol_version);
		break;
	case REQUEST_JOB_SBCAST_CRED:
		_pack_step_alloc_info_msg((step_alloc_info_msg_t *) msg->data,
					  buffer, msg->protocol_version);
		break;
	case RESPONSE_NODE_REGISTRATION:
		_pack_node_reg_resp(
			(slurm_node_reg_resp_msg_t *)msg->data,
			buffer, msg->protocol_version);
		break;
	case REQUEST_NODE_REGISTRATION_STATUS:
	case REQUEST_RECONFIGURE:
	case REQUEST_SHUTDOWN_IMMEDIATE:
	case REQUEST_PING:
	case REQUEST_CONTROL:
	case REQUEST_CONTROL_STATUS:
	case REQUEST_TAKEOVER:
	case REQUEST_DAEMON_STATUS:
	case REQUEST_HEALTH_CHECK:
	case REQUEST_ACCT_GATHER_UPDATE:
	case ACCOUNTING_FIRST_REG:
	case ACCOUNTING_REGISTER_CTLD:
	case REQUEST_TOPO_INFO:
	case REQUEST_BURST_BUFFER_INFO:
	case REQUEST_POWERCAP_INFO:
	case REQUEST_FED_INFO:
		/* Message contains no body/information */
		break;
	case REQUEST_ACCT_GATHER_ENERGY:
		_pack_acct_gather_energy_req(
			(acct_gather_energy_req_msg_t *)msg->data,
			buffer, msg->protocol_version);
		break;
	case REQUEST_PERSIST_INIT:
		slurm_persist_pack_init_req_msg(
			(persist_init_req_msg_t *)msg->data,
			buffer);
		break;
	case PERSIST_RC:
		slurm_persist_pack_rc_msg(
			(persist_rc_msg_t *)msg->data,
			buffer, msg->protocol_version);
		break;
	case REQUEST_REBOOT_NODES:
		_pack_reboot_msg((reboot_msg_t *)msg->data, buffer,
				 msg->protocol_version);
		break;
	case REQUEST_SHUTDOWN:
		_pack_shutdown_msg((shutdown_msg_t *) msg->data, buffer,
				   msg->protocol_version);
		break;
	case RESPONSE_SUBMIT_BATCH_JOB:
		_pack_submit_response_msg((submit_response_msg_t *)
					  msg->data, buffer,
					  msg->protocol_version);
		break;
	case RESPONSE_JOB_ALLOCATION_INFO:
	case RESPONSE_RESOURCE_ALLOCATION:
		_pack_resource_allocation_response_msg
			((resource_allocation_response_msg_t *) msg->data,
			 buffer,
			 msg->protocol_version);
		break;
	case RESPONSE_JOB_WILL_RUN:
		_pack_will_run_response_msg((will_run_response_msg_t *)
					    msg->data, buffer,
					    msg->protocol_version);
		break;
	case REQUEST_UPDATE_FRONT_END:
		_pack_update_front_end_msg((update_front_end_msg_t *) msg->data,
					   buffer, msg->protocol_version);
		break;
	case REQUEST_UPDATE_NODE:
		_pack_update_node_msg((update_node_msg_t *) msg->data,
				      buffer,
				      msg->protocol_version);
		break;
	case REQUEST_UPDATE_LAYOUT:
		_pack_update_layout_msg((update_layout_msg_t *) msg->data,
					buffer,
					msg->protocol_version);
		break;
	case REQUEST_CREATE_PARTITION:
	case REQUEST_UPDATE_PARTITION:
		_pack_update_partition_msg((update_part_msg_t *) msg->
					   data, buffer,
					   msg->protocol_version);
		break;
	case REQUEST_UPDATE_POWERCAP:
		_pack_update_powercap_msg((update_powercap_msg_t *) msg->
					  data, buffer,
					  msg->protocol_version);
		break;
	case REQUEST_DELETE_PARTITION:
		_pack_delete_partition_msg((delete_part_msg_t *) msg->
					   data, buffer,
					   msg->protocol_version);
		break;
	case REQUEST_CREATE_RESERVATION:
	case REQUEST_UPDATE_RESERVATION:
		_pack_update_resv_msg((resv_desc_msg_t *) msg->
				      data, buffer,
				      msg->protocol_version);
		break;
	case RESPONSE_RESERVATION_INFO:
		_pack_reserve_info_msg((slurm_msg_t *) msg, buffer);
		break;
	case RESPONSE_LAYOUT_INFO:
		_pack_layout_info_msg((slurm_msg_t *) msg, buffer);
		break;
	case REQUEST_DELETE_RESERVATION:
	case RESPONSE_CREATE_RESERVATION:
		_pack_resv_name_msg((reservation_name_msg_t *) msg->
				    data, buffer,
				    msg->protocol_version);
		break;
	case REQUEST_REATTACH_TASKS:
		_pack_reattach_tasks_request_msg(
			(reattach_tasks_request_msg_t *) msg->data, buffer,
			msg->protocol_version);
		break;
	case RESPONSE_REATTACH_TASKS:
		_pack_reattach_tasks_response_msg(
			(reattach_tasks_response_msg_t *) msg->data, buffer,
			msg->protocol_version);
		break;
	case REQUEST_LAUNCH_TASKS:
		_pack_launch_tasks_request_msg(
			(launch_tasks_request_msg_t *) msg->data,
			buffer,
			msg->protocol_version);
		break;
	case RESPONSE_LAUNCH_TASKS:
		_pack_launch_tasks_response_msg((launch_tasks_response_msg_t
						 *) msg->data, buffer,
						msg->protocol_version);
		break;
	case TASK_USER_MANAGED_IO_STREAM:
		_pack_task_user_managed_io_stream_msg(
			(task_user_managed_io_msg_t *) msg->data, buffer,
			msg->protocol_version);
		break;
	case REQUEST_SIGNAL_TASKS:
	case REQUEST_TERMINATE_TASKS:
		_pack_cancel_tasks_msg((signal_tasks_msg_t *) msg->data,
				       buffer,
				       msg->protocol_version);
		break;
	case REQUEST_CHECKPOINT_TASKS:
		_pack_checkpoint_tasks_msg((checkpoint_tasks_msg_t *) msg->data,
					   buffer,
					   msg->protocol_version);
		break;
	case REQUEST_JOB_STEP_INFO:
		_pack_job_step_info_req_msg((job_step_info_request_msg_t
					     *) msg->data, buffer,
					    msg->protocol_version);
		break;
	case REQUEST_JOB_INFO:
		_pack_job_info_request_msg((job_info_request_msg_t *)
					   msg->data, buffer,
					   msg->protocol_version);
		break;
	case REQUEST_CANCEL_JOB_STEP:
	case REQUEST_KILL_JOB:
	case SRUN_STEP_SIGNAL:
		_pack_job_step_kill_msg((job_step_kill_msg_t *)
					msg->data, buffer,
					msg->protocol_version);
		break;
	case REQUEST_COMPLETE_JOB_ALLOCATION:
		_pack_complete_job_allocation_msg(
			(complete_job_allocation_msg_t *)msg->data, buffer,
			msg->protocol_version);
		break;
	case REQUEST_COMPLETE_PROLOG:
		_pack_complete_prolog_msg(
			(complete_prolog_msg_t *)msg->data, buffer,
			msg->protocol_version);
		break;
	case REQUEST_COMPLETE_BATCH_JOB:
	case REQUEST_COMPLETE_BATCH_SCRIPT:
		_pack_complete_batch_script_msg(
			(complete_batch_script_msg_t *)msg->data, buffer,
			msg->protocol_version);
		break;
	case REQUEST_STEP_COMPLETE:
	case REQUEST_STEP_COMPLETE_AGGR:
		_pack_step_complete_msg((step_complete_msg_t *)msg->data,
					buffer,
					msg->protocol_version);
		break;
	case RESPONSE_JOB_STEP_STAT:
		_pack_job_step_stat((job_step_stat_t *) msg->data,
				    buffer,
				    msg->protocol_version);
		break;
	case REQUEST_STEP_LAYOUT:
	case REQUEST_JOB_STEP_STAT:
	case REQUEST_JOB_STEP_PIDS:
		_pack_job_step_id_msg((job_step_id_msg_t *)msg->data, buffer,
				      msg->protocol_version);
		break;
	case RESPONSE_STEP_LAYOUT:
		pack_slurm_step_layout((slurm_step_layout_t *)msg->data,
				       buffer,
				       msg->protocol_version);
		break;
	case RESPONSE_JOB_STEP_PIDS:
		_pack_job_step_pids((job_step_pids_t *)msg->data,
				    buffer,
				    msg->protocol_version);
		break;
	case REQUEST_ABORT_JOB:
	case REQUEST_KILL_PREEMPTED:
	case REQUEST_KILL_TIMELIMIT:
	case REQUEST_TERMINATE_JOB:
		_pack_kill_job_msg((kill_job_msg_t *) msg->data, buffer,
				   msg->protocol_version);
		break;
	case MESSAGE_EPILOG_COMPLETE:
		_pack_epilog_comp_msg((epilog_complete_msg_t *) msg->data,
				      buffer,
				      msg->protocol_version);
		break;
	case REQUEST_UPDATE_JOB_TIME:
		_pack_update_job_time_msg((job_time_msg_t *)
					  msg->data, buffer,
					  msg->protocol_version);
		break;
	case RESPONSE_RECONFIGURE:
	case RESPONSE_SHUTDOWN:
	case RESPONSE_CANCEL_JOB_STEP:
		break;
	case REQUEST_JOB_ATTACH:
		break;
	case RESPONSE_JOB_ATTACH:
		break;
	case RESPONSE_JOB_STEP_INFO:
		_pack_job_step_info_msg((slurm_msg_t *) msg, buffer);
		break;
	case REQUEST_JOB_RESOURCE:
		break;
	case RESPONSE_JOB_RESOURCE:
		break;
	case REQUEST_RUN_JOB_STEP:
		break;
	case RESPONSE_RUN_JOB_STEP:
		break;
	case MESSAGE_TASK_EXIT:
		_pack_task_exit_msg((task_exit_msg_t *) msg->data, buffer,
				    msg->protocol_version);
		break;
	case REQUEST_BATCH_JOB_LAUNCH:
		_pack_batch_job_launch_msg((batch_job_launch_msg_t *)
					   msg->data, buffer,
					   msg->protocol_version);
		break;
	case REQUEST_LAUNCH_PROLOG:
		_pack_prolog_launch_msg((prolog_launch_msg_t *)
					   msg->data, buffer, msg->protocol_version);
		break;
	case RESPONSE_PROLOG_EXECUTING:
	case RESPONSE_JOB_READY:
	case RESPONSE_SLURM_RC:
		_pack_return_code_msg((return_code_msg_t *) msg->data,
				      buffer,
				      msg->protocol_version);
		break;
	case RESPONSE_SLURM_RC_MSG:
		_pack_return_code2_msg((return_code2_msg_t *) msg->data,
				       buffer,
				       msg->protocol_version);
		break;
	case RESPONSE_SLURM_REROUTE_MSG:
		_pack_reroute_msg((reroute_msg_t *)msg->data, buffer,
				  msg->protocol_version);
		break;
	case RESPONSE_JOB_STEP_CREATE:
		pack_job_step_create_response_msg(
			(job_step_create_response_msg_t *)
			msg->data, buffer,
			msg->protocol_version);
		break;
	case REQUEST_JOB_STEP_CREATE:
		pack_job_step_create_request_msg(
			(job_step_create_request_msg_t *)
			msg->data, buffer,
			msg->protocol_version);
		break;
	case REQUEST_JOB_ID:
		_pack_job_id_request_msg(
			(job_id_request_msg_t *)msg->data,
			buffer,
			msg->protocol_version);
		break;
	case RESPONSE_JOB_ID:
		_pack_job_id_response_msg(
			(job_id_response_msg_t *)msg->data,
			buffer,
			msg->protocol_version);
		break;
	case SRUN_EXEC:
		_pack_srun_exec_msg((srun_exec_msg_t *)msg->data, buffer,
				    msg->protocol_version);
		break;
	case SRUN_JOB_COMPLETE:
	case SRUN_PING:
		_pack_srun_ping_msg((srun_ping_msg_t *)msg->data, buffer,
				    msg->protocol_version);
		break;
	case SRUN_NODE_FAIL:
		_pack_srun_node_fail_msg((srun_node_fail_msg_t *)msg->data,
					 buffer,
					 msg->protocol_version);
		break;
	case SRUN_STEP_MISSING:
		_pack_srun_step_missing_msg((srun_step_missing_msg_t *)
					    msg->data, buffer,
					    msg->protocol_version);
		break;
	case SRUN_TIMEOUT:
		_pack_srun_timeout_msg((srun_timeout_msg_t *)msg->data, buffer,
				       msg->protocol_version);
		break;
	case SRUN_USER_MSG:
		_pack_srun_user_msg((srun_user_msg_t *)msg->data, buffer,
				    msg->protocol_version);
		break;
	case SRUN_NET_FORWARD:
		_pack_net_forward_msg((net_forward_msg_t *)msg->data,
				      buffer, msg->protocol_version);
		break;
	case REQUEST_CHECKPOINT:
		_pack_checkpoint_msg((checkpoint_msg_t *)msg->data, buffer,
				     msg->protocol_version);
		break;
	case REQUEST_CHECKPOINT_COMP:
		_pack_checkpoint_comp((checkpoint_comp_msg_t *)msg->data,
				      buffer,
				      msg->protocol_version);
		break;
	case REQUEST_CHECKPOINT_TASK_COMP:
		_pack_checkpoint_task_comp(
			(checkpoint_task_comp_msg_t *)msg->data,
			buffer,
			msg->protocol_version);
		break;
	case RESPONSE_CHECKPOINT:
	case RESPONSE_CHECKPOINT_COMP:
		_pack_checkpoint_resp_msg((checkpoint_resp_msg_t *)msg->data,
					  buffer,
					  msg->protocol_version);
		break;
	case REQUEST_SUSPEND:
	case SRUN_REQUEST_SUSPEND:
		_pack_suspend_msg((suspend_msg_t *)msg->data, buffer,
				  msg->protocol_version);
		break;
	case REQUEST_SUSPEND_INT:
		_pack_suspend_int_msg((suspend_int_msg_t *)msg->data, buffer,
				      msg->protocol_version);
		break;
	case REQUEST_TOP_JOB:
		_pack_top_job_msg((top_job_msg_t *)msg->data, buffer,
				  msg->protocol_version);
		break;
	case REQUEST_BATCH_SCRIPT:
	case REQUEST_JOB_READY:
	case REQUEST_JOB_INFO_SINGLE:
		_pack_job_ready_msg((job_id_msg_t *)msg->data, buffer,
				    msg->protocol_version);
		break;

	case REQUEST_JOB_REQUEUE:
		_pack_job_requeue_msg((requeue_msg_t *)msg->data,
				      buffer,
				      msg->protocol_version);
		break;

	case REQUEST_JOB_USER_INFO:
		_pack_job_user_msg((job_user_id_msg_t *)msg->data, buffer,
				   msg->protocol_version);
		break;

	case REQUEST_SHARE_INFO:
		_pack_shares_request_msg((shares_request_msg_t *)msg->data,
					 buffer,
					 msg->protocol_version);
		break;
	case RESPONSE_SHARE_INFO:
		_pack_shares_response_msg((shares_response_msg_t *)msg->data,
					  buffer,
					  msg->protocol_version);
		break;
	case REQUEST_PRIORITY_FACTORS:
		_pack_priority_factors_request_msg(
			(priority_factors_request_msg_t*)msg->data,
			buffer,
			msg->protocol_version);
		break;
	case RESPONSE_PRIORITY_FACTORS:
		_pack_priority_factors_response_msg(
			(priority_factors_response_msg_t*)msg->data,
			buffer,
			msg->protocol_version);
		break;
	case RESPONSE_BURST_BUFFER_INFO:
		_pack_burst_buffer_info_resp_msg((slurm_msg_t *) msg, buffer);
		break;
	case REQUEST_FILE_BCAST:
		_pack_file_bcast((file_bcast_msg_t *) msg->data, buffer,
				 msg->protocol_version);
		break;
	case PMI_KVS_PUT_REQ:
	case PMI_KVS_GET_RESP:
		_pack_kvs_data((kvs_comm_set_t *) msg->data, buffer,
			       msg->protocol_version);
		break;
	case PMI_KVS_GET_REQ:
		_pack_kvs_get((kvs_get_msg_t *) msg->data, buffer,
			      msg->protocol_version);
		break;
	case PMI_KVS_PUT_RESP:
		break;	/* no data in message */
	case RESPONSE_FORWARD_FAILED:
		break;
	case REQUEST_TRIGGER_GET:
	case RESPONSE_TRIGGER_GET:
	case REQUEST_TRIGGER_SET:
	case REQUEST_TRIGGER_CLEAR:
	case REQUEST_TRIGGER_PULL:
		_pack_trigger_msg((trigger_info_msg_t *) msg->data, buffer,
				  msg->protocol_version);
		break;
	case RESPONSE_SLURMD_STATUS:
		_pack_slurmd_status((slurmd_status_t *) msg->data, buffer,
				    msg->protocol_version);
		break;
	case REQUEST_JOB_NOTIFY:
		_pack_job_notify((job_notify_msg_t *) msg->data, buffer,
				 msg->protocol_version);
		break;
	case REQUEST_SET_DEBUG_FLAGS:
		_pack_set_debug_flags_msg(
			(set_debug_flags_msg_t *)msg->data, buffer,
			msg->protocol_version);
		break;
	case REQUEST_SET_DEBUG_LEVEL:
	case REQUEST_SET_SCHEDLOG_LEVEL:
		_pack_set_debug_level_msg(
			(set_debug_level_msg_t *)msg->data, buffer,
			msg->protocol_version);
		break;
	case ACCOUNTING_UPDATE_MSG:
		_pack_accounting_update_msg(
			(accounting_update_msg_t *)msg->data,
			buffer,
			msg->protocol_version);
		break;
	case RESPONSE_TOPO_INFO:
		_pack_topo_info_msg(
			(topo_info_response_msg_t *)msg->data, buffer,
			msg->protocol_version);
		break;
	case RESPONSE_POWERCAP_INFO:
		_pack_powercap_info_msg(
			(powercap_info_msg_t *)msg->data, buffer,
			msg->protocol_version);
		break;
	case RESPONSE_JOB_SBCAST_CRED:
		_pack_job_sbcast_cred_msg(
			(job_sbcast_cred_msg_t *)msg->data, buffer,
			msg->protocol_version);
		break;
	case REQUEST_FRONT_END_INFO:
		_pack_front_end_info_request_msg(
			(front_end_info_request_msg_t *)msg->data, buffer,
			msg->protocol_version);
		break;
	case RESPONSE_FED_INFO:
		slurmdb_pack_federation_rec(
			(slurmdb_federation_rec_t *)msg->data,
			msg->protocol_version, buffer);
		break;
	case RESPONSE_FRONT_END_INFO:
		_pack_front_end_info_msg((slurm_msg_t *) msg, buffer);
		break;
	case REQUEST_SPANK_ENVIRONMENT:
		_pack_spank_env_request_msg(
			(spank_env_request_msg_t *)msg->data, buffer,
			msg->protocol_version);
		break;
	case RESPONCE_SPANK_ENVIRONMENT:
		_pack_spank_env_responce_msg(
			(spank_env_responce_msg_t *)msg->data, buffer,
			msg->protocol_version);
		break;

	case REQUEST_STATS_INFO:
		_pack_stats_request_msg((stats_info_request_msg_t *)msg->data,
					buffer, msg->protocol_version);
		break;

	case RESPONSE_STATS_INFO:
		_pack_stats_response_msg((slurm_msg_t *)msg, buffer);
		break;

	case REQUEST_FORWARD_DATA:
		_pack_forward_data_msg((forward_data_msg_t *)msg->data,
				       buffer, msg->protocol_version);
		break;

	case RESPONSE_PING_SLURMD:
		_pack_ping_slurmd_resp((ping_slurmd_resp_msg_t *)msg->data,
				       buffer, msg->protocol_version);
		break;
	case REQUEST_LICENSE_INFO:
		 _pack_license_info_request_msg((license_info_request_msg_t *)
						msg->data,
						buffer,
						msg->protocol_version);
			break;
	case RESPONSE_LICENSE_INFO:
		_pack_license_info_msg((slurm_msg_t *) msg, buffer);
		break;
	case MESSAGE_COMPOSITE:
	case RESPONSE_MESSAGE_COMPOSITE:
		_pack_composite_msg((composite_msg_t *) msg->data, buffer,
				     msg->protocol_version);
		break;
	case RESPONSE_JOB_ARRAY_ERRORS:
		_pack_job_array_resp_msg((job_array_resp_msg_t *) msg->data,
					 buffer, msg->protocol_version);
		break;
	case REQUEST_ASSOC_MGR_INFO:
		_pack_assoc_mgr_info_request_msg(
			(assoc_mgr_info_request_msg_t *)msg->data,
			buffer, msg->protocol_version);
		break;
	case RESPONSE_ASSOC_MGR_INFO:
		_pack_assoc_mgr_info_msg((slurm_msg_t *) msg, buffer);
		break;
	case REQUEST_NETWORK_CALLERID:
		_pack_network_callerid_msg((network_callerid_msg_t *)
						  msg->data, buffer,
						  msg->protocol_version);
		break;
	case RESPONSE_NETWORK_CALLERID:
		_pack_network_callerid_resp_msg((network_callerid_resp_t *)
						  msg->data, buffer,
						  msg->protocol_version);
		break;
	case REQUEST_EVENT_LOG:
		_pack_event_log_msg((slurm_event_log_msg_t *) msg->data, buffer,
				    msg->protocol_version);
		break;
	case REQUEST_CTLD_MULT_MSG:
	case RESPONSE_CTLD_MULT_MSG:
		_pack_buf_list_msg((ctld_list_msg_t *) msg->data, buffer,
				   msg->protocol_version);
		break;
	case REQUEST_SET_FS_DAMPENING_FACTOR:
		_pack_set_fs_dampening_factor_msg(
			(set_fs_dampening_factor_msg_t *)msg->data, buffer,
			msg->protocol_version);
		break;
	case RESPONSE_CONTROL_STATUS:
		_pack_control_status_msg((control_status_msg_t *)(msg->data),
			buffer, msg->protocol_version);
		break;
	case REQUEST_BURST_BUFFER_STATUS:
		_pack_bb_status_req_msg((bb_status_req_msg_t *)(msg->data),
					buffer, msg->protocol_version);
		break;
	case RESPONSE_BURST_BUFFER_STATUS:
		_pack_bb_status_resp_msg((bb_status_resp_msg_t *)(msg->data),
					 buffer, msg->protocol_version);
		break;
	default:
		debug("No pack method for msg type %u", msg->msg_type);
		return EINVAL;
		break;
	}
	return SLURM_SUCCESS;
}

/* unpack_msg
 * unpacks a generic slurm protocol message body
 * OUT msg - the body structure to unpack (note: includes message type)
 * IN/OUT buffer - source of the unpack, contains pointers that are
 *			automatically updated
 * RET 0 or error code
 */
int
unpack_msg(slurm_msg_t * msg, Buf buffer)
{
	int rc = SLURM_SUCCESS;
	msg->data = NULL;	/* Initialize to no data for now */

	switch (msg->msg_type) {
	case REQUEST_NODE_INFO:
		rc = _unpack_node_info_request_msg((node_info_request_msg_t **)
						   & (msg->data), buffer,
						   msg->protocol_version);
		break;
	case REQUEST_NODE_INFO_SINGLE:
		rc = _unpack_node_info_single_msg((node_info_single_msg_t **)
						  & (msg->data), buffer,
						  msg->protocol_version);
		break;
	case REQUEST_PARTITION_INFO:
		rc = _unpack_part_info_request_msg((part_info_request_msg_t **)
						   & (msg->data), buffer,
						   msg->protocol_version);
		break;
	case REQUEST_RESERVATION_INFO:
		rc = _unpack_resv_info_request_msg((resv_info_request_msg_t **)
						   & (msg->data), buffer,
						   msg->protocol_version);
		break;
	case REQUEST_LAYOUT_INFO:
		rc = _unpack_layout_info_request_msg((layout_info_request_msg_t **)
						     & (msg->data), buffer,
						     msg->protocol_version);
		break;
	case REQUEST_BUILD_INFO:
	case REQUEST_ACCTING_INFO:
		rc = _unpack_last_update_msg((last_update_msg_t **) &
					     (msg->data), buffer,
					     msg->protocol_version);
		break;
	case RESPONSE_BUILD_INFO:
		rc = _unpack_slurm_ctl_conf_msg((slurm_ctl_conf_info_msg_t
						 **)
						& (msg->data), buffer,
						msg->protocol_version);
		break;
	case RESPONSE_JOB_INFO:
		rc = _unpack_job_info_msg((job_info_msg_t **) & (msg->data),
					  buffer,
					  msg->protocol_version);
		break;
	case RESPONSE_BATCH_SCRIPT:
		rc = _unpack_job_script_msg((char **) &(msg->data),
					    buffer,
					    msg->protocol_version);
		break;
	case RESPONSE_PARTITION_INFO:
		rc = _unpack_partition_info_msg((partition_info_msg_t **) &
						(msg->data), buffer,
						msg->protocol_version);
		break;
	case RESPONSE_NODE_INFO:
		rc = _unpack_node_info_msg((node_info_msg_t **) &
					   (msg->data), buffer,
					   msg->protocol_version);
		break;
	case MESSAGE_NODE_REGISTRATION_STATUS:
		rc = _unpack_node_registration_status_msg(
			(slurm_node_registration_status_msg_t **)
			& (msg->data), buffer,
			msg->protocol_version);
		break;
	case RESPONSE_ACCT_GATHER_UPDATE:
	case RESPONSE_ACCT_GATHER_ENERGY:
		rc = _unpack_acct_gather_node_resp_msg(
			(acct_gather_node_resp_msg_t **)&(msg->data),
			buffer, msg->protocol_version);
		break;
	case REQUEST_RESOURCE_ALLOCATION:
	case REQUEST_SUBMIT_BATCH_JOB:
	case REQUEST_JOB_WILL_RUN:
	case REQUEST_UPDATE_JOB:
		rc = _unpack_job_desc_msg((job_desc_msg_t **) & (msg->data),
					  buffer, msg->protocol_version);
		break;
	case REQUEST_JOB_PACK_ALLOCATION:
	case REQUEST_SUBMIT_BATCH_JOB_PACK:
		rc = _unpack_job_desc_list_msg((List *) &(msg->data),
					       buffer, msg->protocol_version);
		break;
	case RESPONSE_JOB_PACK_ALLOCATION:
		rc = _unpack_job_info_list_msg((List *) &(msg->data),
					       buffer, msg->protocol_version);
		break;
	case REQUEST_SIB_JOB_LOCK:
	case REQUEST_SIB_JOB_UNLOCK:
	case REQUEST_SIB_MSG:
		rc = _unpack_sib_msg((sib_msg_t **)&(msg->data), buffer,
				     msg->protocol_version);
		break;
	case REQUEST_UPDATE_JOB_STEP:
		rc = _unpack_update_job_step_msg(
			(step_update_request_msg_t **) & (msg->data),
			buffer, msg->protocol_version);
		break;
	case REQUEST_JOB_ALLOCATION_INFO:
	case REQUEST_JOB_END_TIME:
	case REQUEST_JOB_PACK_ALLOC_INFO:
		rc = _unpack_job_alloc_info_msg((job_alloc_info_msg_t **) &
						(msg->data), buffer,
						msg->protocol_version);
		break;
	case REQUEST_JOB_SBCAST_CRED:
		rc = _unpack_step_alloc_info_msg((step_alloc_info_msg_t **) &
						 (msg->data), buffer,
						 msg->protocol_version);
		break;
	case RESPONSE_NODE_REGISTRATION:
		rc = _unpack_node_reg_resp(
			(slurm_node_reg_resp_msg_t **)&msg->data,
			buffer, msg->protocol_version);
		break;
	case REQUEST_NODE_REGISTRATION_STATUS:
	case REQUEST_RECONFIGURE:
	case REQUEST_SHUTDOWN_IMMEDIATE:
	case REQUEST_PING:
	case REQUEST_CONTROL:
	case REQUEST_CONTROL_STATUS:
	case REQUEST_TAKEOVER:
	case REQUEST_DAEMON_STATUS:
	case REQUEST_HEALTH_CHECK:
	case REQUEST_ACCT_GATHER_UPDATE:
	case ACCOUNTING_FIRST_REG:
	case ACCOUNTING_REGISTER_CTLD:
	case REQUEST_TOPO_INFO:
	case REQUEST_BURST_BUFFER_INFO:
	case REQUEST_POWERCAP_INFO:
	case REQUEST_FED_INFO:
		/* Message contains no body/information */
		break;
	case REQUEST_ACCT_GATHER_ENERGY:
		rc = _unpack_acct_gather_energy_req(
			(acct_gather_energy_req_msg_t **) & (msg->data),
			buffer, msg->protocol_version);
		break;
	case REQUEST_PERSIST_INIT:
		/* the version is contained in the data so use that instead of
		   what is in the message */
		rc = slurm_persist_unpack_init_req_msg(
			(persist_init_req_msg_t **)&msg->data, buffer);
		break;
	case PERSIST_RC:
		rc = slurm_persist_unpack_rc_msg(
			(persist_rc_msg_t **)&msg->data,
			buffer, msg->protocol_version);
		break;
	case REQUEST_REBOOT_NODES:
		rc = _unpack_reboot_msg((reboot_msg_t **) & (msg->data),
					buffer, msg->protocol_version);
		break;
	case REQUEST_SHUTDOWN:
		rc = _unpack_shutdown_msg((shutdown_msg_t **) & (msg->data),
					  buffer,
					  msg->protocol_version);
		break;
	case RESPONSE_SUBMIT_BATCH_JOB:
		rc = _unpack_submit_response_msg((submit_response_msg_t **)
						 & (msg->data), buffer,
						 msg->protocol_version);
		break;
	case RESPONSE_JOB_ALLOCATION_INFO:
	case RESPONSE_RESOURCE_ALLOCATION:
		rc = _unpack_resource_allocation_response_msg(
			(resource_allocation_response_msg_t **)
			& (msg->data), buffer,
			msg->protocol_version);
		break;
	case RESPONSE_JOB_WILL_RUN:
		rc = _unpack_will_run_response_msg((will_run_response_msg_t **)
						   &(msg->data), buffer,
						   msg->protocol_version);
		break;
	case REQUEST_UPDATE_FRONT_END:
		rc = _unpack_update_front_end_msg((update_front_end_msg_t **) &
						  (msg->data), buffer,
						  msg->protocol_version);
		break;
	case REQUEST_UPDATE_NODE:
		rc = _unpack_update_node_msg((update_node_msg_t **) &
					     (msg->data), buffer,
					     msg->protocol_version);
		break;
	case REQUEST_UPDATE_LAYOUT:
		rc = _unpack_update_layout_msg((update_layout_msg_t **) &
					       (msg->data), buffer,
					       msg->protocol_version);
		break;
	case REQUEST_CREATE_PARTITION:
	case REQUEST_UPDATE_PARTITION:
		rc = _unpack_update_partition_msg((update_part_msg_t **) &
						  (msg->data), buffer,
						  msg->protocol_version);
		break;
	case REQUEST_UPDATE_POWERCAP:
		rc = _unpack_update_powercap_msg((update_powercap_msg_t **) &
						 (msg->data), buffer,
						 msg->protocol_version);
		break;
	case REQUEST_DELETE_PARTITION:
		rc = _unpack_delete_partition_msg((delete_part_msg_t **) &
						  (msg->data), buffer,
						  msg->protocol_version);
		break;
	case REQUEST_CREATE_RESERVATION:
	case REQUEST_UPDATE_RESERVATION:
		rc = _unpack_update_resv_msg((resv_desc_msg_t **)
					     &(msg->data), buffer,
					     msg->protocol_version);
		break;
	case REQUEST_DELETE_RESERVATION:
	case RESPONSE_CREATE_RESERVATION:
		rc = _unpack_resv_name_msg((reservation_name_msg_t **)
					   &(msg->data), buffer,
					   msg->protocol_version);
		break;
	case RESPONSE_RESERVATION_INFO:
		rc = _unpack_reserve_info_msg((reserve_info_msg_t **)
					      &(msg->data), buffer,
					      msg->protocol_version);
		break;
	case RESPONSE_LAYOUT_INFO:
		rc = _unpack_layout_info_msg((layout_info_msg_t **)
					     &(msg->data), buffer,
					     msg->protocol_version);
		break;
	case REQUEST_LAUNCH_TASKS:
		rc = _unpack_launch_tasks_request_msg(
			(launch_tasks_request_msg_t **)
			& (msg->data), buffer,
			msg->protocol_version);
		break;
	case RESPONSE_LAUNCH_TASKS:
		rc = _unpack_launch_tasks_response_msg(
			(launch_tasks_response_msg_t **)
			& (msg->data), buffer,
			msg->protocol_version);
		break;
	case TASK_USER_MANAGED_IO_STREAM:
		rc = _unpack_task_user_managed_io_stream_msg(
			(task_user_managed_io_msg_t **) &msg->data, buffer,
			msg->protocol_version);
		break;
	case REQUEST_REATTACH_TASKS:
		rc = _unpack_reattach_tasks_request_msg(
			(reattach_tasks_request_msg_t **) & msg->data,
			buffer,
			msg->protocol_version);
		break;
	case RESPONSE_REATTACH_TASKS:
		rc = _unpack_reattach_tasks_response_msg(
			(reattach_tasks_response_msg_t **)
			& msg->data, buffer,
			msg->protocol_version);
		break;
	case REQUEST_SIGNAL_TASKS:
	case REQUEST_TERMINATE_TASKS:
		rc = _unpack_cancel_tasks_msg((signal_tasks_msg_t **) &
					      (msg->data), buffer,
					      msg->protocol_version);
		break;
	case REQUEST_CHECKPOINT_TASKS:
		rc = _unpack_checkpoint_tasks_msg((checkpoint_tasks_msg_t **) &
						  (msg->data), buffer,
						  msg->protocol_version);
		break;
	case REQUEST_JOB_STEP_INFO:
		rc = _unpack_job_step_info_req_msg(
			(job_step_info_request_msg_t **)
			& (msg->data), buffer,
			msg->protocol_version);
		break;
		/********  job_step_id_t Messages  ********/
	case REQUEST_JOB_INFO:
		rc = _unpack_job_info_request_msg((job_info_request_msg_t**)
						  & (msg->data), buffer,
						  msg->protocol_version);
		break;
	case REQUEST_CANCEL_JOB_STEP:
	case REQUEST_KILL_JOB:
	case SRUN_STEP_SIGNAL:
		rc = _unpack_job_step_kill_msg((job_step_kill_msg_t **)
					       & (msg->data), buffer,
					       msg->protocol_version);
		break;
	case REQUEST_COMPLETE_JOB_ALLOCATION:
		rc = _unpack_complete_job_allocation_msg(
			(complete_job_allocation_msg_t **)&msg->data, buffer,
			msg->protocol_version);
		break;
	case REQUEST_COMPLETE_PROLOG:
		rc = _unpack_complete_prolog_msg(
			(complete_prolog_msg_t **)&msg->data, buffer,
			msg->protocol_version);
		break;
	case REQUEST_COMPLETE_BATCH_JOB:
	case REQUEST_COMPLETE_BATCH_SCRIPT:
		rc = _unpack_complete_batch_script_msg(
			(complete_batch_script_msg_t **)&msg->data, buffer,
			msg->protocol_version);
		break;
	case REQUEST_STEP_COMPLETE:
	case REQUEST_STEP_COMPLETE_AGGR:
		rc = _unpack_step_complete_msg((step_complete_msg_t
						**) & (msg->data),
					       buffer,
					       msg->protocol_version);
		break;
	case RESPONSE_JOB_STEP_STAT:
		rc = _unpack_job_step_stat(
			(job_step_stat_t **) &(msg->data), buffer,
			msg->protocol_version);
		break;
	case REQUEST_STEP_LAYOUT:
	case REQUEST_JOB_STEP_STAT:
	case REQUEST_JOB_STEP_PIDS:
		rc = _unpack_job_step_id_msg((job_step_id_msg_t **)&msg->data,
					     buffer, msg->protocol_version);
		break;
	case RESPONSE_STEP_LAYOUT:
		rc = unpack_slurm_step_layout(
			(slurm_step_layout_t **)&msg->data,
			buffer, msg->protocol_version);
		break;
	case RESPONSE_JOB_STEP_PIDS:
		rc = _unpack_job_step_pids(
			(job_step_pids_t **)&msg->data,
			buffer,	msg->protocol_version);
		break;
	case REQUEST_ABORT_JOB:
	case REQUEST_KILL_PREEMPTED:
	case REQUEST_KILL_TIMELIMIT:
	case REQUEST_TERMINATE_JOB:
		rc = _unpack_kill_job_msg((kill_job_msg_t **) & (msg->data),
					  buffer,
					  msg->protocol_version);
		break;
	case MESSAGE_EPILOG_COMPLETE:
		rc = _unpack_epilog_comp_msg((epilog_complete_msg_t **)
					     & (msg->data), buffer,
					     msg->protocol_version);
		break;
	case REQUEST_UPDATE_JOB_TIME:
		rc = _unpack_update_job_time_msg(
			(job_time_msg_t **)
			& (msg->data), buffer,
			msg->protocol_version);
		break;
	case RESPONSE_RECONFIGURE:
	case RESPONSE_SHUTDOWN:
	case RESPONSE_CANCEL_JOB_STEP:
		break;
	case REQUEST_JOB_ATTACH:
		break;
	case RESPONSE_JOB_ATTACH:
		break;
	case RESPONSE_JOB_STEP_INFO:
		rc = _unpack_job_step_info_response_msg(
			(job_step_info_response_msg_t **)
			& (msg->data), buffer,
			msg->protocol_version);
		break;
	case REQUEST_JOB_RESOURCE:
		break;
	case RESPONSE_JOB_RESOURCE:
		break;
	case REQUEST_RUN_JOB_STEP:
		break;
	case RESPONSE_RUN_JOB_STEP:
		break;
	case MESSAGE_TASK_EXIT:
		rc = _unpack_task_exit_msg((task_exit_msg_t **)
					   & (msg->data), buffer,
					   msg->protocol_version);
		break;
	case REQUEST_BATCH_JOB_LAUNCH:
		rc = _unpack_batch_job_launch_msg((batch_job_launch_msg_t **)
						  & (msg->data), buffer,
						  msg->protocol_version);
		break;
	case REQUEST_LAUNCH_PROLOG:
		rc = _unpack_prolog_launch_msg((prolog_launch_msg_t **)
					       & (msg->data),
					       buffer, msg->protocol_version);
		break;
	case RESPONSE_PROLOG_EXECUTING:
	case RESPONSE_JOB_READY:
	case RESPONSE_SLURM_RC:
		rc = _unpack_return_code_msg((return_code_msg_t **)
					     & (msg->data), buffer,
					     msg->protocol_version);
		break;
	case RESPONSE_SLURM_RC_MSG:
		/* Log error message, otherwise replicate RESPONSE_SLURM_RC */
		msg->msg_type = RESPONSE_SLURM_RC;
		rc = _unpack_return_code2_msg((return_code_msg_t **)
					      & (msg->data), buffer,
					      msg->protocol_version);
		break;
	case RESPONSE_SLURM_REROUTE_MSG:
		rc = _unpack_reroute_msg((reroute_msg_t **)&(msg->data), buffer,
					 msg->protocol_version);
		break;
	case RESPONSE_JOB_STEP_CREATE:
		rc = unpack_job_step_create_response_msg(
			(job_step_create_response_msg_t **)
			& msg->data, buffer,
			msg->protocol_version);
		break;
	case REQUEST_JOB_STEP_CREATE:
		rc = unpack_job_step_create_request_msg(
			(job_step_create_request_msg_t **) & msg->data, buffer,
			msg->protocol_version);
		break;
	case REQUEST_JOB_ID:
		rc = _unpack_job_id_request_msg(
			(job_id_request_msg_t **) & msg->data,
			buffer,
			msg->protocol_version);
		break;
	case RESPONSE_JOB_ID:
		rc = _unpack_job_id_response_msg(
			(job_id_response_msg_t **) & msg->data,
			buffer,
			msg->protocol_version);
		break;
	case SRUN_EXEC:
		rc = _unpack_srun_exec_msg((srun_exec_msg_t **) & msg->data,
					   buffer,
					   msg->protocol_version);
		break;
	case SRUN_JOB_COMPLETE:
	case SRUN_PING:
		rc = _unpack_srun_ping_msg((srun_ping_msg_t **) & msg->data,
					   buffer,
					   msg->protocol_version);
		break;
	case SRUN_NET_FORWARD:
		rc = _unpack_net_forward_msg((net_forward_msg_t **) &msg->data,
					     buffer, msg->protocol_version);
		break;
	case SRUN_NODE_FAIL:
		rc = _unpack_srun_node_fail_msg((srun_node_fail_msg_t **)
						& msg->data, buffer,
						msg->protocol_version);
		break;
	case SRUN_STEP_MISSING:
		rc = _unpack_srun_step_missing_msg((srun_step_missing_msg_t **)
						   & msg->data, buffer,
						   msg->protocol_version);
		break;
	case SRUN_TIMEOUT:
		rc = _unpack_srun_timeout_msg((srun_timeout_msg_t **)
					      & msg->data, buffer,
					      msg->protocol_version);
		break;
	case SRUN_USER_MSG:
		rc = _unpack_srun_user_msg((srun_user_msg_t **)
					   & msg->data, buffer,
					   msg->protocol_version);
		break;
	case REQUEST_CHECKPOINT:
		rc = _unpack_checkpoint_msg((checkpoint_msg_t **)
					    & msg->data, buffer,
					    msg->protocol_version);
		break;
	case REQUEST_CHECKPOINT_COMP:
		rc = _unpack_checkpoint_comp((checkpoint_comp_msg_t **)
					     & msg->data, buffer,
					     msg->protocol_version);
		break;
	case REQUEST_CHECKPOINT_TASK_COMP:
		rc = _unpack_checkpoint_task_comp(
			(checkpoint_task_comp_msg_t **)
			& msg->data, buffer,
			msg->protocol_version);
		break;
	case RESPONSE_CHECKPOINT:
	case RESPONSE_CHECKPOINT_COMP:
		rc = _unpack_checkpoint_resp_msg((checkpoint_resp_msg_t **)
						 & msg->data, buffer,
						 msg->protocol_version);
		break;
	case REQUEST_SUSPEND:
	case SRUN_REQUEST_SUSPEND:
		rc = _unpack_suspend_msg((suspend_msg_t **) &msg->data,
					 buffer,
					 msg->protocol_version);
		break;
	case REQUEST_SUSPEND_INT:
		rc = _unpack_suspend_int_msg((suspend_int_msg_t **) &msg->data,
					     buffer, msg->protocol_version);
		break;
	case REQUEST_TOP_JOB:
		rc = _unpack_top_job_msg((top_job_msg_t **) &msg->data, buffer,
					 msg->protocol_version);
		break;
	case REQUEST_BATCH_SCRIPT:
	case REQUEST_JOB_READY:
	case REQUEST_JOB_INFO_SINGLE:
		rc = _unpack_job_ready_msg((job_id_msg_t **)
					   & msg->data, buffer,
					   msg->protocol_version);
		break;

	case REQUEST_JOB_REQUEUE:
		rc = _unpack_job_requeue_msg((requeue_msg_t **)&msg->data,
					     buffer,
					     msg->protocol_version);
		break;

	case REQUEST_JOB_USER_INFO:
		rc = _unpack_job_user_msg((job_user_id_msg_t **)
					  &msg->data, buffer,
					  msg->protocol_version);
		break;

	case REQUEST_SHARE_INFO:
		rc = _unpack_shares_request_msg(
			(shares_request_msg_t **)&msg->data,
			buffer,
			msg->protocol_version);
		break;
	case RESPONSE_SHARE_INFO:
		rc = _unpack_shares_response_msg(
			(shares_response_msg_t **)&msg->data,
			buffer,
			msg->protocol_version);
		break;
	case REQUEST_PRIORITY_FACTORS:
		rc = _unpack_priority_factors_request_msg(
			(priority_factors_request_msg_t**)&msg->data,
			buffer,
			msg->protocol_version);
		break;
	case RESPONSE_PRIORITY_FACTORS:
		rc = _unpack_priority_factors_response_msg(
			(priority_factors_response_msg_t**)&msg->data,
			buffer,
			msg->protocol_version);
		break;
	case RESPONSE_BURST_BUFFER_INFO:
		rc = _unpack_burst_buffer_info_msg(
			(burst_buffer_info_msg_t **) &(msg->data), buffer,
			msg->protocol_version);
		break;
	case REQUEST_FILE_BCAST:
		rc = _unpack_file_bcast( (file_bcast_msg_t **)
					 & msg->data, buffer,
					 msg->protocol_version);
		break;
	case PMI_KVS_PUT_REQ:
	case PMI_KVS_GET_RESP:
		rc = _unpack_kvs_data((kvs_comm_set_t **) &msg->data,
				      buffer,
				      msg->protocol_version);
		break;
	case PMI_KVS_GET_REQ:
		rc = _unpack_kvs_get((kvs_get_msg_t **) &msg->data, buffer,
				     msg->protocol_version);
		break;
	case PMI_KVS_PUT_RESP:
		break;	/* no data */
	case RESPONSE_FORWARD_FAILED:
		break;
	case REQUEST_TRIGGER_GET:
	case RESPONSE_TRIGGER_GET:
	case REQUEST_TRIGGER_SET:
	case REQUEST_TRIGGER_CLEAR:
	case REQUEST_TRIGGER_PULL:
		rc = _unpack_trigger_msg((trigger_info_msg_t **)
					 &msg->data, buffer,
					 msg->protocol_version);
		break;
	case RESPONSE_SLURMD_STATUS:
		rc = _unpack_slurmd_status((slurmd_status_t **)
					   &msg->data, buffer,
					   msg->protocol_version);
		break;
	case REQUEST_JOB_NOTIFY:
		rc =  _unpack_job_notify((job_notify_msg_t **)
					 &msg->data, buffer,
					 msg->protocol_version);
		break;
	case REQUEST_SET_DEBUG_FLAGS:
		rc = _unpack_set_debug_flags_msg(
			(set_debug_flags_msg_t **)&(msg->data), buffer,
			msg->protocol_version);
		break;
	case REQUEST_SET_DEBUG_LEVEL:
	case REQUEST_SET_SCHEDLOG_LEVEL:
		rc = _unpack_set_debug_level_msg(
			(set_debug_level_msg_t **)&(msg->data), buffer,
			msg->protocol_version);
		break;
	case ACCOUNTING_UPDATE_MSG:
		rc = _unpack_accounting_update_msg(
			(accounting_update_msg_t **)&msg->data,
			buffer,
			msg->protocol_version);
		break;
	case RESPONSE_TOPO_INFO:
		rc = _unpack_topo_info_msg(
			(topo_info_response_msg_t **)&msg->data, buffer,
			msg->protocol_version);
		break;
	case RESPONSE_POWERCAP_INFO:
		rc = _unpack_powercap_info_msg(
			(powercap_info_msg_t **)&msg->data, buffer,
			msg->protocol_version);
		break;
	case RESPONSE_JOB_SBCAST_CRED:
		rc = _unpack_job_sbcast_cred_msg(
			(job_sbcast_cred_msg_t **)&msg->data, buffer,
			msg->protocol_version);
		break;
	case RESPONSE_FED_INFO:
		rc = slurmdb_unpack_federation_rec(&msg->data,
						   msg->protocol_version,
						   buffer);
		break;
	case REQUEST_FRONT_END_INFO:
		rc = _unpack_front_end_info_request_msg(
			(front_end_info_request_msg_t **)&msg->data, buffer,
			msg->protocol_version);
		break;
	case RESPONSE_FRONT_END_INFO:
		rc = _unpack_front_end_info_msg(
			(front_end_info_msg_t **)&msg->data, buffer,
			msg->protocol_version);
		break;
	case REQUEST_SPANK_ENVIRONMENT:
		rc = _unpack_spank_env_request_msg(
			(spank_env_request_msg_t **)&msg->data, buffer,
			msg->protocol_version);
		break;
	case RESPONCE_SPANK_ENVIRONMENT:
		rc = _unpack_spank_env_responce_msg(
			(spank_env_responce_msg_t **)&msg->data, buffer,
			msg->protocol_version);
		break;

	case REQUEST_STATS_INFO:
		rc = _unpack_stats_request_msg((stats_info_request_msg_t **)
					       &msg->data, buffer,
					       msg->protocol_version);
		break;

	case RESPONSE_STATS_INFO:
		rc = _unpack_stats_response_msg((stats_info_response_msg_t **)
						&msg->data, buffer,
						msg->protocol_version);
		break;

	case REQUEST_FORWARD_DATA:
		rc = _unpack_forward_data_msg((forward_data_msg_t **)&msg->data,
					      buffer, msg->protocol_version);
		break;

	case RESPONSE_PING_SLURMD:
		rc = _unpack_ping_slurmd_resp((ping_slurmd_resp_msg_t **)
					      &msg->data, buffer,
					      msg->protocol_version);
		break;
	case RESPONSE_LICENSE_INFO:
		rc = _unpack_license_info_msg((license_info_msg_t **)&(msg->data),
					      buffer,
					      msg->protocol_version);
		break;
	case REQUEST_LICENSE_INFO:
		rc = _unpack_license_info_request_msg((license_info_request_msg_t **)
						      &(msg->data),
						      buffer,
						      msg->protocol_version);
		break;
	case MESSAGE_COMPOSITE:
	case RESPONSE_MESSAGE_COMPOSITE:
		rc = _unpack_composite_msg((composite_msg_t **) &(msg->data),
					   buffer, msg->protocol_version);
		break;
	case RESPONSE_JOB_ARRAY_ERRORS:
		rc = _unpack_job_array_resp_msg((job_array_resp_msg_t **)
						&(msg->data), buffer,
						msg->protocol_version);
		break;
	case REQUEST_ASSOC_MGR_INFO:
		rc = _unpack_assoc_mgr_info_request_msg(
			(assoc_mgr_info_request_msg_t **)&(msg->data),
			buffer, msg->protocol_version);
		break;
	case RESPONSE_ASSOC_MGR_INFO:
		rc = assoc_mgr_info_unpack_msg((assoc_mgr_info_msg_t **)
					       &(msg->data),
					       buffer,
					       msg->protocol_version);
		break;
	case REQUEST_NETWORK_CALLERID:
		rc = _unpack_network_callerid_msg((network_callerid_msg_t **)
						  &(msg->data), buffer,
						  msg->protocol_version);
		break;
	case RESPONSE_NETWORK_CALLERID:
		rc = _unpack_network_callerid_resp_msg(
			(network_callerid_resp_t **)&(msg->data), buffer,
			msg->protocol_version);
		break;
	case REQUEST_EVENT_LOG:
		rc = _unpack_event_log_msg((slurm_event_log_msg_t **)
					   &(msg->data), buffer,
					   msg->protocol_version);
		break;
	case REQUEST_CTLD_MULT_MSG:
	case RESPONSE_CTLD_MULT_MSG:
		rc = _unpack_buf_list_msg((ctld_list_msg_t **) &(msg->data),
					  buffer, msg->protocol_version);
		break;
	case REQUEST_SET_FS_DAMPENING_FACTOR:
		rc = _unpack_set_fs_dampening_factor_msg(
			(set_fs_dampening_factor_msg_t **)&(msg->data), buffer,
			msg->protocol_version);
		break;
	case RESPONSE_CONTROL_STATUS:
		rc = _unpack_control_status_msg(
			(control_status_msg_t **)&(msg->data), buffer,
			msg->protocol_version);
		break;
	case REQUEST_BURST_BUFFER_STATUS:
		rc = _unpack_bb_status_req_msg(
			(bb_status_req_msg_t **)&(msg->data), buffer,
			msg->protocol_version);
		break;
	case RESPONSE_BURST_BUFFER_STATUS:
		rc = _unpack_bb_status_resp_msg(
			(bb_status_resp_msg_t **)&(msg->data), buffer,
			msg->protocol_version);
		break;
	default:
		debug("No unpack method for msg type %u", msg->msg_type);
		return EINVAL;
		break;
	}

	if (rc) {
		error("Malformed RPC of type %s(%u) received",
		      rpc_num2string(msg->msg_type), msg->msg_type);
	}
	return rc;
}

static void _pack_assoc_shares_object(void *in, uint32_t tres_cnt, Buf buffer,
				      uint16_t protocol_version)
{
	assoc_shares_object_t *object = (assoc_shares_object_t *)in;

	if (protocol_version >= SLURM_MIN_PROTOCOL_VERSION) {
		if (!object) {
			pack32(0, buffer);

			packnull(buffer);
			packnull(buffer);
			packnull(buffer);
			packnull(buffer);

			packdouble(0, buffer);
			pack32(0, buffer);

			pack64_array(NULL, 0, buffer);
			pack64_array(NULL, 0, buffer);

			packdouble(0, buffer);
			packdouble(0, buffer);
			pack64(0, buffer);
			packlongdouble_array(NULL, 0, buffer);

			packdouble(0, buffer);
			packdouble(0, buffer);

			pack16(0, buffer);

			return;
		}

		pack32(object->assoc_id, buffer);

		packstr(object->cluster, buffer);
		packstr(object->name, buffer);
		packstr(object->parent, buffer);
		packstr(object->partition, buffer);

		packdouble(object->shares_norm, buffer);
		pack32(object->shares_raw, buffer);

		pack64_array(object->tres_run_secs, tres_cnt, buffer);
		pack64_array(object->tres_grp_mins, tres_cnt, buffer);

		packdouble(object->usage_efctv, buffer);
		packdouble(object->usage_norm, buffer);
		pack64(object->usage_raw, buffer);
		packlongdouble_array(object->usage_tres_raw, tres_cnt, buffer);

		packdouble(object->fs_factor, buffer);
		packdouble(object->level_fs, buffer);

		pack16(object->user, buffer);

	} else {
		error("_pack_assoc_shares_object: protocol_version "
		      "%hu not supported", protocol_version);
	}
}

static int _unpack_assoc_shares_object(void **object, uint32_t tres_cnt,
				       Buf buffer, uint16_t protocol_version)
{
	uint32_t uint32_tmp;
	assoc_shares_object_t *object_ptr =
		xmalloc(sizeof(assoc_shares_object_t));

	*object = (void *) object_ptr;

	if (protocol_version >= SLURM_MIN_PROTOCOL_VERSION) {
		safe_unpack32(&object_ptr->assoc_id, buffer);

		safe_unpackstr_xmalloc(&object_ptr->cluster,
				       &uint32_tmp, buffer);
		safe_unpackstr_xmalloc(&object_ptr->name, &uint32_tmp, buffer);
		safe_unpackstr_xmalloc(&object_ptr->parent,
				       &uint32_tmp, buffer);
		safe_unpackstr_xmalloc(&object_ptr->partition,
				       &uint32_tmp, buffer);

		safe_unpackdouble(&object_ptr->shares_norm, buffer);
		safe_unpack32(&object_ptr->shares_raw, buffer);

		safe_unpack64_array(&object_ptr->tres_run_secs,
				    &uint32_tmp, buffer);
		if (uint32_tmp != tres_cnt)
			goto unpack_error;
		safe_unpack64_array(&object_ptr->tres_grp_mins,
				    &uint32_tmp, buffer);
		if (uint32_tmp != tres_cnt)
			goto unpack_error;

		safe_unpackdouble(&object_ptr->usage_efctv, buffer);
		safe_unpackdouble(&object_ptr->usage_norm, buffer);
		safe_unpack64(&object_ptr->usage_raw, buffer);
		safe_unpacklongdouble_array(&object_ptr->usage_tres_raw,
					    &uint32_tmp, buffer);

		safe_unpackdouble(&object_ptr->fs_factor, buffer);
		safe_unpackdouble(&object_ptr->level_fs, buffer);

		safe_unpack16(&object_ptr->user, buffer);

	} else {
		error("_unpack_assoc_shares_object: protocol_version "
		      "%hu not supported", protocol_version);
		goto unpack_error;
	}
	return SLURM_SUCCESS;

unpack_error:
	slurm_destroy_assoc_shares_object(object_ptr);
	*object = NULL;
	return SLURM_ERROR;
}

/* _pack_network_callerid_msg()
 */
static void
_pack_network_callerid_msg(network_callerid_msg_t *msg, Buf buffer,
				uint16_t protocol_version)
{
	xassert(msg);

	if (protocol_version >= SLURM_MIN_PROTOCOL_VERSION) {
		packmem((char *)msg->ip_src, 16, buffer);
		packmem((char *)msg->ip_dst, 16, buffer);
		pack32(msg->port_src, buffer);
		pack32(msg->port_dst,	buffer);
		pack32((uint32_t)msg->af, buffer);
	} else {
		error("_pack_network_callerid_msg: protocol_version "
		      "%hu not supported", protocol_version);
	}
}

/* _unpack_network_callerid_msg()
 */
static int
_unpack_network_callerid_msg(network_callerid_msg_t **msg_ptr, Buf buffer,
			     uint16_t protocol_version)
{
	uint32_t uint32_tmp;
	char *charptr_tmp = NULL;
	network_callerid_msg_t *msg;
	xassert(msg_ptr);

	msg = xmalloc(sizeof(network_callerid_msg_t));
	*msg_ptr = msg;
	if (protocol_version >= SLURM_MIN_PROTOCOL_VERSION) {
		safe_unpackmem_xmalloc(&charptr_tmp, &uint32_tmp, buffer);
		if (uint32_tmp > (uint32_t)sizeof(msg->ip_src)) {
			error("%s: ip_src that came across is %u and we can only handle %lu",
			      __func__, uint32_tmp,
			      (long unsigned) sizeof(msg->ip_src));
			goto unpack_error;
		}
		memcpy(msg->ip_src, charptr_tmp, (size_t)uint32_tmp);
		xfree(charptr_tmp);
		safe_unpackmem_xmalloc(&charptr_tmp, &uint32_tmp, buffer);
		if (uint32_tmp > (uint32_t)sizeof(msg->ip_dst)) {
			error("%s: ip_dst that came across is %u and we can only handle %lu",
			      __func__, uint32_tmp,
			      (long unsigned) sizeof(msg->ip_dst));
			goto unpack_error;
		}
		memcpy(msg->ip_dst, charptr_tmp, (size_t)uint32_tmp);
		xfree(charptr_tmp);
		safe_unpack32(&msg->port_src,		buffer);
		safe_unpack32(&msg->port_dst,		buffer);
		safe_unpack32((uint32_t *)&msg->af,	buffer);
	} else {
		error("%s: protocol_version %hu not supported",
		      __func__, protocol_version);
		goto unpack_error;
	}

	return SLURM_SUCCESS;

unpack_error:
	info("%s: error", __func__);
	*msg_ptr = NULL;
	xfree(charptr_tmp);
	slurm_free_network_callerid_msg(msg);
	return SLURM_ERROR;
}

static void _pack_network_callerid_resp_msg(network_callerid_resp_t *msg,
					    Buf buffer,
					    uint16_t protocol_version)
{
	xassert(msg);

	if (protocol_version >= SLURM_MIN_PROTOCOL_VERSION) {
		pack32(msg->job_id,		buffer);
		pack32(msg->return_code,	buffer);
		packstr(msg->node_name,		buffer);
	} else {
		error("_pack_network_callerid_resp_msg: protocol_version "
		      "%hu not supported", protocol_version);
	}
}

static int _unpack_network_callerid_resp_msg(network_callerid_resp_t **msg_ptr,
					    Buf buffer,
					    uint16_t protocol_version)
{
	uint32_t uint32_tmp;
	network_callerid_resp_t *msg;
	xassert(msg_ptr);

	msg = xmalloc(sizeof(network_callerid_resp_t));
	*msg_ptr = msg;
	if (protocol_version >= SLURM_MIN_PROTOCOL_VERSION) {
		safe_unpack32(&msg->job_id,		buffer);
		safe_unpack32(&msg->return_code,	buffer);
		safe_unpackmem_xmalloc(&msg->node_name, &uint32_tmp, buffer);
	} else {

		error("%s: protocol_version %hu not supported",
		      __func__, protocol_version);
		goto unpack_error;
	}

	return SLURM_SUCCESS;

unpack_error:
	info("%s: error", __func__);
	*msg_ptr = NULL;
	slurm_free_network_callerid_resp(msg);
	return SLURM_ERROR;
}

static void _pack_shares_request_msg(shares_request_msg_t * msg, Buf buffer,
				     uint16_t protocol_version)
{
	uint32_t count = NO_VAL;
	char *tmp_info = NULL;
	ListIterator itr = NULL;

	xassert(msg);

	if (msg->acct_list)
		count = list_count(msg->acct_list);
	pack32(count, buffer);
	if (count && count != NO_VAL) {
		itr = list_iterator_create(msg->acct_list);
		while ((tmp_info = list_next(itr))) {
			packstr(tmp_info, buffer);
		}
		list_iterator_destroy(itr);
	}
	count = NO_VAL;


	if (msg->user_list)
		count = list_count(msg->user_list);
	pack32(count, buffer);
	if (count && count != NO_VAL) {
		itr = list_iterator_create(msg->user_list);
		while ((tmp_info = list_next(itr))) {
			packstr(tmp_info, buffer);
		}
		list_iterator_destroy(itr);
	}
}

static int _unpack_shares_request_msg(shares_request_msg_t ** msg, Buf buffer,
				      uint16_t protocol_version)
{
	uint32_t uint32_tmp;
	uint32_t count = NO_VAL;
	int i;
	char *tmp_info = NULL;
	shares_request_msg_t *object_ptr = NULL;

	xassert(msg);

	object_ptr = xmalloc(sizeof(shares_request_msg_t));
	*msg = object_ptr;

	safe_unpack32(&count, buffer);
	if (count > NO_VAL)
		goto unpack_error;
	if (count != NO_VAL) {
		object_ptr->acct_list = list_create(slurm_destroy_char);
		for (i = 0; i < count; i++) {
			safe_unpackstr_xmalloc(&tmp_info,
					       &uint32_tmp, buffer);
			list_append(object_ptr->acct_list, tmp_info);
		}
	}

	safe_unpack32(&count, buffer);
	if (count > NO_VAL)
		goto unpack_error;
	if (count != NO_VAL) {
		object_ptr->user_list = list_create(slurm_destroy_char);
		for (i = 0; i < count; i++) {
			safe_unpackstr_xmalloc(&tmp_info,
					       &uint32_tmp, buffer);
			list_append(object_ptr->user_list, tmp_info);
		}
	}
	return SLURM_SUCCESS;

unpack_error:
	slurm_free_shares_request_msg(object_ptr);
	*msg = NULL;
	return SLURM_ERROR;
}

static void _pack_shares_response_msg(shares_response_msg_t * msg, Buf buffer,
				      uint16_t protocol_version)
{
	ListIterator itr = NULL;
	assoc_shares_object_t *share = NULL;
	uint32_t count = NO_VAL;

	xassert(msg);

	if (protocol_version >= SLURM_MIN_PROTOCOL_VERSION) {
		packstr_array(msg->tres_names, msg->tres_cnt, buffer);

		if (!msg->assoc_shares_list ||
		    !(count = list_count(msg->assoc_shares_list)))
			count = NO_VAL;

		pack32(count, buffer);
		if (count != NO_VAL) {
			itr = list_iterator_create(msg->assoc_shares_list);
			while ((share = list_next(itr)))
				_pack_assoc_shares_object(
					share, msg->tres_cnt, buffer,
					protocol_version);
			list_iterator_destroy(itr);
		}
		pack64(msg->tot_shares, buffer);
	}
}

static int _unpack_shares_response_msg(shares_response_msg_t ** msg,
				       Buf buffer,
				       uint16_t protocol_version)
{
	uint32_t count = NO_VAL;
	int i = 0;
	void *tmp_info = NULL;
	shares_response_msg_t *object_ptr = NULL;

	xassert(msg);

	object_ptr = xmalloc(sizeof(shares_response_msg_t));
	*msg = object_ptr;

	if (protocol_version >= SLURM_MIN_PROTOCOL_VERSION) {
		safe_unpackstr_array(&object_ptr->tres_names,
				     &object_ptr->tres_cnt, buffer);

		safe_unpack32(&count, buffer);
		if (count > NO_VAL)
			goto unpack_error;
		if (count != NO_VAL) {
			object_ptr->assoc_shares_list =
				list_create(slurm_destroy_assoc_shares_object);
			for (i=0; i<count; i++) {
				if (_unpack_assoc_shares_object(
					    &tmp_info, object_ptr->tres_cnt,
					    buffer, protocol_version)
				    != SLURM_SUCCESS)
					goto unpack_error;
				list_append(object_ptr->assoc_shares_list,
					    tmp_info);
			}
		}

		safe_unpack64(&object_ptr->tot_shares, buffer);
	}

	return SLURM_SUCCESS;

unpack_error:
	slurm_free_shares_response_msg(object_ptr);
	*msg = NULL;
	return SLURM_ERROR;

}

static void _pack_priority_factors_object(void *in, Buf buffer,
					  uint16_t protocol_version)
{
	priority_factors_object_t *object = (priority_factors_object_t *)in;

	if (protocol_version >= SLURM_19_05_PROTOCOL_VERSION) {
		if (!object) {
			pack32(0, buffer);
			pack32(0, buffer);

			packdouble(0, buffer);
			packdouble(0, buffer);
			packdouble(0, buffer);
			packdouble(0, buffer);
			packdouble(0, buffer);

			pack32(0, buffer);
			packnull(buffer);

			return;
		}

		pack32(object->job_id, buffer);
		pack32(object->user_id, buffer);

		packdouble(object->priority_age, buffer);
		packdouble(object->priority_assoc, buffer);
		packdouble(object->priority_fs, buffer);
		packdouble(object->priority_js, buffer);
		packdouble(object->priority_part, buffer);
		packdouble(object->priority_qos, buffer);
		pack32(object->priority_site, buffer);

		packdouble_array(object->priority_tres, object->tres_cnt,
				 buffer);
		pack32(object->tres_cnt, buffer);
		packstr_array(assoc_mgr_tres_name_array, object->tres_cnt,
			      buffer);
		packdouble_array(object->tres_weights, object->tres_cnt,
				 buffer);

		pack32(object->nice, buffer);
		packstr(object->partition, buffer);
	} else if (protocol_version >= SLURM_MIN_PROTOCOL_VERSION) {
		if (!object) {
			pack32(0, buffer);
			pack32(0, buffer);

			packdouble(0, buffer);
			packdouble(0, buffer);
			packdouble(0, buffer);
			packdouble(0, buffer);
			packdouble(0, buffer);

			pack32(0, buffer);
			packnull(buffer);

			return;
		}

		pack32(object->job_id, buffer);
		pack32(object->user_id, buffer);

		packdouble(object->priority_age, buffer);
		packdouble(object->priority_fs, buffer);
		packdouble(object->priority_js, buffer);
		packdouble(object->priority_part, buffer);
		packdouble(object->priority_qos, buffer);

		packdouble_array(object->priority_tres, object->tres_cnt,
				 buffer);
		pack32(object->tres_cnt, buffer);
		packstr_array(assoc_mgr_tres_name_array, object->tres_cnt,
			      buffer);
		packdouble_array(object->tres_weights, object->tres_cnt,
				 buffer);

		pack32(object->nice, buffer);
		packstr(object->partition, buffer);
	}
}

static int _unpack_priority_factors_object(void **object, Buf buffer,
					   uint16_t protocol_version)
{
	uint32_t tmp32 = 0;

	priority_factors_object_t *object_ptr =
		xmalloc(sizeof(priority_factors_object_t));
	*object = (void *) object_ptr;

	if (protocol_version >= SLURM_19_05_PROTOCOL_VERSION) {
		safe_unpack32(&object_ptr->job_id, buffer);
		safe_unpack32(&object_ptr->user_id, buffer);

		safe_unpackdouble(&object_ptr->priority_age, buffer);
		safe_unpackdouble(&object_ptr->priority_assoc, buffer);
		safe_unpackdouble(&object_ptr->priority_fs, buffer);
		safe_unpackdouble(&object_ptr->priority_js, buffer);
		safe_unpackdouble(&object_ptr->priority_part, buffer);
		safe_unpackdouble(&object_ptr->priority_qos, buffer);
		safe_unpack32(&object_ptr->priority_site, buffer);

		safe_unpackdouble_array(&object_ptr->priority_tres, &tmp32,
					buffer);
		safe_unpack32(&object_ptr->tres_cnt, buffer);
		safe_unpackstr_array(&object_ptr->tres_names,
				     &object_ptr->tres_cnt, buffer);
		safe_unpackdouble_array(&object_ptr->tres_weights, &tmp32,
					buffer);

		safe_unpack32(&object_ptr->nice, buffer);
		safe_unpackstr_xmalloc(&object_ptr->partition, &tmp32,
				       buffer);
	} else if (protocol_version >= SLURM_MIN_PROTOCOL_VERSION) {
		safe_unpack32(&object_ptr->job_id, buffer);
		safe_unpack32(&object_ptr->user_id, buffer);

		safe_unpackdouble(&object_ptr->priority_age, buffer);
		safe_unpackdouble(&object_ptr->priority_fs, buffer);
		safe_unpackdouble(&object_ptr->priority_js, buffer);
		safe_unpackdouble(&object_ptr->priority_part, buffer);
		safe_unpackdouble(&object_ptr->priority_qos, buffer);

		safe_unpackdouble_array(&object_ptr->priority_tres, &tmp32,
					buffer);
		safe_unpack32(&object_ptr->tres_cnt, buffer);
		safe_unpackstr_array(&object_ptr->tres_names,
				     &object_ptr->tres_cnt, buffer);
		safe_unpackdouble_array(&object_ptr->tres_weights, &tmp32,
					buffer);

		safe_unpack32(&object_ptr->nice, buffer);
		safe_unpackstr_xmalloc(&object_ptr->partition, &tmp32,
				       buffer);
	}

	return SLURM_SUCCESS;

unpack_error:
	_priority_factors_resp_list_del(object);
	*object = NULL;
	return SLURM_ERROR;
}

static void
_pack_priority_factors_request_msg(priority_factors_request_msg_t * msg,
				   Buf buffer,
				   uint16_t protocol_version)
{
	uint32_t count;
	uint32_t* tmp = NULL;
	ListIterator itr = NULL;

	xassert(msg);

	if (protocol_version >= SLURM_MIN_PROTOCOL_VERSION) {
		if (msg->job_id_list)
			count = list_count(msg->job_id_list);
		else
			count = NO_VAL;
		pack32(count, buffer);
		if (count && count != NO_VAL) {
			itr = list_iterator_create(msg->job_id_list);
			while ((tmp = list_next(itr))) {
				pack32(*tmp, buffer);
			}
			list_iterator_destroy(itr);
		}

		if (msg->uid_list)
			count = list_count(msg->uid_list);
		else
			count = NO_VAL;
		pack32(count, buffer);
		if (count && count != NO_VAL) {
			itr = list_iterator_create(msg->uid_list);
			while ((tmp = list_next(itr))) {
				pack32(*tmp, buffer);
			}
			list_iterator_destroy(itr);
		}

		packstr(msg->partitions, buffer);
	}

}

static int
_unpack_priority_factors_request_msg(priority_factors_request_msg_t ** msg,
				     Buf buffer,
				     uint16_t protocol_version)
{
	uint32_t *uint32_tmp = NULL;
	uint32_t part_str_len = 0;
	uint32_t count = 0;
	int i;
	priority_factors_request_msg_t *object_ptr = NULL;

	xassert(msg);

	object_ptr = xmalloc(sizeof(priority_factors_request_msg_t));
	*msg = object_ptr;

	if (protocol_version >= SLURM_MIN_PROTOCOL_VERSION) {
		safe_unpack32(&count, buffer);
		if (count > NO_VAL)
			goto unpack_error;
		if (count != NO_VAL) {
			object_ptr->job_id_list =
				list_create(slurm_destroy_uint32_ptr);
			for (i = 0; i < count; i++) {
				uint32_tmp = xmalloc(sizeof(uint32_t));
				safe_unpack32(uint32_tmp, buffer);
				list_append(object_ptr->job_id_list,uint32_tmp);
				uint32_tmp = NULL;
			}
		}

		safe_unpack32(&count, buffer);
		if (count > NO_VAL)
			goto unpack_error;
		if (count != NO_VAL) {
			object_ptr->uid_list =
				list_create(slurm_destroy_uint32_ptr);
			for (i = 0; i < count; i++) {
				uint32_tmp = xmalloc(sizeof(uint32_t));
				safe_unpack32(uint32_tmp, buffer);
				list_append(object_ptr->uid_list, uint32_tmp);
				uint32_tmp = NULL;
			}
		}

		safe_unpackstr_xmalloc(&object_ptr->partitions, &part_str_len,
				       buffer);
	}

	return SLURM_SUCCESS;

unpack_error:
	slurm_free_priority_factors_request_msg(object_ptr);
	*msg = NULL;
	xfree(uint32_tmp);
	return SLURM_ERROR;
}

static void
_pack_priority_factors_response_msg(priority_factors_response_msg_t * msg,
				    Buf buffer,
				    uint16_t protocol_version)
{
	ListIterator itr = NULL;
	priority_factors_object_t *factors = NULL;
	uint32_t count = NO_VAL;

	xassert(msg);
	if (msg->priority_factors_list)
		count = list_count(msg->priority_factors_list);
	pack32(count, buffer);
	if (count && (count != NO_VAL)) {
		itr = list_iterator_create(msg->priority_factors_list);
		while ((factors = list_next(itr))) {
			_pack_priority_factors_object(factors, buffer,
						      protocol_version);
		}
		list_iterator_destroy(itr);
	}
}

static void _priority_factors_resp_list_del(void *x)
{
	priority_factors_object_t *tmp_info = (priority_factors_object_t *) x;
	int i;

	if (tmp_info) {
		xfree(tmp_info->cluster_name);
		xfree(tmp_info->partition);
		xfree(tmp_info->priority_tres);
		if (tmp_info->tres_cnt && tmp_info->tres_names) {
			for (i = 0; i < tmp_info->tres_cnt; i++)
				xfree(tmp_info->tres_names[i]);
		}
		xfree(tmp_info->tres_names);
		xfree(tmp_info->tres_weights);
		xfree(tmp_info);
	}
}

static int
_unpack_priority_factors_response_msg(priority_factors_response_msg_t ** msg,
				      Buf buffer,
				      uint16_t protocol_version)
{
	uint32_t count = NO_VAL;
	int i = 0;
	void *tmp_info = NULL;
	priority_factors_response_msg_t *object_ptr = NULL;
	xassert(msg);

	object_ptr = xmalloc(sizeof(priority_factors_response_msg_t));
	*msg = object_ptr;

	safe_unpack32(&count, buffer);
	if (count > NO_VAL)
		goto unpack_error;
	if (count != NO_VAL) {
		object_ptr->priority_factors_list =
			list_create(_priority_factors_resp_list_del);
		for (i = 0; i < count; i++) {
			if (_unpack_priority_factors_object(&tmp_info, buffer,
							    protocol_version)
			    != SLURM_SUCCESS)
				goto unpack_error;
			list_append(object_ptr->priority_factors_list,
				    tmp_info);
		}
	}
	return SLURM_SUCCESS;

unpack_error:
	slurm_free_priority_factors_response_msg(object_ptr);
	*msg = NULL;
	return SLURM_ERROR;

}

static void
_pack_update_front_end_msg(update_front_end_msg_t * msg, Buf buffer,
			   uint16_t protocol_version)
{
	xassert(msg);

	if (protocol_version >= SLURM_MIN_PROTOCOL_VERSION) {
		packstr(msg->name, buffer);
		pack32(msg->node_state, buffer);
		packstr(msg->reason, buffer);
		pack32(msg->reason_uid, buffer);
	} else {
		error("_pack_update_front_end_msg: protocol_version "
		      "%hu not supported", protocol_version);
	}
}

static int
_unpack_update_front_end_msg(update_front_end_msg_t ** msg, Buf buffer,
			     uint16_t protocol_version)
{
	uint32_t uint32_tmp;
	update_front_end_msg_t *tmp_ptr;

	/* alloc memory for structure */
	xassert(msg);
	tmp_ptr = xmalloc(sizeof(update_front_end_msg_t));
	*msg = tmp_ptr;

	if (protocol_version >= SLURM_MIN_PROTOCOL_VERSION) {
		safe_unpackstr_xmalloc(&tmp_ptr->name,
				       &uint32_tmp, buffer);
		safe_unpack32(&tmp_ptr->node_state, buffer);
		safe_unpackstr_xmalloc(&tmp_ptr->reason, &uint32_tmp, buffer);
		safe_unpack32(&tmp_ptr->reason_uid, buffer);
	} else {
		error("_unpack_update_front_end_msg: protocol_version "
		      "%hu not supported", protocol_version);
		goto unpack_error;
	}
	return SLURM_SUCCESS;

unpack_error:
	slurm_free_update_front_end_msg(tmp_ptr);
	*msg = NULL;
	return SLURM_ERROR;
}

static void
_pack_update_node_msg(update_node_msg_t * msg, Buf buffer,
		      uint16_t protocol_version)
{
	xassert(msg);

	if (protocol_version >= SLURM_MIN_PROTOCOL_VERSION) {
		pack32(msg->cpu_bind, buffer);
		packstr(msg->features, buffer);
		packstr(msg->features_act, buffer);
		packstr(msg->gres, buffer);
		packstr(msg->node_addr, buffer);
		packstr(msg->node_hostname, buffer);
		packstr(msg->node_names, buffer);
		pack32(msg->node_state, buffer);
		packstr(msg->reason, buffer);
		pack32(msg->reason_uid, buffer);
		pack32(msg->weight, buffer);
	} else {
		error("_pack_update_node_msg: protocol_version "
		      "%hu not supported", protocol_version);
	}
}

static int
_unpack_update_node_msg(update_node_msg_t ** msg, Buf buffer,
			uint16_t protocol_version)
{
	uint32_t uint32_tmp;
	update_node_msg_t *tmp_ptr;

	/* alloc memory for structure */
	xassert(msg);
	tmp_ptr = xmalloc(sizeof(update_node_msg_t));
	*msg = tmp_ptr;

	if (protocol_version >= SLURM_MIN_PROTOCOL_VERSION) {
		safe_unpack32(&tmp_ptr->cpu_bind, buffer);
		safe_unpackstr_xmalloc(&tmp_ptr->features, &uint32_tmp, buffer);
		safe_unpackstr_xmalloc(&tmp_ptr->features_act, &uint32_tmp,
				       buffer);
		safe_unpackstr_xmalloc(&tmp_ptr->gres, &uint32_tmp, buffer);
		safe_unpackstr_xmalloc(&tmp_ptr->node_addr,
				       &uint32_tmp, buffer);
		safe_unpackstr_xmalloc(&tmp_ptr->node_hostname,
				       &uint32_tmp, buffer);
		safe_unpackstr_xmalloc(&tmp_ptr->node_names,
				       &uint32_tmp, buffer);
		safe_unpack32(&tmp_ptr->node_state, buffer);
		safe_unpackstr_xmalloc(&tmp_ptr->reason, &uint32_tmp, buffer);
		safe_unpack32(&tmp_ptr->reason_uid, buffer);
		safe_unpack32(&tmp_ptr->weight, buffer);
	} else {
		error("_unpack_update_node_msg: protocol_version "
		      "%hu not supported", protocol_version);
		goto unpack_error;
	}
	return SLURM_SUCCESS;

unpack_error:
	slurm_free_update_node_msg(tmp_ptr);
	*msg = NULL;
	return SLURM_ERROR;
}

static void
_pack_update_layout_msg(update_layout_msg_t * msg, Buf buffer,
			uint16_t protocol_version)
{
	xassert(msg);

	if (protocol_version >= SLURM_MIN_PROTOCOL_VERSION) {
		packstr(msg->layout, buffer);
		packstr(msg->arg, buffer);
	} else {
		error("%s: protocol_version %hu not supported",
		      __func__, protocol_version);
	}
}

static int _unpack_update_layout_msg(update_layout_msg_t ** msg, Buf buffer,
				      uint16_t protocol_version)
{
	uint32_t uint32_tmp;
	update_layout_msg_t *tmp_ptr;

	/* alloc memory for structure */
	xassert(msg);
	tmp_ptr = xmalloc(sizeof(update_layout_msg_t));
	*msg = tmp_ptr;

	if (protocol_version >= SLURM_MIN_PROTOCOL_VERSION) {
		safe_unpackstr_xmalloc(&tmp_ptr->layout,
				       &uint32_tmp, buffer);
		safe_unpackstr_xmalloc(&tmp_ptr->arg,
				       &uint32_tmp, buffer);
	} else {
		error("%s: protocol_version %hu not supported",
		      __func__, protocol_version);
		goto unpack_error;
	}
	return SLURM_SUCCESS;

unpack_error:
	slurm_free_update_layout_msg(tmp_ptr);
	*msg = NULL;
	return SLURM_ERROR;
}

static void
_pack_acct_gather_node_resp_msg(acct_gather_node_resp_msg_t *msg,
				Buf buffer, uint16_t protocol_version)
{
	unsigned int i;

	xassert(msg);

	if (protocol_version >= SLURM_MIN_PROTOCOL_VERSION) {
		packstr(msg->node_name, buffer);
		pack16(msg->sensor_cnt, buffer);
		for (i = 0; i < msg->sensor_cnt; i++)
			acct_gather_energy_pack(&msg->energy[i],
						buffer, protocol_version);
	}

}
static int
_unpack_acct_gather_node_resp_msg(acct_gather_node_resp_msg_t **msg,
				  Buf buffer, uint16_t protocol_version)
{
	unsigned int i;
	acct_gather_node_resp_msg_t *node_data_ptr;
	uint32_t uint32_tmp;
	acct_gather_energy_t *e;
	/* alloc memory for structure */
	xassert(msg);
	node_data_ptr = xmalloc(sizeof(acct_gather_node_resp_msg_t));
	*msg = node_data_ptr;
	if (protocol_version >= SLURM_MIN_PROTOCOL_VERSION) {
		safe_unpackstr_xmalloc(&node_data_ptr->node_name,
				       &uint32_tmp, buffer);
		safe_unpack16(&node_data_ptr->sensor_cnt, buffer);
		safe_xcalloc(node_data_ptr->energy, node_data_ptr->sensor_cnt,
			     sizeof(acct_gather_energy_t));
		for (i = 0; i < node_data_ptr->sensor_cnt; ++i) {
			e = &node_data_ptr->energy[i];
			if (acct_gather_energy_unpack(
				    &e, buffer, protocol_version, 0)
			    != SLURM_SUCCESS)
				goto unpack_error;
		}
	} else {
		error("%s: protocol_version %hu not supported",
		      __func__, protocol_version);
		goto unpack_error;
	}

	return SLURM_SUCCESS;

unpack_error:
	slurm_free_acct_gather_node_resp_msg(node_data_ptr);
	*msg = NULL;
	return SLURM_ERROR;
}

static void
_pack_acct_gather_energy_req(acct_gather_energy_req_msg_t *msg,
			     Buf buffer, uint16_t protocol_version)
{
	xassert(msg);
	pack16(msg->delta, buffer);
}

static int
_unpack_acct_gather_energy_req(acct_gather_energy_req_msg_t **msg,
			       Buf buffer, uint16_t protocol_version)
{
	acct_gather_energy_req_msg_t *msg_ptr;

	xassert(msg);

	msg_ptr = xmalloc(sizeof(acct_gather_energy_req_msg_t));
	*msg = msg_ptr;

	safe_unpack16(&msg_ptr->delta, buffer);

	return SLURM_SUCCESS;

unpack_error:
	slurm_free_acct_gather_energy_req_msg(msg_ptr);
	*msg = NULL;
	return SLURM_ERROR;

}

static void
_pack_node_registration_status_msg(slurm_node_registration_status_msg_t *
				   msg, Buf buffer,
				   uint16_t protocol_version)
{
	int i;
	uint32_t gres_info_size = 0;
	xassert(msg);

	if (protocol_version >= SLURM_MIN_PROTOCOL_VERSION) {
		pack_time(msg->timestamp, buffer);
		pack_time(msg->slurmd_start_time, buffer);
		pack32(msg->status, buffer);
		packstr(msg->features_active, buffer);
		packstr(msg->features_avail, buffer);
		packstr(msg->node_name, buffer);
		packstr(msg->arch, buffer);
		packstr(msg->cpu_spec_list, buffer);
		packstr(msg->os, buffer);
		pack16(msg->cpus, buffer);
		pack16(msg->boards, buffer);
		pack16(msg->sockets, buffer);
		pack16(msg->cores, buffer);
		pack16(msg->threads, buffer);
		pack64(msg->real_memory, buffer);
		pack32(msg->tmp_disk, buffer);
		pack32(msg->up_time, buffer);
		pack32(msg->hash_val, buffer);
		pack32(msg->cpu_load, buffer);
		pack64(msg->free_mem, buffer);

		pack32(msg->job_count, buffer);
		for (i = 0; i < msg->job_count; i++) {
			pack32(msg->job_id[i], buffer);
		}
		for (i = 0; i < msg->job_count; i++) {
			pack32(msg->step_id[i], buffer);
		}
		pack16(msg->flags, buffer);
		if (msg->flags & SLURMD_REG_FLAG_STARTUP)
			switch_g_pack_node_info(msg->switch_nodeinfo, buffer,
						protocol_version);
		if (msg->gres_info)
			gres_info_size = get_buf_offset(msg->gres_info);
		pack32(gres_info_size, buffer);
		if (gres_info_size) {
			packmem(get_buf_data(msg->gres_info), gres_info_size,
				buffer);
		}
		acct_gather_energy_pack(msg->energy, buffer, protocol_version);
		packstr(msg->version, buffer);
	} else {
		error("_pack_node_registration_status_msg: protocol_version "
		      "%hu not supported", protocol_version);
	}
}

static int
_unpack_node_registration_status_msg(slurm_node_registration_status_msg_t
				     ** msg, Buf buffer,
				     uint16_t protocol_version)
{
	char *gres_info = NULL;
	uint32_t gres_info_size, uint32_tmp;
	int i;
	slurm_node_registration_status_msg_t *node_reg_ptr;

	/* alloc memory for structure */
	xassert(msg);
	node_reg_ptr = xmalloc(sizeof(slurm_node_registration_status_msg_t));
	*msg = node_reg_ptr;

	if (protocol_version >= SLURM_MIN_PROTOCOL_VERSION) {
		/* unpack timestamp of snapshot */
		safe_unpack_time(&node_reg_ptr->timestamp, buffer);
		safe_unpack_time(&node_reg_ptr->slurmd_start_time, buffer);
		/* load the data values */
		safe_unpack32(&node_reg_ptr->status, buffer);
		safe_unpackstr_xmalloc(&node_reg_ptr->features_active,
				       &uint32_tmp, buffer);
		safe_unpackstr_xmalloc(&node_reg_ptr->features_avail,
				       &uint32_tmp, buffer);
		safe_unpackstr_xmalloc(&node_reg_ptr->node_name,
				       &uint32_tmp, buffer);
		safe_unpackstr_xmalloc(&node_reg_ptr->arch,
				       &uint32_tmp, buffer);
		safe_unpackstr_xmalloc(&node_reg_ptr->cpu_spec_list,
				       &uint32_tmp, buffer);
		safe_unpackstr_xmalloc(&node_reg_ptr->os, &uint32_tmp, buffer);
		safe_unpack16(&node_reg_ptr->cpus, buffer);
		safe_unpack16(&node_reg_ptr->boards, buffer);
		safe_unpack16(&node_reg_ptr->sockets, buffer);
		safe_unpack16(&node_reg_ptr->cores, buffer);
		safe_unpack16(&node_reg_ptr->threads, buffer);
		safe_unpack64(&node_reg_ptr->real_memory, buffer);
		safe_unpack32(&node_reg_ptr->tmp_disk, buffer);
		safe_unpack32(&node_reg_ptr->up_time, buffer);
		safe_unpack32(&node_reg_ptr->hash_val, buffer);
		safe_unpack32(&node_reg_ptr->cpu_load, buffer);
		safe_unpack64(&node_reg_ptr->free_mem, buffer);

		safe_unpack32(&node_reg_ptr->job_count, buffer);
		if (node_reg_ptr->job_count > NO_VAL)
			goto unpack_error;
		safe_xcalloc(node_reg_ptr->job_id, node_reg_ptr->job_count,
			     sizeof(uint32_t));
		for (i = 0; i < node_reg_ptr->job_count; i++) {
			safe_unpack32(&node_reg_ptr->job_id[i], buffer);
		}
		safe_xcalloc(node_reg_ptr->step_id, node_reg_ptr->job_count,
			     sizeof(uint32_t));
		for (i = 0; i < node_reg_ptr->job_count; i++) {
			safe_unpack32(&node_reg_ptr->step_id[i], buffer);
		}

		safe_unpack16(&node_reg_ptr->flags, buffer);
		if ((node_reg_ptr->flags & SLURMD_REG_FLAG_STARTUP)
		    &&  (switch_g_unpack_node_info(
				 &node_reg_ptr->switch_nodeinfo, buffer,
				 protocol_version)))
			goto unpack_error;

		safe_unpack32(&gres_info_size, buffer);
		if (gres_info_size) {
			safe_unpackmem_xmalloc(&gres_info, &uint32_tmp, buffer);
			if (gres_info_size != uint32_tmp)
				goto unpack_error;
			node_reg_ptr->gres_info = create_buf(gres_info,
							     gres_info_size);
			gres_info = NULL;
		}
		if (acct_gather_energy_unpack(&node_reg_ptr->energy, buffer,
					      protocol_version, 1)
		    != SLURM_SUCCESS)
			goto unpack_error;
		safe_unpackstr_xmalloc(&node_reg_ptr->version,
				       &uint32_tmp, buffer);
	} else {
		error("_unpack_node_registration_status_msg: protocol_version "
		      "%hu not supported", protocol_version);
		goto unpack_error;
	}
	return SLURM_SUCCESS;

unpack_error:
	xfree(gres_info);
	slurm_free_node_registration_status_msg(node_reg_ptr);
	*msg = NULL;
	return SLURM_ERROR;
}

static void
_pack_resource_allocation_response_msg(resource_allocation_response_msg_t *msg,
				       Buf buffer,
				       uint16_t protocol_version)
{
	xassert(msg);

	if (protocol_version >= SLURM_MIN_PROTOCOL_VERSION) {
		packstr(msg->account, buffer);
		packstr(msg->alias_list, buffer);
		packstr_array(msg->environment, msg->env_size, buffer);
		pack32(msg->error_code, buffer);
		packstr(msg->job_submit_user_msg, buffer);
		pack32(msg->job_id, buffer);
		pack32(msg->node_cnt, buffer);

		/* pack node_addr after node_cnt -- need it for unpacking */
		if (msg->node_addr && msg->node_cnt > 0) {
			pack8(1, buffer); /* non-null node_addr */
			_pack_slurm_addr_array(msg->node_addr, msg->node_cnt,
					       buffer, protocol_version);
		} else {
			pack8(0, buffer);
		}
		packstr(msg->node_list, buffer);
		pack16(msg->ntasks_per_board, buffer);
		pack16(msg->ntasks_per_core, buffer);
		pack16(msg->ntasks_per_socket, buffer);
		pack32(msg->num_cpu_groups, buffer);
		if (msg->num_cpu_groups) {
			pack16_array(msg->cpus_per_node,
				     msg->num_cpu_groups,
				     buffer);
			pack32_array(msg->cpu_count_reps,
				     msg->num_cpu_groups,
				     buffer);
		}
		packstr(msg->partition, buffer);
		pack64(msg->pn_min_memory, buffer);
		packstr(msg->qos, buffer);
		packstr(msg->resv_name, buffer);
		select_g_select_jobinfo_pack(msg->select_jobinfo,
					     buffer,
					     protocol_version);

		if (msg->working_cluster_rec) {
			pack8(1, buffer);
			slurmdb_pack_cluster_rec(msg->working_cluster_rec,
						 protocol_version, buffer);
		} else {
			pack8(0, buffer);
		}
	} else {
		error("%s: protocol_version %hu not supported",
		      __func__, protocol_version);
	}
}

static int
_unpack_resource_allocation_response_msg(
	resource_allocation_response_msg_t** msg, Buf buffer,
	uint16_t protocol_version)
{
	uint8_t  uint8_tmp;
	uint32_t uint32_tmp;
	resource_allocation_response_msg_t *tmp_ptr;

	/* alloc memory for structure */
	xassert(msg);
	tmp_ptr = xmalloc(sizeof(resource_allocation_response_msg_t));
	*msg = tmp_ptr;

	if (protocol_version >= SLURM_MIN_PROTOCOL_VERSION) {
		safe_unpackstr_xmalloc(&tmp_ptr->account, &uint32_tmp,
				       buffer);
		safe_unpackstr_xmalloc(&tmp_ptr->alias_list, &uint32_tmp,
				       buffer);
		safe_unpackstr_array(&tmp_ptr->environment,
				     &tmp_ptr->env_size, buffer);
		safe_unpack32(&tmp_ptr->error_code, buffer);
		safe_unpackstr_xmalloc(&tmp_ptr->job_submit_user_msg,
				       &uint32_tmp, buffer);
		safe_unpack32(&tmp_ptr->job_id, buffer);
		safe_unpack32(&tmp_ptr->node_cnt, buffer);

		/* unpack node_addr after node_cnt -- need it to unpack */
		safe_unpack8(&uint8_tmp, buffer);
		if (uint8_tmp) {
			if (_unpack_slurm_addr_array(&(tmp_ptr->node_addr),
						     &uint32_tmp, buffer,
						     protocol_version))
				goto unpack_error;
			if (uint32_tmp != tmp_ptr->node_cnt)
				goto unpack_error;
		} else
			tmp_ptr->node_addr = NULL;

		safe_unpackstr_xmalloc(&tmp_ptr->node_list, &uint32_tmp,
				       buffer);
		safe_unpack16(&tmp_ptr->ntasks_per_board, buffer);
		safe_unpack16(&tmp_ptr->ntasks_per_core, buffer);
		safe_unpack16(&tmp_ptr->ntasks_per_socket, buffer);
		safe_unpack32(&tmp_ptr->num_cpu_groups, buffer);
		if (tmp_ptr->num_cpu_groups > 0) {
			safe_unpack16_array(&tmp_ptr->cpus_per_node,
					    &uint32_tmp, buffer);
			if (tmp_ptr->num_cpu_groups != uint32_tmp)
				goto unpack_error;
			safe_unpack32_array(&tmp_ptr->cpu_count_reps,
					    &uint32_tmp, buffer);
			if (tmp_ptr->num_cpu_groups != uint32_tmp)
				goto unpack_error;
		} else {
			tmp_ptr->cpus_per_node = NULL;
			tmp_ptr->cpu_count_reps = NULL;
		}
		safe_unpackstr_xmalloc(&tmp_ptr->partition, &uint32_tmp,
				       buffer);
		safe_unpack64(&tmp_ptr->pn_min_memory, buffer);
		safe_unpackstr_xmalloc(&tmp_ptr->qos, &uint32_tmp, buffer);
		safe_unpackstr_xmalloc(&tmp_ptr->resv_name, &uint32_tmp,
				       buffer);
		if (select_g_select_jobinfo_unpack(&tmp_ptr->select_jobinfo,
						   buffer, protocol_version))
			goto unpack_error;

		safe_unpack8(&uint8_tmp, buffer);
		if (uint8_tmp) {
			slurmdb_unpack_cluster_rec(
					(void **)&tmp_ptr->working_cluster_rec,
					protocol_version, buffer);
		}
	} else {
		error("%s: protocol_version %hu not supported",
		      __func__, protocol_version);
		goto unpack_error;
	}

	return SLURM_SUCCESS;

unpack_error:
	slurm_free_resource_allocation_response_msg(tmp_ptr);
	*msg = NULL;
	return SLURM_ERROR;
}

static void
_pack_job_sbcast_cred_msg(job_sbcast_cred_msg_t * msg, Buf buffer,
			  uint16_t protocol_version)
{
	xassert(msg);

	pack32(msg->job_id, buffer);
	packstr(msg->node_list, buffer);

	pack32(msg->node_cnt, buffer);
	if (msg->node_cnt > 0)
		_pack_slurm_addr_array(msg->node_addr, msg->node_cnt, buffer,
				       protocol_version);
	pack_sbcast_cred(msg->sbcast_cred, buffer, protocol_version);
}

static int
_unpack_job_sbcast_cred_msg(job_sbcast_cred_msg_t ** msg, Buf buffer,
			    uint16_t protocol_version)
{
	uint32_t uint32_tmp;
	job_sbcast_cred_msg_t *tmp_ptr;

	/* alloc memory for structure */
	xassert(msg);
	tmp_ptr = xmalloc(sizeof(job_sbcast_cred_msg_t));
	*msg = tmp_ptr;

	/* load the data values */
	safe_unpack32(&tmp_ptr->job_id, buffer);
	safe_unpackstr_xmalloc(&tmp_ptr->node_list, &uint32_tmp, buffer);

	safe_unpack32(&tmp_ptr->node_cnt, buffer);
	if (tmp_ptr->node_cnt > 0) {
		if (_unpack_slurm_addr_array(&(tmp_ptr->node_addr),
					     &uint32_tmp, buffer,
					     protocol_version))
			goto unpack_error;
		if (uint32_tmp != tmp_ptr->node_cnt)
			goto unpack_error;
	} else
		tmp_ptr->node_addr = NULL;

	tmp_ptr->sbcast_cred = unpack_sbcast_cred(buffer, protocol_version);
	if (tmp_ptr->sbcast_cred == NULL)
		goto unpack_error;

	return SLURM_SUCCESS;

unpack_error:
	slurm_free_sbcast_cred_msg(tmp_ptr);
	*msg = NULL;
	return SLURM_ERROR;
}

static void
_pack_submit_response_msg(submit_response_msg_t * msg, Buf buffer,
			  uint16_t protocol_version)
{
	xassert(msg);

	if (protocol_version >= SLURM_MIN_PROTOCOL_VERSION) {
		pack32(msg->job_id, buffer);
		pack32(msg->step_id, buffer);
		pack32(msg->error_code, buffer);
		packstr(msg->job_submit_user_msg, buffer);
	} else {
		error("%s: protocol_version %hu not supported", __func__,
		      protocol_version);
	}
}

static int
_unpack_submit_response_msg(submit_response_msg_t ** msg, Buf buffer,
			    uint16_t protocol_version)
{
	submit_response_msg_t *tmp_ptr;
	uint32_t uint32_tmp;

	/* alloc memory for structure */
	xassert(msg);
	tmp_ptr = xmalloc(sizeof(submit_response_msg_t));
	*msg = tmp_ptr;

	/* load the data values */
	if (protocol_version >= SLURM_MIN_PROTOCOL_VERSION) {
		safe_unpack32(&tmp_ptr->job_id, buffer);
		safe_unpack32(&tmp_ptr->step_id, buffer);
		safe_unpack32(&tmp_ptr->error_code, buffer);
		safe_unpackstr_xmalloc(&tmp_ptr->job_submit_user_msg,
				       &uint32_tmp, buffer);
	} else {
		error("%s: protocol_version %hu not supported", __func__,
		      protocol_version);
		goto unpack_error;
	}

	return SLURM_SUCCESS;

unpack_error:
	slurm_free_submit_response_response_msg(tmp_ptr);
	*msg = NULL;
	return SLURM_ERROR;
}

static int _unpack_node_info_msg(node_info_msg_t **msg, Buf buffer,
				 uint16_t protocol_version)
{
	int i;
	node_info_msg_t *tmp_ptr;

	xassert(msg);
	tmp_ptr = xmalloc(sizeof(node_info_msg_t));
	*msg = tmp_ptr;

	/* load buffer's header (data structure version and time) */
	if (protocol_version >= SLURM_MIN_PROTOCOL_VERSION) {
		safe_unpack32(&tmp_ptr->record_count, buffer);
		safe_unpack_time(&tmp_ptr->last_update, buffer);

		safe_xcalloc(tmp_ptr->node_array, tmp_ptr->record_count,
			     sizeof(node_info_t));

		/* load individual job info */
		for (i = 0; i < tmp_ptr->record_count; i++) {
			if (_unpack_node_info_members(&tmp_ptr->node_array[i],
						      buffer,
						      protocol_version))
				goto unpack_error;
		}
	} else {
		error("%s: protocol_version %hu not supported",
		      __func__, protocol_version);
		goto unpack_error;
	}
	return SLURM_SUCCESS;

unpack_error:
	slurm_free_node_info_msg(tmp_ptr);
	*msg = NULL;
	return SLURM_ERROR;
}

static int
_unpack_node_info_members(node_info_t * node, Buf buffer,
			  uint16_t protocol_version)
{
	uint32_t uint32_tmp;

	xassert(node);
	slurm_init_node_info_t(node, false);

	if (protocol_version >= SLURM_MIN_PROTOCOL_VERSION) {
		safe_unpackstr_xmalloc(&node->name, &uint32_tmp, buffer);
		safe_unpackstr_xmalloc(&node->node_hostname, &uint32_tmp,
				       buffer);
		safe_unpackstr_xmalloc(&node->node_addr, &uint32_tmp, buffer);
		safe_unpack16(&node->port, buffer);
		safe_unpack32(&node->next_state, buffer);
		safe_unpack32(&node->node_state, buffer);
		safe_unpackstr_xmalloc(&node->version, &uint32_tmp, buffer);

		safe_unpack16(&node->cpus, buffer);
		safe_unpack16(&node->boards, buffer);
		safe_unpack16(&node->sockets, buffer);
		safe_unpack16(&node->cores, buffer);
		safe_unpack16(&node->threads, buffer);

		safe_unpack64(&node->real_memory, buffer);
		safe_unpack32(&node->tmp_disk, buffer);

		safe_unpackstr_xmalloc(&node->mcs_label, &uint32_tmp, buffer);
		safe_unpack32(&node->owner, buffer);
		safe_unpack16(&node->core_spec_cnt, buffer);
		safe_unpack32(&node->cpu_bind, buffer);
		safe_unpack64(&node->mem_spec_limit, buffer);
		safe_unpackstr_xmalloc(&node->cpu_spec_list, &uint32_tmp,
				       buffer);

		safe_unpack32(&node->cpu_load, buffer);
		safe_unpack64(&node->free_mem, buffer);
		safe_unpack32(&node->weight, buffer);
		safe_unpack32(&node->reason_uid, buffer);

		safe_unpack_time(&node->boot_time, buffer);
		safe_unpack_time(&node->reason_time, buffer);
		safe_unpack_time(&node->slurmd_start_time, buffer);

		if (select_g_select_nodeinfo_unpack(&node->select_nodeinfo,
						    buffer, protocol_version)
		    != SLURM_SUCCESS)
			goto unpack_error;

		safe_unpackstr_xmalloc(&node->arch, &uint32_tmp, buffer);
		safe_unpackstr_xmalloc(&node->features, &uint32_tmp, buffer);
		safe_unpackstr_xmalloc(&node->features_act, &uint32_tmp, buffer);
		if (!node->features_act)
			node->features_act = xstrdup(node->features);
		safe_unpackstr_xmalloc(&node->gres, &uint32_tmp, buffer);
		safe_unpackstr_xmalloc(&node->gres_drain, &uint32_tmp, buffer);
		safe_unpackstr_xmalloc(&node->gres_used, &uint32_tmp, buffer);
		safe_unpackstr_xmalloc(&node->os, &uint32_tmp, buffer);
		safe_unpackstr_xmalloc(&node->reason, &uint32_tmp, buffer);
		if (acct_gather_energy_unpack(&node->energy, buffer,
					      protocol_version, 1)
		    != SLURM_SUCCESS)
			goto unpack_error;
		if (ext_sensors_data_unpack(&node->ext_sensors, buffer,
					      protocol_version)
		    != SLURM_SUCCESS)
			goto unpack_error;
		if (power_mgmt_data_unpack(&node->power, buffer,
					   protocol_version) != SLURM_SUCCESS)
			goto unpack_error;

		safe_unpackstr_xmalloc(&node->tres_fmt_str, &uint32_tmp,
				       buffer);
	} else {
		error("_unpack_node_info_members: protocol_version "
		      "%hu not supported", protocol_version);
		goto unpack_error;
	}
	return SLURM_SUCCESS;

unpack_error:
	slurm_free_node_info_members(node);
	return SLURM_ERROR;
}

static void
_pack_update_partition_msg(update_part_msg_t * msg, Buf buffer,
			   uint16_t protocol_version)
{
	xassert(msg);

	if (protocol_version >= SLURM_MIN_PROTOCOL_VERSION) {
		packstr(msg->allow_accounts, buffer);
		packstr(msg->allow_alloc_nodes, buffer);
		packstr(msg->allow_groups, buffer);
		packstr(msg->allow_qos,    buffer);
		packstr(msg->alternate,    buffer);
		packstr(msg->billing_weights_str,  buffer);

		pack32(msg->cpu_bind, buffer);
		pack64(msg-> def_mem_per_cpu, buffer);
		pack32(msg-> default_time, buffer);
		packstr(msg->deny_accounts, buffer);
		packstr(msg->deny_qos,     buffer);
		pack16(msg-> flags,        buffer);
		packstr(msg->job_defaults_str, buffer);
		pack32(msg-> grace_time,   buffer);

		pack32(msg-> max_cpus_per_node, buffer);
		pack64(msg-> max_mem_per_cpu, buffer);
		pack32(msg-> max_nodes,    buffer);
		pack16(msg-> max_share,    buffer);
		pack32(msg-> max_time,     buffer);
		pack32(msg-> min_nodes,    buffer);

		packstr(msg->name,         buffer);
		packstr(msg->nodes,        buffer);

		pack16(msg-> over_time_limit, buffer);
		pack16(msg-> preempt_mode, buffer);
		pack16(msg-> priority_job_factor, buffer);
		pack16(msg-> priority_tier, buffer);
		packstr(msg->qos_char,     buffer);
		pack16(msg-> state_up,     buffer);
	} else {
		error("%s: protocol_version %hu not supported", __func__,
		      protocol_version);
	}
}

static int
_unpack_update_partition_msg(update_part_msg_t ** msg, Buf buffer,
			     uint16_t protocol_version)
{
	uint32_t uint32_tmp;
	update_part_msg_t *tmp_ptr;

	xassert(msg);

	/* alloc memory for structure */
	tmp_ptr = xmalloc(sizeof(update_part_msg_t));
	*msg = tmp_ptr;

	if (protocol_version >= SLURM_MIN_PROTOCOL_VERSION) {
		safe_unpackstr_xmalloc(&tmp_ptr->allow_accounts,
				       &uint32_tmp, buffer);
		safe_unpackstr_xmalloc(&tmp_ptr->allow_alloc_nodes,
				       &uint32_tmp, buffer);
		safe_unpackstr_xmalloc(&tmp_ptr->allow_groups,
				       &uint32_tmp, buffer);
		safe_unpackstr_xmalloc(&tmp_ptr->allow_qos,
				       &uint32_tmp, buffer);
		safe_unpackstr_xmalloc(&tmp_ptr->alternate, &uint32_tmp,
				       buffer);
		safe_unpackstr_xmalloc(&tmp_ptr->billing_weights_str,
				       &uint32_tmp, buffer);

		safe_unpack32(&tmp_ptr->cpu_bind, buffer);
		safe_unpack64(&tmp_ptr->def_mem_per_cpu, buffer);
		safe_unpack32(&tmp_ptr->default_time, buffer);
		safe_unpackstr_xmalloc(&tmp_ptr->deny_accounts,
				       &uint32_tmp, buffer);
		safe_unpackstr_xmalloc(&tmp_ptr->deny_qos,
				       &uint32_tmp, buffer);
		safe_unpack16(&tmp_ptr->flags,     buffer);
		safe_unpackstr_xmalloc(&tmp_ptr->job_defaults_str, &uint32_tmp,
				       buffer);
		safe_unpack32(&tmp_ptr->grace_time, buffer);

		safe_unpack32(&tmp_ptr->max_cpus_per_node, buffer);
		safe_unpack64(&tmp_ptr->max_mem_per_cpu, buffer);
		safe_unpack32(&tmp_ptr->max_nodes, buffer);
		safe_unpack16(&tmp_ptr->max_share, buffer);
		safe_unpack32(&tmp_ptr->max_time, buffer);
		safe_unpack32(&tmp_ptr->min_nodes, buffer);

		safe_unpackstr_xmalloc(&tmp_ptr->name, &uint32_tmp, buffer);
		safe_unpackstr_xmalloc(&tmp_ptr->nodes, &uint32_tmp, buffer);

		safe_unpack16(&tmp_ptr->over_time_limit, buffer);
		safe_unpack16(&tmp_ptr->preempt_mode, buffer);
		safe_unpack16(&tmp_ptr->priority_job_factor, buffer);
		safe_unpack16(&tmp_ptr->priority_tier, buffer);
		safe_unpackstr_xmalloc(&tmp_ptr->qos_char,
				       &uint32_tmp, buffer);
		safe_unpack16(&tmp_ptr->state_up,  buffer);
	} else {
		error("%s: protocol_version %hu not supported", __func__,
		      protocol_version);
		goto unpack_error;
	}
	return SLURM_SUCCESS;

unpack_error:
	slurm_free_update_part_msg(tmp_ptr);
	*msg = NULL;
	return SLURM_ERROR;
}

static void
_pack_update_powercap_msg(update_powercap_msg_t * msg, Buf buffer,
			  uint16_t protocol_version)
{
	_pack_powercap_info_msg((powercap_info_msg_t *) msg,
				buffer, protocol_version);
}

static int
_unpack_update_powercap_msg(update_powercap_msg_t ** msg, Buf buffer,
			    uint16_t protocol_version)
{
	return _unpack_powercap_info_msg((powercap_info_msg_t **) msg,
					 buffer, protocol_version);
}

static void
_pack_update_resv_msg(resv_desc_msg_t * msg, Buf buffer,
		      uint16_t protocol_version)
{
	uint32_t array_len;
	xassert(msg);

	if (protocol_version >= SLURM_MIN_PROTOCOL_VERSION) {
		packstr(msg->name,         buffer);
		pack_time(msg->start_time, buffer);
		pack_time(msg->end_time,   buffer);
		pack32(msg->duration,      buffer);
		pack64(msg->flags,         buffer);
		if (msg->node_cnt) {
			for (array_len = 0; msg->node_cnt[array_len];
			     array_len++) {
				/* determine array length */
			}
			array_len++;	/* Include trailing zero */
		} else
			array_len = 0;
		pack32_array(msg->node_cnt, array_len, buffer);
		if (msg->core_cnt) {
			for (array_len = 0; msg->core_cnt[array_len];
			     array_len++) {
				/* determine array length */
			}
			array_len++;	/* Include trailing zero */
		} else
			array_len = 0;
		pack32_array(msg->core_cnt, array_len, buffer);
		packstr(msg->node_list,    buffer);
		packstr(msg->features,     buffer);
		packstr(msg->licenses,     buffer);
		packstr(msg->partition,    buffer);

		pack32(msg->resv_watts,    buffer);
		packstr(msg->users,        buffer);
		packstr(msg->accounts,     buffer);
		packstr(msg->burst_buffer, buffer);
	} else {
		error("%s: protocol_version %hu not supported",
		      __func__, protocol_version);
	}
}

static int
_unpack_update_resv_msg(resv_desc_msg_t ** msg, Buf buffer,
			uint16_t protocol_version)
{
	uint32_t uint32_tmp = 0;
	resv_desc_msg_t *tmp_ptr;

	xassert(msg);

	/* alloc memory for structure */
	tmp_ptr = xmalloc(sizeof(resv_desc_msg_t));
	*msg = tmp_ptr;

	if (protocol_version >= SLURM_MIN_PROTOCOL_VERSION) {
		safe_unpackstr_xmalloc(&tmp_ptr->name, &uint32_tmp, buffer);
		safe_unpack_time(&tmp_ptr->start_time, buffer);
		safe_unpack_time(&tmp_ptr->end_time,   buffer);
		safe_unpack32(&tmp_ptr->duration,      buffer);
		safe_unpack64(&tmp_ptr->flags,         buffer);
		safe_unpack32_array(&tmp_ptr->node_cnt, &uint32_tmp, buffer);
		if (uint32_tmp > NO_VAL)
			goto unpack_error;
		if (uint32_tmp > 0) {
			/* Must be zero terminated */
			if (tmp_ptr->node_cnt[uint32_tmp-1] != 0)
				goto unpack_error;
		} else {
			/* This avoids a pointer to a zero length buffer */
			xfree(tmp_ptr->node_cnt);
		}
		safe_unpack32_array(&tmp_ptr->core_cnt, &uint32_tmp, buffer);
		if (uint32_tmp > NO_VAL)
			goto unpack_error;
		if (uint32_tmp > 0) {
			/* Must be zero terminated */
			if (tmp_ptr->core_cnt[uint32_tmp-1] != 0)
				goto unpack_error;
		} else {
			/* This avoids a pointer to a zero length buffer */
			xfree(tmp_ptr->core_cnt);
		}
		safe_unpackstr_xmalloc(&tmp_ptr->node_list,
				       &uint32_tmp, buffer);
		safe_unpackstr_xmalloc(&tmp_ptr->features,
				       &uint32_tmp, buffer);
		safe_unpackstr_xmalloc(&tmp_ptr->licenses,
				       &uint32_tmp, buffer);
		safe_unpackstr_xmalloc(&tmp_ptr->partition,
				       &uint32_tmp, buffer);
		safe_unpack32(&tmp_ptr->resv_watts, buffer);

		safe_unpackstr_xmalloc(&tmp_ptr->users,
				       &uint32_tmp, buffer);
		safe_unpackstr_xmalloc(&tmp_ptr->accounts,
				       &uint32_tmp, buffer);
		safe_unpackstr_xmalloc(&tmp_ptr->burst_buffer,
				       &uint32_tmp, buffer);
	} else {
		error("%s: protocol_version %hu not supported",
		      __func__, protocol_version);
		goto unpack_error;
	}

	return SLURM_SUCCESS;

unpack_error:
	slurm_free_resv_desc_msg(tmp_ptr);
	*msg = NULL;
	return SLURM_ERROR;
}

static void
_pack_delete_partition_msg(delete_part_msg_t * msg, Buf buffer,
			   uint16_t protocol_version)
{
	xassert(msg);

	if (protocol_version >= SLURM_MIN_PROTOCOL_VERSION) {
		packstr(msg->name, buffer);
	} else {
		error("%s: protocol_version %hu not supported",
		      __func__, protocol_version);
	}
}

static int
_unpack_delete_partition_msg(delete_part_msg_t ** msg, Buf buffer,
			     uint16_t protocol_version)
{
	uint32_t uint32_tmp;
	delete_part_msg_t *tmp_ptr;

	xassert(msg);

	/* alloc memory for structure */
	tmp_ptr = xmalloc(sizeof(delete_part_msg_t));
	*msg = tmp_ptr;

	if (protocol_version >= SLURM_MIN_PROTOCOL_VERSION) {
		safe_unpackstr_xmalloc(&tmp_ptr->name, &uint32_tmp, buffer);
	} else {
		error("_unpack_delete_partition_msg: protocol_version "
		      "%hu not supported", protocol_version);
		goto unpack_error;
	}
	return SLURM_SUCCESS;

unpack_error:
	slurm_free_delete_part_msg(tmp_ptr);
	*msg = NULL;
	return SLURM_ERROR;
}

static void
_pack_resv_name_msg(reservation_name_msg_t * msg, Buf buffer,
		    uint16_t protocol_version)
{
	xassert(msg);

	if (protocol_version >= SLURM_MIN_PROTOCOL_VERSION) {
		packstr(msg->name, buffer);
	} else {
		error("_pack_resv_name_msg: protocol_version "
		      "%hu not supported", protocol_version);
	}
}

static int
_unpack_resv_name_msg(reservation_name_msg_t ** msg, Buf buffer,
		      uint16_t protocol_version)
{
	uint32_t uint32_tmp;
	reservation_name_msg_t *tmp_ptr;

	xassert(msg);

	/* alloc memory for structure */
	tmp_ptr = xmalloc(sizeof(reservation_name_msg_t));
	*msg = tmp_ptr;

	if (protocol_version >= SLURM_MIN_PROTOCOL_VERSION) {
		safe_unpackstr_xmalloc(&tmp_ptr->name, &uint32_tmp, buffer);
	} else {
		error("_unpack_resv_name_msg: protocol_version "
		      "%hu not supported", protocol_version);
		goto unpack_error;
	}
	return SLURM_SUCCESS;

unpack_error:
	slurm_free_resv_name_msg(tmp_ptr);
	*msg = NULL;
	return SLURM_ERROR;
}

extern int slurm_pack_list(List send_list,
			   void (*pack_function) (void *object,
						  uint16_t protocol_version,
						  Buf buffer),
			   Buf buffer, uint16_t protocol_version)
{
	uint32_t count = 0;
	uint32_t header_position;
	int rc = SLURM_SUCCESS;

	if (!send_list) {
		// to let user know there wasn't a list (error)
		pack32(NO_VAL, buffer);
		return rc;
	}

	header_position = get_buf_offset(buffer);

	count = list_count(send_list);
	pack32(count, buffer);

	if (count) {
		ListIterator itr = list_iterator_create(send_list);
		void *object = NULL;
		while ((object = list_next(itr))) {
			(*(pack_function))(object, protocol_version, buffer);
			if (size_buf(buffer) > REASONABLE_BUF_SIZE) {
				error("%s: size limit exceeded", __func__);
				/*
				 * rewind buffer, pack NO_VAL as count instead
				 */
				set_buf_offset(buffer, header_position);
				pack32(NO_VAL, buffer);
				rc = ESLURM_RESULT_TOO_LARGE;
				break;
			}
		}
		list_iterator_destroy(itr);
	}

	return rc;
}

extern int slurm_unpack_list(List *recv_list,
			     int (*unpack_function) (void **object,
						     uint16_t protocol_version,
						     Buf buffer),
			     void (*destroy_function) (void *object),
			     Buf buffer, uint16_t protocol_version)
{
	uint32_t count;

	xassert(recv_list);

	safe_unpack32(&count, buffer);
	if (count != NO_VAL) {
		int i;
		void *object = NULL;

		/*
		 * Build the list for zero or more objects. If NO_VAL
		 * was packed this indicates an error, and no list is
		 * created.
		 */
		*recv_list = list_create((*(destroy_function)));
		for (i = 0; i < count; i++) {
			if (((*(unpack_function))(&object,
						  protocol_version, buffer))
			    == SLURM_ERROR)
				goto unpack_error;
			list_append(*recv_list, object);
		}
	}
	return SLURM_SUCCESS;

unpack_error:
	FREE_NULL_LIST(*recv_list);
	return SLURM_ERROR;
}

extern void
pack_job_step_create_request_msg(job_step_create_request_msg_t * msg,
				 Buf buffer, uint16_t protocol_version)
{
	xassert(msg);

	if (protocol_version >= SLURM_MIN_PROTOCOL_VERSION) {
		pack32(msg->job_id, buffer);
		pack32(msg->step_id, buffer);
		pack32(msg->user_id, buffer);
		pack32(msg->min_nodes, buffer);
		pack32(msg->max_nodes, buffer);
		pack32(msg->cpu_count, buffer);
		pack32(msg->cpu_freq_min, buffer);
		pack32(msg->cpu_freq_max, buffer);
		pack32(msg->cpu_freq_gov, buffer);
		pack32(msg->num_tasks, buffer);
		pack64(msg->pn_min_memory, buffer);
		pack32(msg->time_limit, buffer);

		pack16(msg->relative, buffer);
		pack32(msg->task_dist, buffer);
		pack16(msg->plane_size, buffer);
		pack16(msg->port, buffer);
		pack16(msg->ckpt_interval, buffer);
		pack16(msg->exclusive, buffer);
		pack16(msg->immediate, buffer);
		pack16(msg->resv_port_cnt, buffer);
		pack32(msg->srun_pid, buffer);

		packstr(msg->host, buffer);
		packstr(msg->name, buffer);
		packstr(msg->network, buffer);
		packstr(msg->node_list, buffer);
		packstr(msg->ckpt_dir, buffer);
		packstr(msg->features, buffer);

		pack8(msg->no_kill, buffer);
		pack8(msg->overcommit, buffer);

		packstr(msg->cpus_per_tres, buffer);
		packstr(msg->mem_per_tres, buffer);
		packstr(msg->tres_bind, buffer);
		packstr(msg->tres_freq, buffer);
		packstr(msg->tres_per_step, buffer);
		packstr(msg->tres_per_node, buffer);
		packstr(msg->tres_per_socket, buffer);
		packstr(msg->tres_per_task, buffer);
	} else {
		error("%s: protocol_version %hu not supported",
		      __func__,  protocol_version);
	}

}

extern int
unpack_job_step_create_request_msg(job_step_create_request_msg_t ** msg,
				   Buf buffer, uint16_t protocol_version)
{
	uint32_t uint32_tmp;
	job_step_create_request_msg_t *tmp_ptr;

	/* alloc memory for structure */
	xassert(msg);
	tmp_ptr = xmalloc(sizeof(job_step_create_request_msg_t));
	*msg = tmp_ptr;

	if (protocol_version >= SLURM_MIN_PROTOCOL_VERSION) {
		safe_unpack32(&tmp_ptr->job_id, buffer);
		safe_unpack32(&tmp_ptr->step_id, buffer);
		safe_unpack32(&tmp_ptr->user_id, buffer);
		safe_unpack32(&tmp_ptr->min_nodes, buffer);
		safe_unpack32(&tmp_ptr->max_nodes, buffer);
		safe_unpack32(&tmp_ptr->cpu_count, buffer);
		safe_unpack32(&tmp_ptr->cpu_freq_min, buffer);
		safe_unpack32(&tmp_ptr->cpu_freq_max, buffer);
		safe_unpack32(&tmp_ptr->cpu_freq_gov, buffer);
		safe_unpack32(&tmp_ptr->num_tasks, buffer);
		safe_unpack64(&tmp_ptr->pn_min_memory, buffer);
		safe_unpack32(&tmp_ptr->time_limit, buffer);

		safe_unpack16(&tmp_ptr->relative, buffer);
		safe_unpack32(&tmp_ptr->task_dist, buffer);
		safe_unpack16(&tmp_ptr->plane_size, buffer);
		safe_unpack16(&tmp_ptr->port, buffer);
		safe_unpack16(&tmp_ptr->ckpt_interval, buffer);
		safe_unpack16(&tmp_ptr->exclusive, buffer);
		safe_unpack16(&tmp_ptr->immediate, buffer);
		safe_unpack16(&tmp_ptr->resv_port_cnt, buffer);
		safe_unpack32(&tmp_ptr->srun_pid, buffer);

		safe_unpackstr_xmalloc(&tmp_ptr->host, &uint32_tmp, buffer);
		safe_unpackstr_xmalloc(&tmp_ptr->name, &uint32_tmp, buffer);
		safe_unpackstr_xmalloc(&tmp_ptr->network, &uint32_tmp,
				       buffer);
		safe_unpackstr_xmalloc(&tmp_ptr->node_list, &uint32_tmp,
				       buffer);
		safe_unpackstr_xmalloc(&tmp_ptr->ckpt_dir, &uint32_tmp,
				       buffer);
		safe_unpackstr_xmalloc(&tmp_ptr->features, &uint32_tmp,
				       buffer);

		safe_unpack8(&tmp_ptr->no_kill, buffer);
		safe_unpack8(&tmp_ptr->overcommit, buffer);

		safe_unpackstr_xmalloc(&tmp_ptr->cpus_per_tres, &uint32_tmp,
				       buffer);
		safe_unpackstr_xmalloc(&tmp_ptr->mem_per_tres, &uint32_tmp,
				       buffer);
		safe_unpackstr_xmalloc(&tmp_ptr->tres_bind, &uint32_tmp,
				       buffer);
		safe_unpackstr_xmalloc(&tmp_ptr->tres_freq, &uint32_tmp,
				       buffer);
		safe_unpackstr_xmalloc(&tmp_ptr->tres_per_step, &uint32_tmp,
				       buffer);
		safe_unpackstr_xmalloc(&tmp_ptr->tres_per_node, &uint32_tmp,
				       buffer);
		safe_unpackstr_xmalloc(&tmp_ptr->tres_per_socket, &uint32_tmp,
				       buffer);
		safe_unpackstr_xmalloc(&tmp_ptr->tres_per_task, &uint32_tmp,
				       buffer);
	} else {
		error("%s: protocol_version %hu not supported",
		      __func__,  protocol_version);
		goto unpack_error;
	}

	return SLURM_SUCCESS;

unpack_error:
	slurm_free_job_step_create_request_msg(tmp_ptr);
	*msg = NULL;
	return SLURM_ERROR;
}

static void
_pack_kill_job_msg(kill_job_msg_t * msg, Buf buffer, uint16_t protocol_version)
{
	xassert(msg);


	if (protocol_version >= SLURM_19_05_PROTOCOL_VERSION) {
		gres_plugin_job_alloc_pack(msg->job_gres_info, buffer,
					   protocol_version);
		pack32(msg->job_id,  buffer);
		pack32(msg->pack_jobid,  buffer);
		pack32(msg->job_state, buffer);
		pack32(msg->job_uid, buffer);
		packstr(msg->nodes, buffer);
		select_g_select_jobinfo_pack(msg->select_jobinfo, buffer,
					     protocol_version);
		packstr_array(msg->spank_job_env, msg->spank_job_env_size,
			      buffer);
		pack_time(msg->start_time, buffer);
		pack32(msg->step_id,  buffer);
		pack_time(msg->time, buffer);
	} else if (protocol_version >= SLURM_MIN_PROTOCOL_VERSION) {
		pack32(msg->job_id,  buffer);
		pack32(msg->pack_jobid,  buffer);
		pack32(msg->job_state, buffer);
		pack32(msg->job_uid, buffer);
		packstr(msg->nodes, buffer);
		select_g_select_jobinfo_pack(msg->select_jobinfo, buffer,
					     protocol_version);
		packstr_array(msg->spank_job_env, msg->spank_job_env_size,
			      buffer);
		pack_time(msg->start_time, buffer);
		pack32(msg->step_id,  buffer);
		pack_time(msg->time, buffer);
	} else {
		error("%s: protocol_version %hu not supported",
		      __func__, protocol_version);
	}
}

static int
_unpack_kill_job_msg(kill_job_msg_t ** msg, Buf buffer,
		     uint16_t protocol_version)
{
	uint32_t uint32_tmp;
	kill_job_msg_t *tmp_ptr;

	/* alloc memory for structure */
	xassert(msg);
	tmp_ptr = xmalloc(sizeof(kill_job_msg_t));
	*msg = tmp_ptr;

	if (protocol_version >= SLURM_19_05_PROTOCOL_VERSION) {
		if (gres_plugin_job_alloc_unpack(&(tmp_ptr->job_gres_info),
						 buffer, protocol_version))
			goto unpack_error;
		safe_unpack32(&(tmp_ptr->job_id),  buffer);
		safe_unpack32(&(tmp_ptr->pack_jobid),  buffer);
		safe_unpack32(&(tmp_ptr->job_state),  buffer);
		safe_unpack32(&(tmp_ptr->job_uid), buffer);
		safe_unpackstr_xmalloc(&(tmp_ptr->nodes),
				       &uint32_tmp, buffer);
		if (select_g_select_jobinfo_unpack(&tmp_ptr->select_jobinfo,
						   buffer, protocol_version))
			goto unpack_error;
		safe_unpackstr_array(&(tmp_ptr->spank_job_env),
				     &tmp_ptr->spank_job_env_size, buffer);
		safe_unpack_time(&(tmp_ptr->start_time), buffer);
		safe_unpack32(&(tmp_ptr->step_id),  buffer);
		safe_unpack_time(&(tmp_ptr->time), buffer);
	} else if (protocol_version >= SLURM_MIN_PROTOCOL_VERSION) {
		safe_unpack32(&(tmp_ptr->job_id),  buffer);
		safe_unpack32(&(tmp_ptr->pack_jobid),  buffer);
		safe_unpack32(&(tmp_ptr->job_state),  buffer);
		safe_unpack32(&(tmp_ptr->job_uid), buffer);
		safe_unpackstr_xmalloc(&(tmp_ptr->nodes),
				       &uint32_tmp, buffer);
		if (select_g_select_jobinfo_unpack(&tmp_ptr->select_jobinfo,
						   buffer, protocol_version))
			goto unpack_error;
		safe_unpackstr_array(&(tmp_ptr->spank_job_env),
				     &tmp_ptr->spank_job_env_size, buffer);
		safe_unpack_time(&(tmp_ptr->start_time), buffer);
		safe_unpack32(&(tmp_ptr->step_id),  buffer);
		safe_unpack_time(&(tmp_ptr->time), buffer);
	} else {
		error("%s: protocol_version %hu not supported", __func__,
		      protocol_version);
		goto unpack_error;
	}
	return SLURM_SUCCESS;

unpack_error:
	slurm_free_kill_job_msg(tmp_ptr);
	*msg = NULL;
	return SLURM_ERROR;
}

static void
_pack_epilog_comp_msg(epilog_complete_msg_t * msg, Buf buffer,
		      uint16_t protocol_version)
{
	xassert(msg);
	if (protocol_version >= SLURM_MIN_PROTOCOL_VERSION) {
		pack32((uint32_t)msg->job_id, buffer);
		pack32((uint32_t)msg->return_code, buffer);
		packstr(msg->node_name, buffer);
	}
}

static int
_unpack_epilog_comp_msg(epilog_complete_msg_t ** msg, Buf buffer,
			uint16_t protocol_version)
{
	epilog_complete_msg_t *tmp_ptr;
	uint32_t uint32_tmp;
	/* alloc memory for structure */
	xassert(msg);
	tmp_ptr = xmalloc(sizeof(epilog_complete_msg_t));
	*msg = tmp_ptr;

	if (protocol_version >= SLURM_MIN_PROTOCOL_VERSION) {
		safe_unpack32(&(tmp_ptr->job_id), buffer);
		safe_unpack32(&(tmp_ptr->return_code), buffer);
		safe_unpackstr_xmalloc(&(tmp_ptr->node_name),
				       &uint32_tmp, buffer);
	}

	return SLURM_SUCCESS;

unpack_error:
	slurm_free_epilog_complete_msg(tmp_ptr);
	*msg = NULL;
	return SLURM_ERROR;
}

static void
_pack_composite_msg(composite_msg_t *msg, Buf buffer, uint16_t protocol_version)
{
	uint32_t count;
	slurm_msg_t *tmp_info = NULL;
	ListIterator itr = NULL;
	Buf tmp_buf;

	xassert(msg);

	if (msg->msg_list)
		count = list_count(msg->msg_list);
	else
		count = NO_VAL;

	pack32(count, buffer);

	slurm_pack_slurm_addr(&msg->sender, buffer);
	if (count && count != NO_VAL) {
		itr = list_iterator_create(msg->msg_list);
		while ((tmp_info = list_next(itr))) {
			if (tmp_info->protocol_version == NO_VAL16)
				tmp_info->protocol_version = protocol_version;
			pack16(tmp_info->protocol_version, buffer);
			pack16(tmp_info->msg_type, buffer);
			pack16(tmp_info->flags, buffer);
			pack16(tmp_info->msg_index, buffer);

			if (!tmp_info->auth_cred) {
				char *auth_info = slurm_get_auth_info();
				/* FIXME: this should handle the
				 * _global_auth_key() as well. */
				tmp_info->auth_cred = g_slurm_auth_create(
					tmp_info->auth_index, auth_info);
				xfree(auth_info);
			}

			g_slurm_auth_pack(tmp_info->auth_cred, buffer,
					  protocol_version);

			if (!tmp_info->data_size) {
				pack_msg(tmp_info, buffer);
				continue;
			}

			/* If we are here it means we are already
			 * packed so just add our packed buffer to the
			 * mix.
			 */
			if (remaining_buf(buffer) < tmp_info->data_size) {
				int new_size = buffer->processed +
					tmp_info->data_size;
				new_size += 1024; /* padded for paranoia */
				xrealloc_nz(buffer->head, new_size);
				buffer->size = new_size;
			}
			tmp_buf = tmp_info->data;

			memcpy(&buffer->head[buffer->processed],
			       &tmp_buf->head[tmp_buf->processed],
			       tmp_info->data_size);
			buffer->processed += tmp_info->data_size;
		}
		list_iterator_destroy(itr);
	}
}

static int
_unpack_composite_msg(composite_msg_t **msg, Buf buffer,
		      uint16_t protocol_version)
{
	uint32_t count = NO_VAL;
	int i, rc;
	slurm_msg_t *tmp_info;
	composite_msg_t *object_ptr = NULL;
	char *auth_info = slurm_get_auth_info();

	xassert(msg);
	object_ptr = xmalloc(sizeof(composite_msg_t));
	*msg = object_ptr;
	safe_unpack32(&count, buffer);
	slurm_unpack_slurm_addr_no_alloc(&object_ptr->sender, buffer);

	if (count > NO_VAL)
		goto unpack_error;
	if (count != NO_VAL) {
		object_ptr->msg_list = list_create(slurm_free_comp_msg_list);
		for (i = 0; i < count; i++) {
			tmp_info = xmalloc_nz(sizeof(slurm_msg_t));
			slurm_msg_t_init(tmp_info);
			safe_unpack16(&tmp_info->protocol_version, buffer);
			safe_unpack16(&tmp_info->msg_type, buffer);
			safe_unpack16(&tmp_info->flags, buffer);
			safe_unpack16(&tmp_info->msg_index, buffer);

			if (!(tmp_info->auth_cred =
			      g_slurm_auth_unpack(buffer, protocol_version))) {
				error("authentication: %m");
				free_buf(buffer);
				slurm_seterrno(ESLURM_PROTOCOL_INCOMPLETE_PACKET);
				goto unpack_error;
			}

			if (unpack_msg(tmp_info, buffer) != SLURM_SUCCESS)
				goto unpack_error;

			rc = g_slurm_auth_verify(tmp_info->auth_cred, auth_info);

			if (rc != SLURM_SUCCESS) {
				error("authentication: %m");
				slurm_free_comp_msg_list(tmp_info);
			} else
				list_append(object_ptr->msg_list, tmp_info);
		}
	}
	xfree(auth_info);
	return SLURM_SUCCESS;

unpack_error:
	slurm_free_composite_msg(object_ptr);
	*msg = NULL;
	xfree(auth_info);
	xfree(tmp_info);
	return SLURM_ERROR;
}

static void
_pack_update_job_time_msg(job_time_msg_t * msg, Buf buffer,
			  uint16_t protocol_version)
{
	xassert(msg);

	if (protocol_version >= SLURM_MIN_PROTOCOL_VERSION) {
		pack32((uint32_t)msg->job_id, buffer);
		pack_time(msg->expiration_time, buffer);
	} else {
		error("_pack_update_job_time_msg: protocol_version "
		      "%hu not supported", protocol_version);
	}
}

static int
_unpack_update_job_time_msg(job_time_msg_t ** msg, Buf buffer,
			    uint16_t protocol_version)
{
	job_time_msg_t *tmp_ptr;

	/* alloc memory for structure */
	xassert(msg);
	tmp_ptr = xmalloc(sizeof(job_time_msg_t));
	*msg = tmp_ptr;

	if (protocol_version >= SLURM_MIN_PROTOCOL_VERSION) {
		safe_unpack32(&(tmp_ptr->job_id), buffer);
		safe_unpack_time(& (tmp_ptr->expiration_time), buffer);
	} else {
		error("_unpack_update_job_time_msg: protocol_version "
		      "%hu not supported", protocol_version);
		goto unpack_error;
	}
	return SLURM_SUCCESS;

unpack_error:
	slurm_free_update_job_time_msg(tmp_ptr);
	*msg = NULL;
	return SLURM_ERROR;
}

extern void
pack_job_step_create_response_msg(job_step_create_response_msg_t * msg,
				  Buf buffer, uint16_t protocol_version)
{
	xassert(msg);

	if (protocol_version >= SLURM_MIN_PROTOCOL_VERSION) {
		pack32(msg->def_cpu_bind_type, buffer);
		packstr(msg->resv_ports, buffer);
		pack32(msg->job_step_id, buffer);
		pack_slurm_step_layout(
			msg->step_layout, buffer, protocol_version);
		slurm_cred_pack(msg->cred, buffer, protocol_version);
		select_g_select_jobinfo_pack(
			msg->select_jobinfo, buffer, protocol_version);
		switch_g_pack_jobinfo(msg->switch_job, buffer,
				      protocol_version);
		pack16(msg->use_protocol_ver, buffer);
	} else {
		error("%s: protocol_version %hu not supported",
		      __func__, protocol_version);
	}
}

extern int
unpack_job_step_create_response_msg(job_step_create_response_msg_t ** msg,
				    Buf buffer, uint16_t protocol_version)
{
	job_step_create_response_msg_t *tmp_ptr = NULL;
	uint32_t uint32_tmp;

	/* alloc memory for structure */
	xassert(msg);
	tmp_ptr = xmalloc(sizeof(job_step_create_response_msg_t));
	*msg = tmp_ptr;

	if (protocol_version >= SLURM_MIN_PROTOCOL_VERSION) {
		safe_unpack32(&tmp_ptr->def_cpu_bind_type, buffer);
		safe_unpackstr_xmalloc(
			&tmp_ptr->resv_ports, &uint32_tmp, buffer);
		safe_unpack32(&tmp_ptr->job_step_id, buffer);
		if (unpack_slurm_step_layout(&tmp_ptr->step_layout, buffer,
					     protocol_version))
			goto unpack_error;

		if (!(tmp_ptr->cred = slurm_cred_unpack(
			      buffer, protocol_version)))
			goto unpack_error;

		if (select_g_select_jobinfo_unpack(
			    &tmp_ptr->select_jobinfo, buffer, protocol_version))
			goto unpack_error;
		if (switch_g_unpack_jobinfo(&tmp_ptr->switch_job, buffer,
					    protocol_version)) {
			error("switch_g_unpack_jobinfo: %m");
			switch_g_free_jobinfo(tmp_ptr->switch_job);
			goto unpack_error;
		}
		safe_unpack16(&tmp_ptr->use_protocol_ver, buffer);
	} else {
		error("%s: protocol_version %hu not supported",
		      __func__, protocol_version);
		goto unpack_error;
	}
	return SLURM_SUCCESS;

unpack_error:
	slurm_free_job_step_create_response_msg(tmp_ptr);
	*msg = NULL;
	return SLURM_ERROR;
}

static int
_unpack_partition_info_msg(partition_info_msg_t ** msg, Buf buffer,
			   uint16_t protocol_version)
{
	int i;
	partition_info_t *partition = NULL;

	xassert(msg);
	*msg = xmalloc(sizeof(partition_info_msg_t));

	/* load buffer's header (data structure version and time) */
	if (protocol_version >= SLURM_MIN_PROTOCOL_VERSION) {
		safe_unpack32(&((*msg)->record_count), buffer);
		safe_unpack_time(&((*msg)->last_update), buffer);

		safe_xcalloc((*msg)->partition_array, (*msg)->record_count,
			     sizeof(partition_info_t));
		partition = (*msg)->partition_array;

		/* load individual partition info */
		for (i = 0; i < (*msg)->record_count; i++) {
			if (_unpack_partition_info_members(&partition[i],
							   buffer,
							   protocol_version))
				goto unpack_error;
		}
	} else {
		error("_unpack_partition_info_msg: protocol_version "
		      "%hu not supported", protocol_version);
		goto unpack_error;
	}
	return SLURM_SUCCESS;

unpack_error:
	slurm_free_partition_info_msg(*msg);
	*msg = NULL;
	return SLURM_ERROR;
}


static int
_unpack_partition_info_members(partition_info_t * part, Buf buffer,
			       uint16_t protocol_version)
{
	uint32_t uint32_tmp;

	if (protocol_version >= SLURM_MIN_PROTOCOL_VERSION) {
		safe_unpackstr_xmalloc(&part->name, &uint32_tmp, buffer);
		if (part->name == NULL)
			part->name = xmalloc(1);/* part->name = "" implicit */
		safe_unpack32(&part->cpu_bind,     buffer);
		safe_unpack32(&part->grace_time,   buffer);
		safe_unpack32(&part->max_time,     buffer);
		safe_unpack32(&part->default_time, buffer);
		safe_unpack32(&part->max_nodes,    buffer);
		safe_unpack32(&part->min_nodes,    buffer);
		safe_unpack32(&part->total_nodes,  buffer);
		safe_unpack32(&part->total_cpus,   buffer);
		safe_unpack64(&part->def_mem_per_cpu, buffer);
		safe_unpack32(&part->max_cpus_per_node, buffer);
		safe_unpack64(&part->max_mem_per_cpu, buffer);
		safe_unpack16(&part->flags,        buffer);
		safe_unpack16(&part->max_share,    buffer);
		safe_unpack16(&part->over_time_limit, buffer);
		safe_unpack16(&part->preempt_mode, buffer);
		safe_unpack16(&part->priority_job_factor, buffer);
		safe_unpack16(&part->priority_tier, buffer);
		safe_unpack16(&part->state_up,     buffer);
		safe_unpack16(&part->cr_type ,     buffer);

		safe_unpackstr_xmalloc(&part->allow_accounts, &uint32_tmp,
				       buffer);
		safe_unpackstr_xmalloc(&part->allow_groups, &uint32_tmp,
				       buffer);
		safe_unpackstr_xmalloc(&part->allow_alloc_nodes, &uint32_tmp,
				       buffer);
		safe_unpackstr_xmalloc(&part->allow_qos, &uint32_tmp,
				       buffer);
		safe_unpackstr_xmalloc(&part->qos_char, &uint32_tmp,
				       buffer);
		safe_unpackstr_xmalloc(&part->alternate, &uint32_tmp, buffer);
		safe_unpackstr_xmalloc(&part->deny_accounts, &uint32_tmp,
				       buffer);
		safe_unpackstr_xmalloc(&part->deny_qos, &uint32_tmp,
				       buffer);
		safe_unpackstr_xmalloc(&part->nodes, &uint32_tmp, buffer);

		unpack_bit_str_hex_as_inx(&part->node_inx, buffer);

		safe_unpackstr_xmalloc(&part->billing_weights_str, &uint32_tmp,
				       buffer);
		safe_unpackstr_xmalloc(&part->tres_fmt_str, &uint32_tmp,
				       buffer);
		if (slurm_unpack_list(&part->job_defaults_list,
				job_defaults_unpack, job_defaults_free,
				buffer, protocol_version) != SLURM_SUCCESS)
			goto unpack_error;
	} else {
		error("%s: protocol_version %hu not supported", __func__,
		      protocol_version);
		goto unpack_error;
	}
	return SLURM_SUCCESS;

unpack_error:
	slurm_free_partition_info_members(part);
	return SLURM_ERROR;
}

static int
_unpack_layout_info_msg(layout_info_msg_t ** msg, Buf buffer,
			uint16_t protocol_version)
{
	int i;
	char **records;
	uint32_t utmp32, record_count = 0;
	char *tmp_str = NULL;

	xassert(msg);

	if (protocol_version >= SLURM_MIN_PROTOCOL_VERSION) {
		*msg = xmalloc(sizeof(layout_info_msg_t));
		(*msg)->record_count = 0;
		safe_unpack32(&record_count, buffer);
		safe_xcalloc((*msg)->records, record_count, sizeof(char *));
		records = (*msg)->records;
		for (i = 0; i < record_count; i++) {
			safe_unpackstr_xmalloc(&tmp_str, &utmp32, buffer);
			if (tmp_str != NULL) {
				if (tmp_str[0] == '\0') {
					xfree(tmp_str);
				} else {
					records[(*msg)->record_count] = tmp_str;
					// tmp_str = NULL; /* Nothing to free */
					((*msg)->record_count)++;
				}
			}
		}
	} else {
		error("%s: protocol_version %hu not supported",
		      __func__, protocol_version);
		goto unpack_error;
	}
	return SLURM_SUCCESS;

unpack_error:
	slurm_free_layout_info_msg(*msg);
	*msg = NULL;
	return SLURM_ERROR;
}



static int
_unpack_reserve_info_msg(reserve_info_msg_t ** msg, Buf buffer,
			 uint16_t protocol_version)
{
	int i;
	reserve_info_t *reserve = NULL;

	xassert(msg);
	*msg = xmalloc(sizeof(reserve_info_msg_t));

	/* load buffer's header (data structure version and time) */
	if (protocol_version >= SLURM_MIN_PROTOCOL_VERSION) {
		safe_unpack32(&((*msg)->record_count), buffer);
		safe_unpack_time(&((*msg)->last_update), buffer);

		safe_xcalloc((*msg)->reservation_array, (*msg)->record_count,
			     sizeof(reserve_info_t));
		reserve = (*msg)->reservation_array;

		/* load individual reservation records */
		for (i = 0; i < (*msg)->record_count; i++) {
			if (_unpack_reserve_info_members(&reserve[i], buffer,
							 protocol_version))
				goto unpack_error;
		}
	} else {
		error("%s: protocol_version %hu not supported", __func__,
		      protocol_version);
		goto unpack_error;
	}
	return SLURM_SUCCESS;

unpack_error:
	slurm_free_reservation_info_msg(*msg);
	*msg = NULL;
	return SLURM_ERROR;
}


static int
_unpack_reserve_info_members(reserve_info_t * resv, Buf buffer,
			     uint16_t protocol_version)
{
	uint32_t i, uint32_tmp = 0;

	if (protocol_version >= SLURM_MIN_PROTOCOL_VERSION) {
		safe_unpackstr_xmalloc(&resv->accounts,	&uint32_tmp, buffer);
		safe_unpackstr_xmalloc(&resv->burst_buffer,&uint32_tmp, buffer);
		safe_unpack32(&resv->core_cnt,          buffer);
		safe_unpack_time(&resv->end_time,	buffer);
		safe_unpackstr_xmalloc(&resv->features,	&uint32_tmp, buffer);
		safe_unpack64(&resv->flags,		buffer);
		safe_unpackstr_xmalloc(&resv->licenses, &uint32_tmp, buffer);
		safe_unpackstr_xmalloc(&resv->name,	&uint32_tmp, buffer);
		safe_unpack32(&resv->node_cnt,		buffer);
		safe_unpackstr_xmalloc(&resv->node_list, &uint32_tmp, buffer);
		safe_unpackstr_xmalloc(&resv->partition, &uint32_tmp, buffer);
		safe_unpack32(&resv->resv_watts,        buffer);
		safe_unpack_time(&resv->start_time,	buffer);

		safe_unpackstr_xmalloc(&resv->tres_str, &uint32_tmp, buffer);
		safe_unpackstr_xmalloc(&resv->users,	&uint32_tmp, buffer);

		unpack_bit_str_hex_as_inx(&resv->node_inx, buffer);

		safe_unpack32(&resv->core_spec_cnt,        buffer);
		if (resv->core_spec_cnt > 0) {
			safe_xcalloc(resv->core_spec, resv->core_spec_cnt,
				     sizeof(resv_core_spec_t));
		}
		for (i = 0; i < resv->core_spec_cnt; i++) {
			safe_unpackstr_xmalloc(&resv->core_spec[i].node_name,
					       &uint32_tmp, buffer);
			safe_unpackstr_xmalloc(&resv->core_spec[i].core_id,
					       &uint32_tmp, buffer);
		}
	} else {
		error("%s: protocol_version %hu not supported", __func__,
		      protocol_version);
		goto unpack_error;
	}
	return SLURM_SUCCESS;

unpack_error:
	slurm_free_reserve_info_members(resv);
	return SLURM_ERROR;
}

/* _unpack_job_step_info_members
 * unpacks a set of slurm job step info for one job step
 * OUT step - pointer to the job step info buffer
 * IN/OUT buffer - source of the unpack, contains pointers that are
 *			automatically updated
 */
static int
_unpack_job_step_info_members(job_step_info_t * step, Buf buffer,
			      uint16_t protocol_version)
{
	uint32_t uint32_tmp = 0;

	if (protocol_version >= SLURM_MIN_PROTOCOL_VERSION) {
		safe_unpack32(&step->array_job_id, buffer);
		safe_unpack32(&step->array_task_id, buffer);
		safe_unpack32(&step->job_id, buffer);
		safe_unpack32(&step->step_id, buffer);
		safe_unpack16(&step->ckpt_interval, buffer);
		safe_unpack32(&step->user_id, buffer);
		safe_unpack32(&step->num_cpus, buffer);
		safe_unpack32(&step->cpu_freq_min, buffer);
		safe_unpack32(&step->cpu_freq_max, buffer);
		safe_unpack32(&step->cpu_freq_gov, buffer);
		safe_unpack32(&step->num_tasks, buffer);
		safe_unpack32(&step->task_dist, buffer);
		safe_unpack32(&step->time_limit, buffer);
		safe_unpack32(&step->state, buffer);
		safe_unpack32(&step->srun_pid, buffer);

		safe_unpack_time(&step->start_time, buffer);
		safe_unpack_time(&step->run_time, buffer);

		safe_unpackstr_xmalloc(&step->cluster, &uint32_tmp, buffer);
		safe_unpackstr_xmalloc(&step->partition, &uint32_tmp, buffer);
		safe_unpackstr_xmalloc(&step->srun_host, &uint32_tmp, buffer);
		safe_unpackstr_xmalloc(&step->resv_ports, &uint32_tmp, buffer);
		safe_unpackstr_xmalloc(&step->nodes, &uint32_tmp, buffer);
		safe_unpackstr_xmalloc(&step->name, &uint32_tmp, buffer);
		safe_unpackstr_xmalloc(&step->network, &uint32_tmp, buffer);
		unpack_bit_str_hex_as_inx(&step->node_inx, buffer);
		safe_unpackstr_xmalloc(&step->ckpt_dir, &uint32_tmp, buffer);

		if (select_g_select_jobinfo_unpack(&step->select_jobinfo,
						   buffer, protocol_version))
			goto unpack_error;
		safe_unpackstr_xmalloc(&step->tres_alloc_str,
				       &uint32_tmp, buffer);
		safe_unpack16(&step->start_protocol_ver, buffer);

		safe_unpackstr_xmalloc(&step->cpus_per_tres,
				       &uint32_tmp, buffer);
		safe_unpackstr_xmalloc(&step->mem_per_tres,
				       &uint32_tmp, buffer);
		safe_unpackstr_xmalloc(&step->tres_bind,
				       &uint32_tmp, buffer);
		safe_unpackstr_xmalloc(&step->tres_freq,
				       &uint32_tmp, buffer);
		safe_unpackstr_xmalloc(&step->tres_per_step,
				       &uint32_tmp, buffer);
		safe_unpackstr_xmalloc(&step->tres_per_node,
				       &uint32_tmp, buffer);
		safe_unpackstr_xmalloc(&step->tres_per_socket,
				       &uint32_tmp, buffer);
		safe_unpackstr_xmalloc(&step->tres_per_task,
				       &uint32_tmp, buffer);
	} else {
		error("_unpack_job_step_info_members: protocol_version "
		      "%hu not supported", protocol_version);
		goto unpack_error;
	}

	return SLURM_SUCCESS;

unpack_error:
	/* no need to free here.  (we will just be freeing it 2 times
	   since this is freed in _unpack_job_step_info_response_msg
	*/
	//slurm_free_job_step_info_members(step);
	return SLURM_ERROR;
}

static int
_unpack_job_step_info_response_msg(job_step_info_response_msg_t** msg,
				   Buf buffer,
				   uint16_t protocol_version)
{
	int i = 0;
	job_step_info_t *step;

	xassert(msg);
	*msg = xmalloc(sizeof(job_step_info_response_msg_t));

	if (protocol_version >= SLURM_MIN_PROTOCOL_VERSION) {
		safe_unpack_time(&(*msg)->last_update, buffer);
		safe_unpack32(&(*msg)->job_step_count, buffer);

		safe_xcalloc((*msg)->job_steps, (*msg)->job_step_count,
			     sizeof(job_step_info_t));
		step = (*msg)->job_steps;

		for (i = 0; i < (*msg)->job_step_count; i++)
			if (_unpack_job_step_info_members(&step[i], buffer,
							  protocol_version))
				goto unpack_error;
	} else {
		error("_unpack_job_step_info_response_msg: protocol_version "
		      "%hu not supported", protocol_version);
		goto unpack_error;
	}
	return SLURM_SUCCESS;

unpack_error:
	slurm_free_job_step_info_response_msg(*msg);
	*msg = NULL;
	return SLURM_ERROR;
}

static void
_pack_buffer_msg(slurm_msg_t * msg, Buf buffer)
{
	xassert(msg);
	packmem_array(msg->data, msg->data_size, buffer);
}

static void _pack_job_script_msg(Buf msg, Buf buffer,
				 uint16_t protocol_version)
{
	packstr(msg->head, buffer);
}

static int _unpack_job_script_msg(char **msg, Buf buffer,
				  uint16_t protocol_version)
{
	uint32_t uint32_tmp;
	xassert(msg);

	safe_unpackstr_xmalloc(msg, &uint32_tmp, buffer);

	return SLURM_SUCCESS;

unpack_error:
	xfree(*msg);
	*msg = NULL;
	return SLURM_ERROR;
}

static int
_unpack_job_info_msg(job_info_msg_t ** msg, Buf buffer,
		     uint16_t protocol_version)
{
	int i;
	job_info_t *job = NULL;

	xassert(msg);
	*msg = xmalloc(sizeof(job_info_msg_t));

	/* load buffer's header (data structure version and time) */
	if (protocol_version >= SLURM_MIN_PROTOCOL_VERSION) {
		safe_unpack32(&((*msg)->record_count), buffer);
		safe_unpack_time(&((*msg)->last_update), buffer);

		if ((*msg)->record_count) {
			safe_xcalloc((*msg)->job_array, (*msg)->record_count,
				     sizeof(job_info_t));
			job = (*msg)->job_array;
		}
		/* load individual job info */
		for (i = 0; i < (*msg)->record_count; i++) {
			if (_unpack_job_info_members(&job[i], buffer,
						     protocol_version))
				goto unpack_error;
		}
	} else {
		error("_unpack_job_info_msg: protocol_version "
		      "%hu not supported", protocol_version);
		goto unpack_error;
	}
	return SLURM_SUCCESS;

unpack_error:
	slurm_free_job_info_msg(*msg);
	*msg = NULL;
	return SLURM_ERROR;
}

/* Translate bitmap representation from hex to decimal format, replacing
 * array_task_str and store the bitmap in job->array_bitmap. */
static void _xlate_task_str(job_info_t *job_ptr)
{
	static int bitstr_len = -1;
	int buf_size, len;
	int i, i_first, i_last, i_prev, i_step = 0;
	bitstr_t *task_bitmap;
	char *in_buf = job_ptr->array_task_str;
	char *out_buf = NULL;

	if (!in_buf) {
		job_ptr->array_bitmap = NULL;
		return;
	}

	i = strlen(in_buf);
	task_bitmap = bit_alloc(i * 4);
	bit_unfmt_hexmask(task_bitmap, in_buf);
	job_ptr->array_bitmap = (void *) task_bitmap;

	/* Check first for a step function */
	i_first = bit_ffs(task_bitmap);
	i_last  = bit_fls(task_bitmap);
	if (((i_last - i_first) > 10) && (bit_set_count(task_bitmap) > 5) &&
	    !bit_test(task_bitmap, i_first + 1)) {
		bool is_step = true;
		i_prev = i_first;
		for (i = i_first + 1; i <= i_last; i++) {
			if (!bit_test(task_bitmap, i))
				continue;
			if (i_step == 0) {
				i_step = i - i_prev;
			} else if ((i - i_prev) != i_step) {
				is_step = false;
				break;
			}
			i_prev = i;
		}
		if (is_step) {
			xstrfmtcat(out_buf, "%d-%d:%d",
				   i_first, i_last, i_step);
			goto out;
		}
	}

	if (bitstr_len == -1) {
		char *bitstr_len_str = getenv("SLURM_BITSTR_LEN");
		if (bitstr_len_str)
			bitstr_len = atoi(bitstr_len_str);
		if (bitstr_len < 0)
			bitstr_len = 64;
		else
			bitstr_len = MIN(bitstr_len, 4096);
	}

	if (bitstr_len > 0) {
		/* Print the first bitstr_len bytes of the bitmap string */
		buf_size = bitstr_len;
		out_buf = xmalloc(buf_size);
		bit_fmt(out_buf, buf_size, task_bitmap);
		len = strlen(out_buf);
		if (len > (buf_size - 3)) {
			for (i = 0; i < 3; i++)
				out_buf[buf_size - 2 - i] = '.';
		}
	} else {
		/* Print the full bitmap's string representation.
		 * For huge bitmaps this can take roughly one minute,
		 * so let the client do the work */
		out_buf = bit_fmt_full(task_bitmap);
	}

out:
	if (job_ptr->array_max_tasks)
		xstrfmtcat(out_buf, "%c%u", '%', job_ptr->array_max_tasks);

	xfree(job_ptr->array_task_str);
	job_ptr->array_task_str = out_buf;
}

/* _unpack_job_info_members
 * unpacks a set of slurm job info for one job
 * OUT job - pointer to the job info buffer
 * IN/OUT buffer - source of the unpack, contains pointers that are
 *			automatically updated
 */
static int
_unpack_job_info_members(job_info_t * job, Buf buffer,
			 uint16_t protocol_version)
{
	uint32_t uint32_tmp = 0;
	multi_core_data_t *mc_ptr;

	job->ntasks_per_node = NO_VAL16;

	if (protocol_version >= SLURM_19_05_PROTOCOL_VERSION) {
		safe_unpack32(&job->array_job_id, buffer);
		safe_unpack32(&job->array_task_id, buffer);
		/* The array_task_str value is stored in slurmctld and passed
		 * here in hex format for best scalability. Its format needs
		 * to be converted to human readable form by the client. */
		safe_unpackstr_xmalloc(&job->array_task_str, &uint32_tmp,
				       buffer);
		safe_unpack32(&job->array_max_tasks, buffer);
		_xlate_task_str(job);

		safe_unpack32(&job->assoc_id, buffer);
		safe_unpack32(&job->delay_boot, buffer);
		safe_unpack32(&job->job_id,   buffer);
		safe_unpack32(&job->user_id,  buffer);
		safe_unpack32(&job->group_id, buffer);
		safe_unpack32(&job->pack_job_id, buffer);
		safe_unpackstr_xmalloc(&job->pack_job_id_set, &uint32_tmp,
				       buffer);
		safe_unpack32(&job->pack_job_offset, buffer);
		safe_unpack32(&job->profile,  buffer);

		safe_unpack32(&job->job_state,    buffer);
		safe_unpack16(&job->batch_flag,   buffer);
		safe_unpack16(&job->state_reason, buffer);
		safe_unpack8 (&job->power_flags,  buffer);
		safe_unpack8 (&job->reboot,       buffer);
		safe_unpack16(&job->restart_cnt,  buffer);
		safe_unpack16(&job->show_flags,   buffer);
		safe_unpack_time(&job->deadline,  buffer);

		safe_unpack32(&job->alloc_sid,    buffer);
		safe_unpack32(&job->time_limit,   buffer);
		safe_unpack32(&job->time_min,     buffer);

		safe_unpack32(&job->nice, buffer);

		safe_unpack_time(&job->submit_time, buffer);
		safe_unpack_time(&job->eligible_time, buffer);
		safe_unpack_time(&job->accrue_time, buffer);
		safe_unpack_time(&job->start_time, buffer);
		safe_unpack_time(&job->end_time, buffer);
		safe_unpack_time(&job->suspend_time, buffer);
		safe_unpack_time(&job->pre_sus_time, buffer);
		safe_unpack_time(&job->resize_time, buffer);
		safe_unpack_time(&job->last_sched_eval, buffer);
		safe_unpack_time(&job->preempt_time, buffer);
		safe_unpack32(&job->priority, buffer);
		safe_unpackdouble(&job->billable_tres, buffer);
		safe_unpackstr_xmalloc(&job->cluster, &uint32_tmp, buffer);
		safe_unpackstr_xmalloc(&job->nodes, &uint32_tmp, buffer);
		safe_unpackstr_xmalloc(&job->sched_nodes, &uint32_tmp, buffer);
		safe_unpackstr_xmalloc(&job->partition, &uint32_tmp, buffer);
		safe_unpackstr_xmalloc(&job->account, &uint32_tmp, buffer);
		safe_unpackstr_xmalloc(&job->admin_comment, &uint32_tmp,buffer);
		safe_unpack32(&job->site_factor, buffer);
		safe_unpackstr_xmalloc(&job->network, &uint32_tmp, buffer);
		safe_unpackstr_xmalloc(&job->comment, &uint32_tmp, buffer);
		safe_unpackstr_xmalloc(&job->batch_features, &uint32_tmp,
				       buffer);
		safe_unpackstr_xmalloc(&job->batch_host, &uint32_tmp, buffer);
		safe_unpackstr_xmalloc(&job->burst_buffer, &uint32_tmp, buffer);
		safe_unpackstr_xmalloc(&job->burst_buffer_state, &uint32_tmp,
				       buffer);
		safe_unpackstr_xmalloc(&job->system_comment,
				       &uint32_tmp, buffer);
		safe_unpackstr_xmalloc(&job->qos, &uint32_tmp, buffer);
		safe_unpack_time(&job->preemptable_time, buffer);
		safe_unpackstr_xmalloc(&job->licenses, &uint32_tmp, buffer);
		safe_unpackstr_xmalloc(&job->state_desc, &uint32_tmp, buffer);
		safe_unpackstr_xmalloc(&job->resv_name,  &uint32_tmp, buffer);
		safe_unpackstr_xmalloc(&job->mcs_label,  &uint32_tmp, buffer);

		safe_unpack32(&job->exit_code, buffer);
		safe_unpack32(&job->derived_ec, buffer);
		unpack_job_resources(&job->job_resrcs, buffer,
				     protocol_version);
		safe_unpackstr_array(&job->gres_detail_str,
				     &job->gres_detail_cnt, buffer);

		safe_unpackstr_xmalloc(&job->name, &uint32_tmp, buffer);
		safe_unpackstr_xmalloc(&job->user_name, &uint32_tmp, buffer);
		safe_unpackstr_xmalloc(&job->wckey, &uint32_tmp, buffer);
		safe_unpack32(&job->req_switch, buffer);
		safe_unpack32(&job->wait4switch, buffer);

		safe_unpackstr_xmalloc(&job->alloc_node, &uint32_tmp, buffer);

		unpack_bit_str_hex_as_inx(&job->node_inx, buffer);

		if (select_g_select_jobinfo_unpack(&job->select_jobinfo,
						   buffer, protocol_version))
			goto unpack_error;

		/*** unpack default job details ***/
		safe_unpackstr_xmalloc(&job->features,   &uint32_tmp, buffer);
		safe_unpackstr_xmalloc(&job->cluster_features, &uint32_tmp,
				       buffer);
		safe_unpackstr_xmalloc(&job->work_dir,   &uint32_tmp, buffer);
		safe_unpackstr_xmalloc(&job->dependency, &uint32_tmp, buffer);
		safe_unpackstr_xmalloc(&job->command,    &uint32_tmp, buffer);

		safe_unpack32(&job->num_cpus, buffer);
		safe_unpack32(&job->max_cpus, buffer);
		safe_unpack32(&job->num_nodes,   buffer);
		safe_unpack32(&job->max_nodes,   buffer);
		safe_unpack16(&job->requeue,     buffer);
		safe_unpack16(&job->ntasks_per_node, buffer);
		safe_unpack32(&job->num_tasks, buffer);

		safe_unpack16(&job->shared,        buffer);
		safe_unpack32(&job->cpu_freq_min, buffer);
		safe_unpack32(&job->cpu_freq_max, buffer);
		safe_unpack32(&job->cpu_freq_gov, buffer);

		/*** unpack pending job details ***/
		safe_unpack16(&job->contiguous,    buffer);
		safe_unpack16(&job->core_spec,     buffer);
		safe_unpack16(&job->cpus_per_task, buffer);
		safe_unpack16(&job->pn_min_cpus, buffer);

		safe_unpack64(&job->pn_min_memory, buffer);
		safe_unpack32(&job->pn_min_tmp_disk, buffer);
		safe_unpackstr_xmalloc(&job->req_nodes, &uint32_tmp, buffer);

		unpack_bit_str_hex_as_inx(&job->req_node_inx, buffer);

		safe_unpackstr_xmalloc(&job->exc_nodes, &uint32_tmp, buffer);

		unpack_bit_str_hex_as_inx(&job->exc_node_inx, buffer);

		safe_unpackstr_xmalloc(&job->std_err, &uint32_tmp, buffer);
		safe_unpackstr_xmalloc(&job->std_in,  &uint32_tmp, buffer);
		safe_unpackstr_xmalloc(&job->std_out, &uint32_tmp, buffer);

		if (unpack_multi_core_data(&mc_ptr, buffer, protocol_version))
			goto unpack_error;
		if (mc_ptr) {
			job->boards_per_node  = mc_ptr->boards_per_node;
			job->sockets_per_board  = mc_ptr->sockets_per_board;
			job->sockets_per_node  = mc_ptr->sockets_per_node;
			job->cores_per_socket  = mc_ptr->cores_per_socket;
			job->threads_per_core  = mc_ptr->threads_per_core;
			job->ntasks_per_board = mc_ptr->ntasks_per_board;
			job->ntasks_per_socket = mc_ptr->ntasks_per_socket;
			job->ntasks_per_core   = mc_ptr->ntasks_per_core;
			xfree(mc_ptr);
		}
		safe_unpack32(&job->bitflags, buffer);
		safe_unpackstr_xmalloc(&job->tres_alloc_str,
				       &uint32_tmp, buffer);
		safe_unpackstr_xmalloc(&job->tres_req_str,
				       &uint32_tmp, buffer);
		safe_unpack16(&job->start_protocol_ver, buffer);

		safe_unpackstr_xmalloc(&job->fed_origin_str, &uint32_tmp,
				       buffer);
		safe_unpack64(&job->fed_siblings_active, buffer);
		safe_unpackstr_xmalloc(&job->fed_siblings_active_str,
				       &uint32_tmp, buffer);
		safe_unpack64(&job->fed_siblings_viable, buffer);
		safe_unpackstr_xmalloc(&job->fed_siblings_viable_str,
				       &uint32_tmp, buffer);

		safe_unpackstr_xmalloc(&job->cpus_per_tres, &uint32_tmp,
				       buffer);
		safe_unpackstr_xmalloc(&job->mem_per_tres, &uint32_tmp,
				       buffer);
		safe_unpackstr_xmalloc(&job->tres_bind, &uint32_tmp,
				       buffer);
		safe_unpackstr_xmalloc(&job->tres_freq, &uint32_tmp,
				       buffer);
		safe_unpackstr_xmalloc(&job->tres_per_job, &uint32_tmp,
				       buffer);
		safe_unpackstr_xmalloc(&job->tres_per_node, &uint32_tmp,
				       buffer);
		safe_unpackstr_xmalloc(&job->tres_per_socket, &uint32_tmp,
				       buffer);
		safe_unpackstr_xmalloc(&job->tres_per_task, &uint32_tmp,
				       buffer);
	} else if (protocol_version >= SLURM_MIN_PROTOCOL_VERSION) {
		safe_unpack32(&job->array_job_id, buffer);
		safe_unpack32(&job->array_task_id, buffer);
		/* The array_task_str value is stored in slurmctld and passed
		 * here in hex format for best scalability. Its format needs
		 * to be converted to human readable form by the client. */
		safe_unpackstr_xmalloc(&job->array_task_str, &uint32_tmp,
				       buffer);
		safe_unpack32(&job->array_max_tasks, buffer);
		_xlate_task_str(job);

		safe_unpack32(&job->assoc_id, buffer);
		safe_unpack32(&job->delay_boot, buffer);
		safe_unpack32(&job->job_id,   buffer);
		safe_unpack32(&job->user_id,  buffer);
		safe_unpack32(&job->group_id, buffer);
		safe_unpack32(&job->pack_job_id, buffer);
		safe_unpackstr_xmalloc(&job->pack_job_id_set, &uint32_tmp,
				       buffer);
		safe_unpack32(&job->pack_job_offset, buffer);
		safe_unpack32(&job->profile,  buffer);

		safe_unpack32(&job->job_state,    buffer);
		safe_unpack16(&job->batch_flag,   buffer);
		safe_unpack16(&job->state_reason, buffer);
		safe_unpack8 (&job->power_flags,  buffer);
		safe_unpack8 (&job->reboot,       buffer);
		safe_unpack16(&job->restart_cnt,  buffer);
		safe_unpack16(&job->show_flags,   buffer);
		safe_unpack_time(&job->deadline,  buffer);

		safe_unpack32(&job->alloc_sid,    buffer);
		safe_unpack32(&job->time_limit,   buffer);
		safe_unpack32(&job->time_min,     buffer);

		safe_unpack32(&job->nice, buffer);

		safe_unpack_time(&job->submit_time, buffer);
		safe_unpack_time(&job->eligible_time, buffer);
		safe_unpack_time(&job->accrue_time, buffer);
		safe_unpack_time(&job->start_time, buffer);
		safe_unpack_time(&job->end_time, buffer);
		safe_unpack_time(&job->suspend_time, buffer);
		safe_unpack_time(&job->pre_sus_time, buffer);
		safe_unpack_time(&job->resize_time, buffer);
		safe_unpack_time(&job->last_sched_eval, buffer);
		safe_unpack_time(&job->preempt_time, buffer);
		safe_unpack32(&job->priority, buffer);
		safe_unpackdouble(&job->billable_tres, buffer);
		safe_unpackstr_xmalloc(&job->cluster, &uint32_tmp, buffer);
		safe_unpackstr_xmalloc(&job->nodes, &uint32_tmp, buffer);
		safe_unpackstr_xmalloc(&job->sched_nodes, &uint32_tmp, buffer);
		safe_unpackstr_xmalloc(&job->partition, &uint32_tmp, buffer);
		safe_unpackstr_xmalloc(&job->account, &uint32_tmp, buffer);
		safe_unpackstr_xmalloc(&job->admin_comment, &uint32_tmp,buffer);
		safe_unpackstr_xmalloc(&job->network, &uint32_tmp, buffer);
		safe_unpackstr_xmalloc(&job->comment, &uint32_tmp, buffer);
		safe_unpackstr_xmalloc(&job->batch_features, &uint32_tmp,
				       buffer);
		safe_unpackstr_xmalloc(&job->batch_host, &uint32_tmp, buffer);
		safe_unpackstr_xmalloc(&job->burst_buffer, &uint32_tmp, buffer);
		safe_unpackstr_xmalloc(&job->burst_buffer_state, &uint32_tmp,
				       buffer);
		safe_unpackstr_xmalloc(&job->system_comment,
				       &uint32_tmp, buffer);
		safe_unpackstr_xmalloc(&job->qos, &uint32_tmp, buffer);
		safe_unpackstr_xmalloc(&job->licenses, &uint32_tmp, buffer);
		safe_unpackstr_xmalloc(&job->state_desc, &uint32_tmp, buffer);
		safe_unpackstr_xmalloc(&job->resv_name,  &uint32_tmp, buffer);
		safe_unpackstr_xmalloc(&job->mcs_label,  &uint32_tmp, buffer);

		safe_unpack32(&job->exit_code, buffer);
		safe_unpack32(&job->derived_ec, buffer);
		unpack_job_resources(&job->job_resrcs, buffer,
				     protocol_version);
		safe_unpackstr_array(&job->gres_detail_str,
				     &job->gres_detail_cnt, buffer);

		safe_unpackstr_xmalloc(&job->name, &uint32_tmp, buffer);
		safe_unpackstr_xmalloc(&job->user_name, &uint32_tmp, buffer);
		safe_unpackstr_xmalloc(&job->wckey, &uint32_tmp, buffer);
		safe_unpack32(&job->req_switch, buffer);
		safe_unpack32(&job->wait4switch, buffer);

		safe_unpackstr_xmalloc(&job->alloc_node, &uint32_tmp, buffer);

		unpack_bit_str_hex_as_inx(&job->node_inx, buffer);

		if (select_g_select_jobinfo_unpack(&job->select_jobinfo,
						   buffer, protocol_version))
			goto unpack_error;

		/*** unpack default job details ***/
		safe_unpackstr_xmalloc(&job->features,   &uint32_tmp, buffer);
		safe_unpackstr_xmalloc(&job->cluster_features, &uint32_tmp,
				       buffer);
		safe_unpackstr_xmalloc(&job->work_dir,   &uint32_tmp, buffer);
		safe_unpackstr_xmalloc(&job->dependency, &uint32_tmp, buffer);
		safe_unpackstr_xmalloc(&job->command,    &uint32_tmp, buffer);

		safe_unpack32(&job->num_cpus, buffer);
		safe_unpack32(&job->max_cpus, buffer);
		safe_unpack32(&job->num_nodes,   buffer);
		safe_unpack32(&job->max_nodes,   buffer);
		safe_unpack16(&job->requeue,     buffer);
		safe_unpack16(&job->ntasks_per_node, buffer);
		safe_unpack32(&job->num_tasks, buffer);

		safe_unpack16(&job->shared,        buffer);
		safe_unpack32(&job->cpu_freq_min, buffer);
		safe_unpack32(&job->cpu_freq_max, buffer);
		safe_unpack32(&job->cpu_freq_gov, buffer);

		/*** unpack pending job details ***/
		safe_unpack16(&job->contiguous,    buffer);
		safe_unpack16(&job->core_spec,     buffer);
		safe_unpack16(&job->cpus_per_task, buffer);
		safe_unpack16(&job->pn_min_cpus, buffer);

		safe_unpack64(&job->pn_min_memory, buffer);
		safe_unpack32(&job->pn_min_tmp_disk, buffer);
		safe_unpackstr_xmalloc(&job->req_nodes, &uint32_tmp, buffer);

		unpack_bit_str_hex_as_inx(&job->req_node_inx, buffer);

		safe_unpackstr_xmalloc(&job->exc_nodes, &uint32_tmp, buffer);

		unpack_bit_str_hex_as_inx(&job->exc_node_inx, buffer);

		safe_unpackstr_xmalloc(&job->std_err, &uint32_tmp, buffer);
		safe_unpackstr_xmalloc(&job->std_in,  &uint32_tmp, buffer);
		safe_unpackstr_xmalloc(&job->std_out, &uint32_tmp, buffer);

		if (unpack_multi_core_data(&mc_ptr, buffer, protocol_version))
			goto unpack_error;
		if (mc_ptr) {
			job->boards_per_node  = mc_ptr->boards_per_node;
			job->sockets_per_board  = mc_ptr->sockets_per_board;
			job->sockets_per_node  = mc_ptr->sockets_per_node;
			job->cores_per_socket  = mc_ptr->cores_per_socket;
			job->threads_per_core  = mc_ptr->threads_per_core;
			job->ntasks_per_board = mc_ptr->ntasks_per_board;
			job->ntasks_per_socket = mc_ptr->ntasks_per_socket;
			job->ntasks_per_core   = mc_ptr->ntasks_per_core;
			xfree(mc_ptr);
		}
		safe_unpack32(&job->bitflags, buffer);
		safe_unpackstr_xmalloc(&job->tres_alloc_str,
				       &uint32_tmp, buffer);
		safe_unpackstr_xmalloc(&job->tres_req_str,
				       &uint32_tmp, buffer);
		safe_unpack16(&job->start_protocol_ver, buffer);

		safe_unpackstr_xmalloc(&job->fed_origin_str, &uint32_tmp,
				       buffer);
		safe_unpack64(&job->fed_siblings_active, buffer);
		safe_unpackstr_xmalloc(&job->fed_siblings_active_str,
				       &uint32_tmp, buffer);
		safe_unpack64(&job->fed_siblings_viable, buffer);
		safe_unpackstr_xmalloc(&job->fed_siblings_viable_str,
				       &uint32_tmp, buffer);

		safe_unpackstr_xmalloc(&job->cpus_per_tres, &uint32_tmp,
				       buffer);
		safe_unpackstr_xmalloc(&job->mem_per_tres, &uint32_tmp,
				       buffer);
		safe_unpackstr_xmalloc(&job->tres_bind, &uint32_tmp,
				       buffer);
		safe_unpackstr_xmalloc(&job->tres_freq, &uint32_tmp,
				       buffer);
		safe_unpackstr_xmalloc(&job->tres_per_job, &uint32_tmp,
				       buffer);
		safe_unpackstr_xmalloc(&job->tres_per_node, &uint32_tmp,
				       buffer);
		safe_unpackstr_xmalloc(&job->tres_per_socket, &uint32_tmp,
				       buffer);
		safe_unpackstr_xmalloc(&job->tres_per_task, &uint32_tmp,
				       buffer);
	} else {
		error("_unpack_job_info_members: protocol_version "
		      "%hu not supported", protocol_version);
		goto unpack_error;
	}

	return SLURM_SUCCESS;

unpack_error:
	slurm_free_job_info_members(job);
	return SLURM_ERROR;
}

static int _list_find_conf_entry(void *entry, void *key)
{
	config_key_pair_t *entry_ptr = NULL;

	if (key == NULL)
		return 1;

	entry_ptr = (config_key_pair_t *) entry;
	if (xstrcasecmp(entry_ptr->name, (char *) key) == 0)
		return 1;
	return 0;
}

static void
_pack_slurm_ctl_conf_msg(slurm_ctl_conf_info_msg_t * build_ptr, Buf buffer,
			 uint16_t protocol_version)
{
	uint32_t count = NO_VAL;

	if (protocol_version >= SLURM_19_05_PROTOCOL_VERSION) {
		pack_time(build_ptr->last_update, buffer);

		pack16(build_ptr->accounting_storage_enforce, buffer);
		packstr(build_ptr->accounting_storage_backup_host, buffer);
		packstr(build_ptr->accounting_storage_host, buffer);
		packstr(build_ptr->accounting_storage_loc, buffer);
		pack32(build_ptr->accounting_storage_port, buffer);
		packstr(build_ptr->accounting_storage_tres, buffer);
		packstr(build_ptr->accounting_storage_type, buffer);
		packstr(build_ptr->accounting_storage_user, buffer);
		pack16(build_ptr->acctng_store_job_comment, buffer);

		if (build_ptr->acct_gather_conf)
			count = list_count(build_ptr->acct_gather_conf);
		else
			count = NO_VAL;

		if (list_find_first(build_ptr->acct_gather_conf,
				    _list_find_conf_entry,
				    "ProfileInfluxDBPass"))
			count--;
		if (list_find_first(build_ptr->acct_gather_conf,
				    _list_find_conf_entry,
				    "ProfileInfluxDBUser"))
			count--;

		pack32(count, buffer);
		if (count && (count != NO_VAL)) {
			ListIterator itr = list_iterator_create(
				(List)build_ptr->acct_gather_conf);
			config_key_pair_t *key_pair = NULL;
			while ((key_pair = list_next(itr))) {
				if (xstrcasecmp(key_pair->name,
						"ProfileInfluxDBPass") &&
				    xstrcasecmp(key_pair->name,
						"ProfileInfluxDBUser"))
					pack_config_key_pair(key_pair,
							     protocol_version,
							     buffer);
			}
			list_iterator_destroy(itr);
		}

		packstr(build_ptr->acct_gather_energy_type, buffer);
		packstr(build_ptr->acct_gather_filesystem_type, buffer);
		packstr(build_ptr->acct_gather_interconnect_type, buffer);
		pack16(build_ptr->acct_gather_node_freq, buffer);
		packstr(build_ptr->acct_gather_profile_type, buffer);

		packstr(build_ptr->authinfo, buffer);
		packstr(build_ptr->authtype, buffer);

		pack16(build_ptr->batch_start_timeout, buffer);
		pack_time(build_ptr->boot_time, buffer);
		packstr(build_ptr->bb_type, buffer);

		pack_key_pair_list(build_ptr->cgroup_conf, protocol_version,
				   buffer);
		packstr(build_ptr->checkpoint_type, buffer);
		packstr(build_ptr->cli_filter_plugins, buffer);
		packstr(build_ptr->cluster_name, buffer);
		packstr(build_ptr->comm_params, buffer);
		pack16(build_ptr->complete_wait, buffer);
		packstr_array(build_ptr->control_addr,
			      build_ptr->control_cnt, buffer);
		packstr_array(build_ptr->control_machine,
			      build_ptr->control_cnt, buffer);
		packstr(build_ptr->core_spec_plugin, buffer);
		pack32(build_ptr->cpu_freq_def, buffer);
		pack32(build_ptr->cpu_freq_govs, buffer);
		packstr(build_ptr->cred_type, buffer);

		pack64(build_ptr->def_mem_per_cpu, buffer);
		pack64(build_ptr->debug_flags, buffer);
		pack16(build_ptr->disable_root_jobs, buffer);

		pack16(build_ptr->eio_timeout, buffer);
		pack16(build_ptr->enforce_part_limits, buffer);
		packstr(build_ptr->epilog, buffer);
		pack32(build_ptr->epilog_msg_time, buffer);
		packstr(build_ptr->epilog_slurmctld, buffer);

		pack_key_pair_list(build_ptr->ext_sensors_conf,
				   protocol_version, buffer);

		packstr(build_ptr->ext_sensors_type, buffer);
		pack16(build_ptr->ext_sensors_freq, buffer);

		pack16(build_ptr->fast_schedule, buffer);
		packstr(build_ptr->fed_params, buffer);
		pack32(build_ptr->first_job_id, buffer);
		pack16(build_ptr->fs_dampening_factor, buffer);

		pack16(build_ptr->get_env_timeout, buffer);
		packstr(build_ptr->gres_plugins, buffer);
		pack16(build_ptr->group_time, buffer);
		pack16(build_ptr->group_force, buffer);
		packstr(build_ptr->gpu_freq_def, buffer);

		pack32(build_ptr->hash_val, buffer);

		pack16(build_ptr->health_check_interval, buffer);
		pack16(build_ptr->health_check_node_state, buffer);
		packstr(build_ptr->health_check_program, buffer);

		pack16(build_ptr->inactive_limit, buffer);

		packstr(build_ptr->job_acct_gather_freq, buffer);
		packstr(build_ptr->job_acct_gather_type, buffer);
		packstr(build_ptr->job_acct_gather_params, buffer);

		packstr(build_ptr->job_ckpt_dir, buffer);

		packstr(build_ptr->job_comp_host, buffer);
		packstr(build_ptr->job_comp_loc, buffer);
		pack32((uint32_t)build_ptr->job_comp_port, buffer);
		packstr(build_ptr->job_comp_type, buffer);
		packstr(build_ptr->job_comp_user, buffer);
		packstr(build_ptr->job_container_plugin, buffer);

		packstr(build_ptr->job_credential_private_key, buffer);
		packstr(build_ptr->job_credential_public_certificate, buffer);
		(void)slurm_pack_list(build_ptr->job_defaults_list,
				      job_defaults_pack, buffer,
				      protocol_version);
		pack16(build_ptr->job_file_append, buffer);
		pack16(build_ptr->job_requeue, buffer);
		packstr(build_ptr->job_submit_plugins, buffer);

		pack16(build_ptr->keep_alive_time, buffer);
		pack16(build_ptr->kill_on_bad_exit, buffer);
		pack16(build_ptr->kill_wait, buffer);

		packstr(build_ptr->launch_params, buffer);
		packstr(build_ptr->launch_type, buffer);
		packstr(build_ptr->layouts, buffer);
		packstr(build_ptr->licenses, buffer);
		packstr(build_ptr->licenses_used, buffer);
		pack16(build_ptr->log_fmt, buffer);

		pack32(build_ptr->max_array_sz, buffer);
		packstr(build_ptr->mail_domain, buffer);
		packstr(build_ptr->mail_prog, buffer);
		pack32(build_ptr->max_job_cnt, buffer);
		pack32(build_ptr->max_job_id, buffer);
		pack64(build_ptr->max_mem_per_cpu, buffer);
		pack32(build_ptr->max_step_cnt, buffer);
		pack16(build_ptr->max_tasks_per_node, buffer);

		packstr(build_ptr->mcs_plugin, buffer);
		packstr(build_ptr->mcs_plugin_params, buffer);

		pack32(build_ptr->min_job_age, buffer);
		packstr(build_ptr->mpi_default, buffer);
		packstr(build_ptr->mpi_params, buffer);
		packstr(build_ptr->msg_aggr_params, buffer);
		pack16(build_ptr->msg_timeout, buffer);

		pack32(build_ptr->next_job_id, buffer);

		pack_config_plugin_params_list(build_ptr->node_features_conf,
				   protocol_version, buffer);

		packstr(build_ptr->node_features_plugins, buffer);
		packstr(build_ptr->node_prefix, buffer);

		pack16(build_ptr->over_time_limit, buffer);

		packstr(build_ptr->plugindir, buffer);
		packstr(build_ptr->plugstack, buffer);
		packstr(build_ptr->power_parameters, buffer);
		packstr(build_ptr->power_plugin, buffer);
		pack16(build_ptr->preempt_mode, buffer);
		packstr(build_ptr->preempt_type, buffer);
		pack32(build_ptr->preempt_exempt_time, buffer);

		pack32(build_ptr->priority_decay_hl, buffer);
		pack32(build_ptr->priority_calc_period, buffer);
		pack16(build_ptr->priority_favor_small, buffer);
		pack16(build_ptr->priority_flags, buffer);
		pack32(build_ptr->priority_max_age, buffer);
		packstr(build_ptr->priority_params, buffer);
		pack16(build_ptr->priority_reset_period, buffer);
		packstr(build_ptr->priority_type, buffer);
		pack32(build_ptr->priority_weight_age, buffer);
		pack32(build_ptr->priority_weight_assoc, buffer);
		pack32(build_ptr->priority_weight_fs, buffer);
		pack32(build_ptr->priority_weight_js, buffer);
		pack32(build_ptr->priority_weight_part, buffer);
		pack32(build_ptr->priority_weight_qos, buffer);
		packstr(build_ptr->priority_weight_tres, buffer);

		pack16(build_ptr->private_data, buffer);
		packstr(build_ptr->proctrack_type, buffer);
		packstr(build_ptr->prolog, buffer);
		pack16(build_ptr->prolog_epilog_timeout, buffer);
		packstr(build_ptr->prolog_slurmctld, buffer);
		pack16(build_ptr->prolog_flags, buffer);
		pack16(build_ptr->propagate_prio_process, buffer);
		packstr(build_ptr->propagate_rlimits, buffer);
		packstr(build_ptr->propagate_rlimits_except, buffer);

		packstr(build_ptr->reboot_program, buffer);
		pack16(build_ptr->reconfig_flags, buffer);
		packstr(build_ptr->requeue_exit, buffer);
		packstr(build_ptr->requeue_exit_hold, buffer);
		packstr(build_ptr->resume_fail_program, buffer);
		packstr(build_ptr->resume_program, buffer);
		pack16(build_ptr->resume_rate, buffer);
		pack16(build_ptr->resume_timeout, buffer);
		packstr(build_ptr->resv_epilog, buffer);
		pack16(build_ptr->resv_over_run, buffer);
		packstr(build_ptr->resv_prolog, buffer);
		pack16(build_ptr->ret2service, buffer);

		packstr(build_ptr->route_plugin, buffer);
		packstr(build_ptr->salloc_default_command, buffer);
		packstr(build_ptr->sbcast_parameters, buffer);
		packstr(build_ptr->sched_params, buffer);
		packstr(build_ptr->sched_logfile, buffer);
		pack16(build_ptr->sched_log_level, buffer);
		pack16(build_ptr->sched_time_slice, buffer);
		packstr(build_ptr->schedtype, buffer);
		packstr(build_ptr->select_type, buffer);

		pack_key_pair_list(build_ptr->select_conf_key_pairs,
				   protocol_version, buffer);

		pack16(build_ptr->select_type_param, buffer);

		packstr(build_ptr->slurm_conf, buffer);
		pack32(build_ptr->slurm_user_id, buffer);
		packstr(build_ptr->slurm_user_name, buffer);
		pack32(build_ptr->slurmd_user_id, buffer);
		packstr(build_ptr->slurmd_user_name, buffer);

		packstr(build_ptr->slurmctld_addr, buffer);
		pack16(build_ptr->slurmctld_debug, buffer);
		packstr(build_ptr->slurmctld_logfile, buffer);
		packstr(build_ptr->slurmctld_params, buffer);
		packstr(build_ptr->slurmctld_pidfile, buffer);
		packstr(build_ptr->slurmctld_plugstack, buffer);
		pack_config_plugin_params_list(
			build_ptr->slurmctld_plugstack_conf,
			protocol_version,
			buffer);
		pack32(build_ptr->slurmctld_port, buffer);
		pack16(build_ptr->slurmctld_port_count, buffer);
		packstr(build_ptr->slurmctld_primary_off_prog, buffer);
		packstr(build_ptr->slurmctld_primary_on_prog, buffer);
		pack16(build_ptr->slurmctld_syslog_debug, buffer);
		pack16(build_ptr->slurmctld_timeout, buffer);

		pack16(build_ptr->slurmd_debug, buffer);
		packstr(build_ptr->slurmd_logfile, buffer);
		packstr(build_ptr->slurmd_params, buffer);
		packstr(build_ptr->slurmd_pidfile, buffer);
		pack32(build_ptr->slurmd_port, buffer);

		packstr(build_ptr->slurmd_spooldir, buffer);
		pack16(build_ptr->slurmd_syslog_debug, buffer);
		pack16(build_ptr->slurmd_timeout, buffer);
		packstr(build_ptr->srun_epilog, buffer);
		pack16(build_ptr->srun_port_range[0], buffer);
		pack16(build_ptr->srun_port_range[1], buffer);
		packstr(build_ptr->srun_prolog, buffer);
		packstr(build_ptr->state_save_location, buffer);
		packstr(build_ptr->suspend_exc_nodes, buffer);
		packstr(build_ptr->suspend_exc_parts, buffer);
		packstr(build_ptr->suspend_program, buffer);
		pack16(build_ptr->suspend_rate, buffer);
		pack32(build_ptr->suspend_time, buffer);
		pack16(build_ptr->suspend_timeout, buffer);
		packstr(build_ptr->switch_type, buffer);

		packstr(build_ptr->task_epilog, buffer);
		packstr(build_ptr->task_prolog, buffer);
		packstr(build_ptr->task_plugin, buffer);
		pack32(build_ptr->task_plugin_param, buffer);
		pack16(build_ptr->tcp_timeout, buffer);
		packstr(build_ptr->tmp_fs, buffer);
		packstr(build_ptr->topology_param, buffer);
		packstr(build_ptr->topology_plugin, buffer);
		pack16(build_ptr->track_wckey, buffer);
		pack16(build_ptr->tree_width, buffer);

		pack16(build_ptr->use_pam, buffer);
		pack16(build_ptr->use_spec_resources, buffer);
		packstr(build_ptr->unkillable_program, buffer);
		pack16(build_ptr->unkillable_timeout, buffer);
		packstr(build_ptr->version, buffer);
		pack16(build_ptr->vsize_factor, buffer);

		pack16(build_ptr->wait_time, buffer);
		packstr(build_ptr->x11_params, buffer);
	} else if (protocol_version >= SLURM_MIN_PROTOCOL_VERSION) {
		pack_time(build_ptr->last_update, buffer);

		pack16(build_ptr->accounting_storage_enforce, buffer);
		packstr(build_ptr->accounting_storage_backup_host, buffer);
		packstr(build_ptr->accounting_storage_host, buffer);
		packstr(build_ptr->accounting_storage_loc, buffer);
		pack32(build_ptr->accounting_storage_port, buffer);
		packstr(build_ptr->accounting_storage_tres, buffer);
		packstr(build_ptr->accounting_storage_type, buffer);
		packstr(build_ptr->accounting_storage_user, buffer);
		pack16(build_ptr->acctng_store_job_comment, buffer);

		if (build_ptr->acct_gather_conf)
			count = list_count(build_ptr->acct_gather_conf);
		else
			count = NO_VAL;

		if (list_find_first(build_ptr->acct_gather_conf,
				    _list_find_conf_entry,
				    "ProfileInfluxDBPass"))
			count--;
		if (list_find_first(build_ptr->acct_gather_conf,
				    _list_find_conf_entry,
				    "ProfileInfluxDBUser"))
			count--;

		pack32(count, buffer);
		if (count && (count != NO_VAL)) {
			ListIterator itr = list_iterator_create(
				(List)build_ptr->acct_gather_conf);
			config_key_pair_t *key_pair = NULL;
			while ((key_pair = list_next(itr))) {
				if (xstrcasecmp(key_pair->name,
						"ProfileInfluxDBPass") &&
				    xstrcasecmp(key_pair->name,
						"ProfileInfluxDBUser"))
					pack_config_key_pair(key_pair,
							     protocol_version,
							     buffer);
			}
			list_iterator_destroy(itr);
		}

		packstr(build_ptr->acct_gather_energy_type, buffer);
		packstr(build_ptr->acct_gather_filesystem_type, buffer);
		packstr(build_ptr->acct_gather_interconnect_type, buffer);
		pack16(build_ptr->acct_gather_node_freq, buffer);
		packstr(build_ptr->acct_gather_profile_type, buffer);

		packstr(build_ptr->authinfo, buffer);
		packstr(build_ptr->authtype, buffer);

		pack16(build_ptr->batch_start_timeout, buffer);
		pack_time(build_ptr->boot_time, buffer);
		packstr(build_ptr->bb_type, buffer);

		pack_key_pair_list(build_ptr->cgroup_conf, protocol_version,
				   buffer);
		packstr(build_ptr->checkpoint_type, buffer);
		packstr(build_ptr->cluster_name, buffer);
		packstr(build_ptr->comm_params, buffer);
		pack16(build_ptr->complete_wait, buffer);
		packstr_array(build_ptr->control_addr,
			      build_ptr->control_cnt, buffer);
		packstr_array(build_ptr->control_machine,
			      build_ptr->control_cnt, buffer);
		packstr(build_ptr->core_spec_plugin, buffer);
		pack32(build_ptr->cpu_freq_def, buffer);
		pack32(build_ptr->cpu_freq_govs, buffer);
		packstr(build_ptr->cred_type, buffer);

		pack64(build_ptr->def_mem_per_cpu, buffer);
		pack64(build_ptr->debug_flags, buffer);
		pack16(build_ptr->disable_root_jobs, buffer);

		pack16(build_ptr->eio_timeout, buffer);
		pack16(build_ptr->enforce_part_limits, buffer);
		packstr(build_ptr->epilog, buffer);
		pack32(build_ptr->epilog_msg_time, buffer);
		packstr(build_ptr->epilog_slurmctld, buffer);

		pack_key_pair_list(build_ptr->ext_sensors_conf,
				   protocol_version, buffer);

		packstr(build_ptr->ext_sensors_type, buffer);
		pack16(build_ptr->ext_sensors_freq, buffer);

		pack16(build_ptr->fast_schedule, buffer);
		packstr(build_ptr->fed_params, buffer);
		pack32(build_ptr->first_job_id, buffer);
		pack16(build_ptr->fs_dampening_factor, buffer);

		pack16(build_ptr->get_env_timeout, buffer);
		packstr(build_ptr->gres_plugins, buffer);
		pack16(build_ptr->group_time, buffer);
		pack16(build_ptr->group_force, buffer);

		pack32(build_ptr->hash_val, buffer);

		pack16(build_ptr->health_check_interval, buffer);
		pack16(build_ptr->health_check_node_state, buffer);
		packstr(build_ptr->health_check_program, buffer);

		pack16(build_ptr->inactive_limit, buffer);

		packstr(build_ptr->job_acct_gather_freq, buffer);
		packstr(build_ptr->job_acct_gather_type, buffer);
		packstr(build_ptr->job_acct_gather_params, buffer);

		packstr(build_ptr->job_ckpt_dir, buffer);

		packstr(build_ptr->job_comp_host, buffer);
		packstr(build_ptr->job_comp_loc, buffer);
		pack32((uint32_t)build_ptr->job_comp_port, buffer);
		packstr(build_ptr->job_comp_type, buffer);
		packstr(build_ptr->job_comp_user, buffer);
		packstr(build_ptr->job_container_plugin, buffer);

		packstr(build_ptr->job_credential_private_key, buffer);
		packstr(build_ptr->job_credential_public_certificate, buffer);
		(void)slurm_pack_list(build_ptr->job_defaults_list,
				      job_defaults_pack, buffer,
				      protocol_version);
		pack16(build_ptr->job_file_append, buffer);
		pack16(build_ptr->job_requeue, buffer);
		packstr(build_ptr->job_submit_plugins, buffer);

		pack16(build_ptr->keep_alive_time, buffer);
		pack16(build_ptr->kill_on_bad_exit, buffer);
		pack16(build_ptr->kill_wait, buffer);

		packstr(build_ptr->launch_params, buffer);
		packstr(build_ptr->launch_type, buffer);
		packstr(build_ptr->layouts, buffer);
		packstr(build_ptr->licenses, buffer);
		packstr(build_ptr->licenses_used, buffer);
		pack16(build_ptr->log_fmt, buffer);

		pack32(build_ptr->max_array_sz, buffer);
		packstr(build_ptr->mail_domain, buffer);
		packstr(build_ptr->mail_prog, buffer);
		pack32(build_ptr->max_job_cnt, buffer);
		pack32(build_ptr->max_job_id, buffer);
		pack64(build_ptr->max_mem_per_cpu, buffer);
		pack32(build_ptr->max_step_cnt, buffer);
		pack16(build_ptr->max_tasks_per_node, buffer);

		packstr(build_ptr->mcs_plugin, buffer);
		packstr(build_ptr->mcs_plugin_params, buffer);

		pack16(build_ptr->job_acct_oom_kill, buffer);
		pack32(build_ptr->min_job_age, buffer);
		packstr(build_ptr->mpi_default, buffer);
		packstr(build_ptr->mpi_params, buffer);
		packstr(build_ptr->msg_aggr_params, buffer);
		pack16(build_ptr->msg_timeout, buffer);

		pack32(build_ptr->next_job_id, buffer);

		pack_config_plugin_params_list(build_ptr->node_features_conf,
				   protocol_version, buffer);

		packstr(build_ptr->node_features_plugins, buffer);
		packstr(build_ptr->node_prefix, buffer);

		pack16(build_ptr->over_time_limit, buffer);

		packstr(build_ptr->plugindir, buffer);
		packstr(build_ptr->plugstack, buffer);
		packstr(build_ptr->power_parameters, buffer);
		packstr(build_ptr->power_plugin, buffer);
		pack16(build_ptr->preempt_mode, buffer);
		packstr(build_ptr->preempt_type, buffer);

		pack32(build_ptr->priority_decay_hl, buffer);
		pack32(build_ptr->priority_calc_period, buffer);
		pack16(build_ptr->priority_favor_small, buffer);
		pack16(build_ptr->priority_flags, buffer);
		pack32(build_ptr->priority_max_age, buffer);
		packstr(build_ptr->priority_params, buffer);
		pack16(build_ptr->priority_reset_period, buffer);
		packstr(build_ptr->priority_type, buffer);
		pack32(build_ptr->priority_weight_age, buffer);
		pack32(build_ptr->priority_weight_fs, buffer);
		pack32(build_ptr->priority_weight_js, buffer);
		pack32(build_ptr->priority_weight_part, buffer);
		pack32(build_ptr->priority_weight_qos, buffer);
		packstr(build_ptr->priority_weight_tres, buffer);

		pack16(build_ptr->private_data, buffer);
		packstr(build_ptr->proctrack_type, buffer);
		packstr(build_ptr->prolog, buffer);
		pack16(build_ptr->prolog_epilog_timeout, buffer);
		packstr(build_ptr->prolog_slurmctld, buffer);
		pack16(build_ptr->prolog_flags, buffer);
		pack16(build_ptr->propagate_prio_process, buffer);
		packstr(build_ptr->propagate_rlimits, buffer);
		packstr(build_ptr->propagate_rlimits_except, buffer);

		packstr(build_ptr->reboot_program, buffer);
		pack16(build_ptr->reconfig_flags, buffer);
		packstr(build_ptr->requeue_exit, buffer);
		packstr(build_ptr->requeue_exit_hold, buffer);
		packstr(build_ptr->resume_fail_program, buffer);
		packstr(build_ptr->resume_program, buffer);
		pack16(build_ptr->resume_rate, buffer);
		pack16(build_ptr->resume_timeout, buffer);
		packstr(build_ptr->resv_epilog, buffer);
		pack16(build_ptr->resv_over_run, buffer);
		packstr(build_ptr->resv_prolog, buffer);
		pack16(build_ptr->ret2service, buffer);

		packstr(build_ptr->route_plugin, buffer);
		packstr(build_ptr->salloc_default_command, buffer);
		packstr(build_ptr->sbcast_parameters, buffer);
		packstr(build_ptr->sched_params, buffer);
		packstr(build_ptr->sched_logfile, buffer);
		pack16(build_ptr->sched_log_level, buffer);
		pack16(build_ptr->sched_time_slice, buffer);
		packstr(build_ptr->schedtype, buffer);
		packstr(build_ptr->select_type, buffer);

		pack_key_pair_list(build_ptr->select_conf_key_pairs,
				   protocol_version, buffer);

		pack16(build_ptr->select_type_param, buffer);

		packstr(build_ptr->slurm_conf, buffer);
		pack32(build_ptr->slurm_user_id, buffer);
		packstr(build_ptr->slurm_user_name, buffer);
		pack32(build_ptr->slurmd_user_id, buffer);
		packstr(build_ptr->slurmd_user_name, buffer);

		packstr(build_ptr->slurmctld_addr, buffer);
		pack16(build_ptr->slurmctld_debug, buffer);
		packstr(build_ptr->slurmctld_logfile, buffer);
		packstr(build_ptr->slurmctld_params, buffer);
		packstr(build_ptr->slurmctld_pidfile, buffer);
		packstr(build_ptr->slurmctld_plugstack, buffer);
		pack_config_plugin_params_list(
			build_ptr->slurmctld_plugstack_conf,
			protocol_version,
			buffer);
		pack32(build_ptr->slurmctld_port, buffer);
		pack16(build_ptr->slurmctld_port_count, buffer);
		packstr(build_ptr->slurmctld_primary_off_prog, buffer);
		packstr(build_ptr->slurmctld_primary_on_prog, buffer);
		pack16(build_ptr->slurmctld_syslog_debug, buffer);
		pack16(build_ptr->slurmctld_timeout, buffer);

		pack16(build_ptr->slurmd_debug, buffer);
		packstr(build_ptr->slurmd_logfile, buffer);
		packstr(build_ptr->slurmd_params, buffer);
		packstr(build_ptr->slurmd_pidfile, buffer);
		pack32(build_ptr->slurmd_port, buffer);

		packstr(build_ptr->slurmd_spooldir, buffer);
		pack16(build_ptr->slurmd_syslog_debug, buffer);
		pack16(build_ptr->slurmd_timeout, buffer);
		packstr(build_ptr->srun_epilog, buffer);
		pack16(build_ptr->srun_port_range[0], buffer);
		pack16(build_ptr->srun_port_range[1], buffer);
		packstr(build_ptr->srun_prolog, buffer);
		packstr(build_ptr->state_save_location, buffer);
		packstr(build_ptr->suspend_exc_nodes, buffer);
		packstr(build_ptr->suspend_exc_parts, buffer);
		packstr(build_ptr->suspend_program, buffer);
		pack16(build_ptr->suspend_rate, buffer);
		pack32(build_ptr->suspend_time, buffer);
		pack16(build_ptr->suspend_timeout, buffer);
		packstr(build_ptr->switch_type, buffer);

		packstr(build_ptr->task_epilog, buffer);
		packstr(build_ptr->task_prolog, buffer);
		packstr(build_ptr->task_plugin, buffer);
		pack32(build_ptr->task_plugin_param, buffer);
		pack16(build_ptr->tcp_timeout, buffer);
		packstr(build_ptr->tmp_fs, buffer);
		packstr(build_ptr->topology_param, buffer);
		packstr(build_ptr->topology_plugin, buffer);
		pack16(build_ptr->track_wckey, buffer);
		pack16(build_ptr->tree_width, buffer);

		pack16(build_ptr->use_pam, buffer);
		pack16(build_ptr->use_spec_resources, buffer);
		packstr(build_ptr->unkillable_program, buffer);
		pack16(build_ptr->unkillable_timeout, buffer);
		packstr(build_ptr->version, buffer);
		pack16(build_ptr->vsize_factor, buffer);

		pack16(build_ptr->wait_time, buffer);
		packstr(build_ptr->x11_params, buffer);
	} else {
		error("%s: protocol_version %hu not supported", __func__,
		      protocol_version);
	}
}

static int
_unpack_slurm_ctl_conf_msg(slurm_ctl_conf_info_msg_t **build_buffer_ptr,
			   Buf buffer, uint16_t protocol_version)
{
	uint32_t uint32_tmp = 0;
	slurm_ctl_conf_info_msg_t *build_ptr;

	/* alloc memory for structure */
	build_ptr = xmalloc(sizeof(slurm_ctl_conf_t));
	*build_buffer_ptr = build_ptr;

	/* initialize this so we don't check for those not sending it */
	build_ptr->hash_val = NO_VAL;

	/* load the data values */
	if (protocol_version >= SLURM_19_05_PROTOCOL_VERSION) {
		/* unpack timestamp of snapshot */
		safe_unpack_time(&build_ptr->last_update, buffer);

		safe_unpack16(&build_ptr->accounting_storage_enforce, buffer);
		safe_unpackstr_xmalloc(
			&build_ptr->accounting_storage_backup_host,
			&uint32_tmp, buffer);
		safe_unpackstr_xmalloc(&build_ptr->accounting_storage_host,
				       &uint32_tmp, buffer);
		safe_unpackstr_xmalloc(&build_ptr->accounting_storage_loc,
				       &uint32_tmp, buffer);
		safe_unpack32(&build_ptr->accounting_storage_port, buffer);
		safe_unpackstr_xmalloc(&build_ptr->accounting_storage_tres,
				       &uint32_tmp, buffer);
		safe_unpackstr_xmalloc(&build_ptr->accounting_storage_type,
				       &uint32_tmp, buffer);
		safe_unpackstr_xmalloc(&build_ptr->accounting_storage_user,
				       &uint32_tmp, buffer);
		safe_unpack16(&build_ptr->acctng_store_job_comment, buffer);

		if (unpack_key_pair_list(&build_ptr->acct_gather_conf,
					 protocol_version, buffer)
		    != SLURM_SUCCESS)
			goto unpack_error;

		safe_unpackstr_xmalloc(&build_ptr->acct_gather_energy_type,
				       &uint32_tmp, buffer);
		safe_unpackstr_xmalloc(&build_ptr->acct_gather_filesystem_type,
				       &uint32_tmp, buffer);
		safe_unpackstr_xmalloc(&build_ptr->acct_gather_interconnect_type,
				       &uint32_tmp, buffer);
		safe_unpack16(&build_ptr->acct_gather_node_freq, buffer);
		safe_unpackstr_xmalloc(&build_ptr->acct_gather_profile_type,
				       &uint32_tmp, buffer);

		safe_unpackstr_xmalloc(&build_ptr->authinfo,
				       &uint32_tmp, buffer);
		safe_unpackstr_xmalloc(&build_ptr->authtype,
				       &uint32_tmp, buffer);

		safe_unpack16(&build_ptr->batch_start_timeout, buffer);
		safe_unpack_time(&build_ptr->boot_time, buffer);
		safe_unpackstr_xmalloc(&build_ptr->bb_type,
				       &uint32_tmp, buffer);

		if (unpack_key_pair_list(&build_ptr->cgroup_conf,
					 protocol_version, buffer)
		    != SLURM_SUCCESS)
			goto unpack_error;
		safe_unpackstr_xmalloc(&build_ptr->checkpoint_type,
				       &uint32_tmp, buffer);
		safe_unpackstr_xmalloc(&build_ptr->cli_filter_plugins,
				       &uint32_tmp, buffer);
		safe_unpackstr_xmalloc(&build_ptr->cluster_name,
				       &uint32_tmp, buffer);
		safe_unpackstr_xmalloc(&build_ptr->comm_params,
				       &uint32_tmp, buffer);
		safe_unpack16(&build_ptr->complete_wait, buffer);
		safe_unpackstr_array(&build_ptr->control_addr,
				     &build_ptr->control_cnt, buffer);
		safe_unpackstr_array(&build_ptr->control_machine,
				     &build_ptr->control_cnt, buffer);
		safe_unpackstr_xmalloc(&build_ptr->core_spec_plugin,
				       &uint32_tmp, buffer);
		safe_unpack32(&build_ptr->cpu_freq_def, buffer);
		safe_unpack32(&build_ptr->cpu_freq_govs, buffer);
		safe_unpackstr_xmalloc(&build_ptr->cred_type, &uint32_tmp,
				       buffer);

		safe_unpack64(&build_ptr->def_mem_per_cpu, buffer);
		safe_unpack64(&build_ptr->debug_flags, buffer);
		safe_unpack16(&build_ptr->disable_root_jobs, buffer);

		safe_unpack16(&build_ptr->eio_timeout, buffer);
		safe_unpack16(&build_ptr->enforce_part_limits, buffer);
		safe_unpackstr_xmalloc(&build_ptr->epilog, &uint32_tmp,
				       buffer);
		safe_unpack32(&build_ptr->epilog_msg_time, buffer);
		safe_unpackstr_xmalloc(&build_ptr->epilog_slurmctld,
				       &uint32_tmp, buffer);

		if (unpack_key_pair_list(&build_ptr->ext_sensors_conf,
					 protocol_version, buffer)
		    != SLURM_SUCCESS)
			goto unpack_error;

		safe_unpackstr_xmalloc(&build_ptr->ext_sensors_type,
				       &uint32_tmp, buffer);
		safe_unpack16(&build_ptr->ext_sensors_freq, buffer);

		safe_unpack16(&build_ptr->fast_schedule, buffer);
		safe_unpackstr_xmalloc(&build_ptr->fed_params, &uint32_tmp,
				       buffer);
		safe_unpack32(&build_ptr->first_job_id, buffer);
		safe_unpack16(&build_ptr->fs_dampening_factor, buffer);

		safe_unpack16(&build_ptr->get_env_timeout, buffer);
		safe_unpackstr_xmalloc(&build_ptr->gres_plugins,
				       &uint32_tmp, buffer);
		safe_unpack16(&build_ptr->group_time, buffer);
		safe_unpack16(&build_ptr->group_force, buffer);
		safe_unpackstr_xmalloc(&build_ptr->gpu_freq_def,
				       &uint32_tmp, buffer);

		safe_unpack32(&build_ptr->hash_val, buffer);

		safe_unpack16(&build_ptr->health_check_interval, buffer);
		safe_unpack16(&build_ptr->health_check_node_state, buffer);
		safe_unpackstr_xmalloc(&build_ptr->health_check_program,
				       &uint32_tmp, buffer);

		safe_unpack16(&build_ptr->inactive_limit, buffer);

		safe_unpackstr_xmalloc(&build_ptr->job_acct_gather_freq,
				       &uint32_tmp, buffer);
		safe_unpackstr_xmalloc(&build_ptr->job_acct_gather_type,
				       &uint32_tmp, buffer);
		safe_unpackstr_xmalloc(&build_ptr->job_acct_gather_params,
				       &uint32_tmp, buffer);

		safe_unpackstr_xmalloc(&build_ptr->job_ckpt_dir,
				       &uint32_tmp, buffer);

		safe_unpackstr_xmalloc(&build_ptr->job_comp_host,
				       &uint32_tmp, buffer);
		safe_unpackstr_xmalloc(&build_ptr->job_comp_loc,
				       &uint32_tmp, buffer);
		safe_unpack32(&build_ptr->job_comp_port, buffer);
		safe_unpackstr_xmalloc(&build_ptr->job_comp_type,
				       &uint32_tmp, buffer);
		safe_unpackstr_xmalloc(&build_ptr->job_comp_user,
				       &uint32_tmp, buffer);
		safe_unpackstr_xmalloc(&build_ptr->job_container_plugin,
				       &uint32_tmp, buffer);

		safe_unpackstr_xmalloc(&build_ptr->job_credential_private_key,
				       &uint32_tmp, buffer);
		safe_unpackstr_xmalloc(&build_ptr->
				       job_credential_public_certificate,
				       &uint32_tmp, buffer);
		if (slurm_unpack_list(&build_ptr->job_defaults_list,
				      job_defaults_unpack, job_defaults_free,
				      buffer,protocol_version) != SLURM_SUCCESS)
			goto unpack_error;
		safe_unpack16(&build_ptr->job_file_append, buffer);
		safe_unpack16(&build_ptr->job_requeue, buffer);
		safe_unpackstr_xmalloc(&build_ptr->job_submit_plugins,
				       &uint32_tmp, buffer);

		safe_unpack16(&build_ptr->keep_alive_time, buffer);
		safe_unpack16(&build_ptr->kill_on_bad_exit, buffer);
		safe_unpack16(&build_ptr->kill_wait, buffer);

		safe_unpackstr_xmalloc(&build_ptr->launch_params,
				       &uint32_tmp, buffer);
		safe_unpackstr_xmalloc(&build_ptr->launch_type,
				       &uint32_tmp, buffer);
		safe_unpackstr_xmalloc(&build_ptr->layouts,
				       &uint32_tmp, buffer);
		safe_unpackstr_xmalloc(&build_ptr->licenses,
				       &uint32_tmp, buffer);
		safe_unpackstr_xmalloc(&build_ptr->licenses_used,
				       &uint32_tmp, buffer);
		safe_unpack16(&build_ptr->log_fmt, buffer);

		safe_unpack32(&build_ptr->max_array_sz, buffer);
		safe_unpackstr_xmalloc(&build_ptr->mail_domain,
				       &uint32_tmp, buffer);
		safe_unpackstr_xmalloc(&build_ptr->mail_prog,
				       &uint32_tmp, buffer);
		safe_unpack32(&build_ptr->max_job_cnt, buffer);
		safe_unpack32(&build_ptr->max_job_id, buffer);
		safe_unpack64(&build_ptr->max_mem_per_cpu, buffer);
		safe_unpack32(&build_ptr->max_step_cnt, buffer);
		safe_unpack16(&build_ptr->max_tasks_per_node, buffer);
		safe_unpackstr_xmalloc(&build_ptr->mcs_plugin,
				       &uint32_tmp, buffer);
		safe_unpackstr_xmalloc(&build_ptr->mcs_plugin_params,
				       &uint32_tmp, buffer);
		safe_unpack32(&build_ptr->min_job_age, buffer);
		safe_unpackstr_xmalloc(&build_ptr->mpi_default,
				       &uint32_tmp, buffer);
		safe_unpackstr_xmalloc(&build_ptr->mpi_params,
				       &uint32_tmp, buffer);
		safe_unpackstr_xmalloc(&build_ptr->msg_aggr_params,
				       &uint32_tmp, buffer);
		safe_unpack16(&build_ptr->msg_timeout, buffer);

		safe_unpack32(&build_ptr->next_job_id, buffer);

		if (unpack_config_plugin_params_list(
			    &build_ptr->node_features_conf,
			    protocol_version, buffer) != SLURM_SUCCESS)
			goto unpack_error;

		safe_unpackstr_xmalloc(&build_ptr->node_features_plugins,
				       &uint32_tmp, buffer);

		safe_unpackstr_xmalloc(&build_ptr->node_prefix,
				       &uint32_tmp, buffer);

		safe_unpack16(&build_ptr->over_time_limit, buffer);

		safe_unpackstr_xmalloc(&build_ptr->plugindir,
				       &uint32_tmp, buffer);
		safe_unpackstr_xmalloc(&build_ptr->plugstack,
				       &uint32_tmp, buffer);
		safe_unpackstr_xmalloc(&build_ptr->power_parameters,
				       &uint32_tmp, buffer);
		safe_unpackstr_xmalloc(&build_ptr->power_plugin,
				       &uint32_tmp, buffer);

		safe_unpack16(&build_ptr->preempt_mode, buffer);
		safe_unpackstr_xmalloc(&build_ptr->preempt_type,
				       &uint32_tmp, buffer);
		safe_unpack32(&build_ptr->preempt_exempt_time, buffer);

		safe_unpack32(&build_ptr->priority_decay_hl, buffer);
		safe_unpack32(&build_ptr->priority_calc_period, buffer);
		safe_unpack16(&build_ptr->priority_favor_small, buffer);
		safe_unpack16(&build_ptr->priority_flags, buffer);
		safe_unpack32(&build_ptr->priority_max_age, buffer);
		safe_unpackstr_xmalloc(&build_ptr->priority_params, &uint32_tmp,
				       buffer);
		safe_unpack16(&build_ptr->priority_reset_period, buffer);
		safe_unpackstr_xmalloc(&build_ptr->priority_type, &uint32_tmp,
				       buffer);
		safe_unpack32(&build_ptr->priority_weight_age, buffer);
		safe_unpack32(&build_ptr->priority_weight_assoc, buffer);
		safe_unpack32(&build_ptr->priority_weight_fs, buffer);
		safe_unpack32(&build_ptr->priority_weight_js, buffer);
		safe_unpack32(&build_ptr->priority_weight_part, buffer);
		safe_unpack32(&build_ptr->priority_weight_qos, buffer);
		safe_unpackstr_xmalloc(&build_ptr->priority_weight_tres,
				       &uint32_tmp, buffer);

		safe_unpack16(&build_ptr->private_data, buffer);
		safe_unpackstr_xmalloc(&build_ptr->proctrack_type, &uint32_tmp,
				       buffer);
		safe_unpackstr_xmalloc(&build_ptr->prolog, &uint32_tmp,
				       buffer);
		safe_unpack16(&build_ptr->prolog_epilog_timeout, buffer);
		safe_unpackstr_xmalloc(&build_ptr->prolog_slurmctld,
				       &uint32_tmp, buffer);
		safe_unpack16(&build_ptr->prolog_flags, buffer);
		safe_unpack16(&build_ptr->propagate_prio_process, buffer);
		safe_unpackstr_xmalloc(&build_ptr->propagate_rlimits,
				       &uint32_tmp, buffer);
		safe_unpackstr_xmalloc(&build_ptr->propagate_rlimits_except,
				       &uint32_tmp, buffer);

		safe_unpackstr_xmalloc(&build_ptr->reboot_program, &uint32_tmp,
				       buffer);
		safe_unpack16(&build_ptr->reconfig_flags, buffer);

		safe_unpackstr_xmalloc(&build_ptr->requeue_exit,
				       &uint32_tmp, buffer);
		safe_unpackstr_xmalloc(&build_ptr->requeue_exit_hold,
				       &uint32_tmp, buffer);

		safe_unpackstr_xmalloc(&build_ptr->resume_fail_program,
				       &uint32_tmp, buffer);
		safe_unpackstr_xmalloc(&build_ptr->resume_program,
				       &uint32_tmp, buffer);
		safe_unpack16(&build_ptr->resume_rate, buffer);
		safe_unpack16(&build_ptr->resume_timeout, buffer);
		safe_unpackstr_xmalloc(&build_ptr->resv_epilog, &uint32_tmp,
				       buffer);
		safe_unpack16(&build_ptr->resv_over_run, buffer);
		safe_unpackstr_xmalloc(&build_ptr->resv_prolog, &uint32_tmp,
				       buffer);
		safe_unpack16(&build_ptr->ret2service, buffer);

		safe_unpackstr_xmalloc(&build_ptr->route_plugin,
				       &uint32_tmp, buffer);
		safe_unpackstr_xmalloc(&build_ptr->salloc_default_command,
				       &uint32_tmp, buffer);
		safe_unpackstr_xmalloc(&build_ptr->sbcast_parameters,
				       &uint32_tmp, buffer);
		safe_unpackstr_xmalloc(&build_ptr->sched_params,
				       &uint32_tmp, buffer);
		safe_unpackstr_xmalloc(&build_ptr->sched_logfile,
				       &uint32_tmp, buffer);
		safe_unpack16(&build_ptr->sched_log_level, buffer);
		safe_unpack16(&build_ptr->sched_time_slice, buffer);
		safe_unpackstr_xmalloc(&build_ptr->schedtype,
				       &uint32_tmp, buffer);
		safe_unpackstr_xmalloc(&build_ptr->select_type,
				       &uint32_tmp, buffer);

		if (unpack_key_pair_list(&build_ptr->select_conf_key_pairs,
					 protocol_version, buffer)
		    != SLURM_SUCCESS)
			goto unpack_error;

		safe_unpack16(&build_ptr->select_type_param, buffer);

		safe_unpackstr_xmalloc(&build_ptr->slurm_conf,
				       &uint32_tmp, buffer);
		safe_unpack32(&build_ptr->slurm_user_id, buffer);
		safe_unpackstr_xmalloc(&build_ptr->slurm_user_name,
				       &uint32_tmp, buffer);
		safe_unpack32(&build_ptr->slurmd_user_id, buffer);
		safe_unpackstr_xmalloc(&build_ptr->slurmd_user_name,
				       &uint32_tmp, buffer);

		safe_unpackstr_xmalloc(&build_ptr->slurmctld_addr,
				       &uint32_tmp, buffer);
		safe_unpack16(&build_ptr->slurmctld_debug, buffer);
		safe_unpackstr_xmalloc(&build_ptr->slurmctld_logfile,
				       &uint32_tmp, buffer);
		safe_unpackstr_xmalloc(&build_ptr->slurmctld_params,
				       &uint32_tmp, buffer);
		safe_unpackstr_xmalloc(&build_ptr->slurmctld_pidfile,
				       &uint32_tmp, buffer);
		safe_unpackstr_xmalloc(&build_ptr->slurmctld_plugstack,
				       &uint32_tmp, buffer);
		if (unpack_config_plugin_params_list(
			    &build_ptr->slurmctld_plugstack_conf,
			    protocol_version, buffer) != SLURM_SUCCESS)
			goto unpack_error;
		safe_unpack32(&build_ptr->slurmctld_port, buffer);
		safe_unpack16(&build_ptr->slurmctld_port_count, buffer);
		safe_unpackstr_xmalloc(&build_ptr->slurmctld_primary_off_prog,
				       &uint32_tmp, buffer);
		safe_unpackstr_xmalloc(&build_ptr->slurmctld_primary_on_prog,
				       &uint32_tmp, buffer);
		safe_unpack16(&build_ptr->slurmctld_syslog_debug, buffer);
		safe_unpack16(&build_ptr->slurmctld_timeout, buffer);

		safe_unpack16(&build_ptr->slurmd_debug, buffer);
		safe_unpackstr_xmalloc(&build_ptr->slurmd_logfile, &uint32_tmp,
				       buffer);
		safe_unpackstr_xmalloc(&build_ptr->slurmd_params, &uint32_tmp,
				       buffer);
		safe_unpackstr_xmalloc(&build_ptr->slurmd_pidfile, &uint32_tmp,
				       buffer);
		safe_unpack32(&build_ptr->slurmd_port, buffer);

		safe_unpackstr_xmalloc(&build_ptr->slurmd_spooldir,
				       &uint32_tmp, buffer);
		safe_unpack16(&build_ptr->slurmd_syslog_debug, buffer);
		safe_unpack16(&build_ptr->slurmd_timeout, buffer);

		safe_unpackstr_xmalloc(&build_ptr->srun_epilog,
				       &uint32_tmp, buffer);

		build_ptr->srun_port_range = xcalloc(2, sizeof(uint16_t));
		safe_unpack16(&build_ptr->srun_port_range[0], buffer);
		safe_unpack16(&build_ptr->srun_port_range[1], buffer);

		safe_unpackstr_xmalloc(&build_ptr->srun_prolog,
				       &uint32_tmp, buffer);
		safe_unpackstr_xmalloc(&build_ptr->state_save_location,
				       &uint32_tmp, buffer);
		safe_unpackstr_xmalloc(&build_ptr->suspend_exc_nodes,
				       &uint32_tmp, buffer);
		safe_unpackstr_xmalloc(&build_ptr->suspend_exc_parts,
				       &uint32_tmp, buffer);
		safe_unpackstr_xmalloc(&build_ptr->suspend_program,
				       &uint32_tmp, buffer);
		safe_unpack16(&build_ptr->suspend_rate, buffer);
		safe_unpack32(&build_ptr->suspend_time, buffer);
		safe_unpack16(&build_ptr->suspend_timeout, buffer);
		safe_unpackstr_xmalloc(&build_ptr->switch_type,
				       &uint32_tmp, buffer);

		safe_unpackstr_xmalloc(&build_ptr->task_epilog,
				       &uint32_tmp, buffer);
		safe_unpackstr_xmalloc(&build_ptr->task_prolog,
				       &uint32_tmp, buffer);
		safe_unpackstr_xmalloc(&build_ptr->task_plugin,
				       &uint32_tmp, buffer);
		safe_unpack32(&build_ptr->task_plugin_param, buffer);
		safe_unpack16(&build_ptr->tcp_timeout, buffer);
		safe_unpackstr_xmalloc(&build_ptr->tmp_fs, &uint32_tmp,
				       buffer);
		safe_unpackstr_xmalloc(&build_ptr->topology_param,
				       &uint32_tmp, buffer);
		safe_unpackstr_xmalloc(&build_ptr->topology_plugin,
				       &uint32_tmp, buffer);
		safe_unpack16(&build_ptr->track_wckey, buffer);
		safe_unpack16(&build_ptr->tree_width, buffer);

		safe_unpack16(&build_ptr->use_pam, buffer);
		safe_unpack16(&build_ptr->use_spec_resources, buffer);
		safe_unpackstr_xmalloc(&build_ptr->unkillable_program,
				       &uint32_tmp, buffer);
		safe_unpack16(&build_ptr->unkillable_timeout, buffer);
		safe_unpackstr_xmalloc(&build_ptr->version,
				       &uint32_tmp, buffer);
		safe_unpack16(&build_ptr->vsize_factor, buffer);

		safe_unpack16(&build_ptr->wait_time, buffer);
		safe_unpackstr_xmalloc(&build_ptr->x11_params,
				       &uint32_tmp, buffer);
	} else if (protocol_version >= SLURM_MIN_PROTOCOL_VERSION) {
		/* unpack timestamp of snapshot */
		safe_unpack_time(&build_ptr->last_update, buffer);

		safe_unpack16(&build_ptr->accounting_storage_enforce, buffer);
		safe_unpackstr_xmalloc(
			&build_ptr->accounting_storage_backup_host,
			&uint32_tmp, buffer);
		safe_unpackstr_xmalloc(&build_ptr->accounting_storage_host,
				       &uint32_tmp, buffer);
		safe_unpackstr_xmalloc(&build_ptr->accounting_storage_loc,
				       &uint32_tmp, buffer);
		safe_unpack32(&build_ptr->accounting_storage_port, buffer);
		safe_unpackstr_xmalloc(&build_ptr->accounting_storage_tres,
				       &uint32_tmp, buffer);
		safe_unpackstr_xmalloc(&build_ptr->accounting_storage_type,
				       &uint32_tmp, buffer);
		safe_unpackstr_xmalloc(&build_ptr->accounting_storage_user,
				       &uint32_tmp, buffer);
		safe_unpack16(&build_ptr->acctng_store_job_comment, buffer);

		if (unpack_key_pair_list(&build_ptr->acct_gather_conf,
					 protocol_version, buffer)
		    != SLURM_SUCCESS)
			goto unpack_error;

		safe_unpackstr_xmalloc(&build_ptr->acct_gather_energy_type,
				       &uint32_tmp, buffer);
		safe_unpackstr_xmalloc(&build_ptr->acct_gather_filesystem_type,
				       &uint32_tmp, buffer);
		safe_unpackstr_xmalloc(&build_ptr->acct_gather_interconnect_type,
				       &uint32_tmp, buffer);
		safe_unpack16(&build_ptr->acct_gather_node_freq, buffer);
		safe_unpackstr_xmalloc(&build_ptr->acct_gather_profile_type,
				       &uint32_tmp, buffer);

		safe_unpackstr_xmalloc(&build_ptr->authinfo,
				       &uint32_tmp, buffer);
		safe_unpackstr_xmalloc(&build_ptr->authtype,
				       &uint32_tmp, buffer);

		safe_unpack16(&build_ptr->batch_start_timeout, buffer);
		safe_unpack_time(&build_ptr->boot_time, buffer);
		safe_unpackstr_xmalloc(&build_ptr->bb_type,
				       &uint32_tmp, buffer);

		if (unpack_key_pair_list(&build_ptr->cgroup_conf,
					 protocol_version, buffer)
		    != SLURM_SUCCESS)
			goto unpack_error;
		safe_unpackstr_xmalloc(&build_ptr->checkpoint_type,
				       &uint32_tmp, buffer);
		safe_unpackstr_xmalloc(&build_ptr->cluster_name,
				       &uint32_tmp, buffer);
		safe_unpackstr_xmalloc(&build_ptr->comm_params,
				       &uint32_tmp, buffer);
		safe_unpack16(&build_ptr->complete_wait, buffer);
		safe_unpackstr_array(&build_ptr->control_addr,
				     &build_ptr->control_cnt, buffer);
		safe_unpackstr_array(&build_ptr->control_machine,
				     &build_ptr->control_cnt, buffer);
		safe_unpackstr_xmalloc(&build_ptr->core_spec_plugin,
				       &uint32_tmp, buffer);
		safe_unpack32(&build_ptr->cpu_freq_def, buffer);
		safe_unpack32(&build_ptr->cpu_freq_govs, buffer);
		safe_unpackstr_xmalloc(&build_ptr->cred_type, &uint32_tmp,
				       buffer);

		safe_unpack64(&build_ptr->def_mem_per_cpu, buffer);
		safe_unpack64(&build_ptr->debug_flags, buffer);
		safe_unpack16(&build_ptr->disable_root_jobs, buffer);

		safe_unpack16(&build_ptr->eio_timeout, buffer);
		safe_unpack16(&build_ptr->enforce_part_limits, buffer);
		safe_unpackstr_xmalloc(&build_ptr->epilog, &uint32_tmp,
				       buffer);
		safe_unpack32(&build_ptr->epilog_msg_time, buffer);
		safe_unpackstr_xmalloc(&build_ptr->epilog_slurmctld,
				       &uint32_tmp, buffer);

		if (unpack_key_pair_list(&build_ptr->ext_sensors_conf,
					 protocol_version, buffer)
		    != SLURM_SUCCESS)
			goto unpack_error;

		safe_unpackstr_xmalloc(&build_ptr->ext_sensors_type,
				       &uint32_tmp, buffer);
		safe_unpack16(&build_ptr->ext_sensors_freq, buffer);

		safe_unpack16(&build_ptr->fast_schedule, buffer);
		safe_unpackstr_xmalloc(&build_ptr->fed_params, &uint32_tmp,
				       buffer);
		safe_unpack32(&build_ptr->first_job_id, buffer);
		safe_unpack16(&build_ptr->fs_dampening_factor, buffer);

		safe_unpack16(&build_ptr->get_env_timeout, buffer);
		safe_unpackstr_xmalloc(&build_ptr->gres_plugins,
				       &uint32_tmp, buffer);
		safe_unpack16(&build_ptr->group_time, buffer);
		safe_unpack16(&build_ptr->group_force, buffer);

		safe_unpack32(&build_ptr->hash_val, buffer);

		safe_unpack16(&build_ptr->health_check_interval, buffer);
		safe_unpack16(&build_ptr->health_check_node_state, buffer);
		safe_unpackstr_xmalloc(&build_ptr->health_check_program,
				       &uint32_tmp, buffer);

		safe_unpack16(&build_ptr->inactive_limit, buffer);

		safe_unpackstr_xmalloc(&build_ptr->job_acct_gather_freq,
				       &uint32_tmp, buffer);
		safe_unpackstr_xmalloc(&build_ptr->job_acct_gather_type,
				       &uint32_tmp, buffer);
		safe_unpackstr_xmalloc(&build_ptr->job_acct_gather_params,
				       &uint32_tmp, buffer);

		safe_unpackstr_xmalloc(&build_ptr->job_ckpt_dir,
				       &uint32_tmp, buffer);

		safe_unpackstr_xmalloc(&build_ptr->job_comp_host,
				       &uint32_tmp, buffer);
		safe_unpackstr_xmalloc(&build_ptr->job_comp_loc,
				       &uint32_tmp, buffer);
		safe_unpack32(&build_ptr->job_comp_port, buffer);
		safe_unpackstr_xmalloc(&build_ptr->job_comp_type,
				       &uint32_tmp, buffer);
		safe_unpackstr_xmalloc(&build_ptr->job_comp_user,
				       &uint32_tmp, buffer);
		safe_unpackstr_xmalloc(&build_ptr->job_container_plugin,
				       &uint32_tmp, buffer);

		safe_unpackstr_xmalloc(&build_ptr->job_credential_private_key,
				       &uint32_tmp, buffer);
		safe_unpackstr_xmalloc(&build_ptr->
				       job_credential_public_certificate,
				       &uint32_tmp, buffer);
		if (slurm_unpack_list(&build_ptr->job_defaults_list,
				      job_defaults_unpack, job_defaults_free,
				      buffer,protocol_version) != SLURM_SUCCESS)
			goto unpack_error;
		safe_unpack16(&build_ptr->job_file_append, buffer);
		safe_unpack16(&build_ptr->job_requeue, buffer);
		safe_unpackstr_xmalloc(&build_ptr->job_submit_plugins,
				       &uint32_tmp, buffer);

		safe_unpack16(&build_ptr->keep_alive_time, buffer);
		safe_unpack16(&build_ptr->kill_on_bad_exit, buffer);
		safe_unpack16(&build_ptr->kill_wait, buffer);

		safe_unpackstr_xmalloc(&build_ptr->launch_params,
				       &uint32_tmp, buffer);
		safe_unpackstr_xmalloc(&build_ptr->launch_type,
				       &uint32_tmp, buffer);
		safe_unpackstr_xmalloc(&build_ptr->layouts,
				       &uint32_tmp, buffer);
		safe_unpackstr_xmalloc(&build_ptr->licenses,
				       &uint32_tmp, buffer);
		safe_unpackstr_xmalloc(&build_ptr->licenses_used,
				       &uint32_tmp, buffer);
		safe_unpack16(&build_ptr->log_fmt, buffer);

		safe_unpack32(&build_ptr->max_array_sz, buffer);
		safe_unpackstr_xmalloc(&build_ptr->mail_domain,
				       &uint32_tmp, buffer);
		safe_unpackstr_xmalloc(&build_ptr->mail_prog,
				       &uint32_tmp, buffer);
		safe_unpack32(&build_ptr->max_job_cnt, buffer);
		safe_unpack32(&build_ptr->max_job_id, buffer);
		safe_unpack64(&build_ptr->max_mem_per_cpu, buffer);
		safe_unpack32(&build_ptr->max_step_cnt, buffer);
		safe_unpack16(&build_ptr->max_tasks_per_node, buffer);
		safe_unpackstr_xmalloc(&build_ptr->mcs_plugin,
				       &uint32_tmp, buffer);
		safe_unpackstr_xmalloc(&build_ptr->mcs_plugin_params,
				       &uint32_tmp, buffer);
		safe_unpack16(&build_ptr->job_acct_oom_kill, buffer);
		safe_unpack32(&build_ptr->min_job_age, buffer);
		safe_unpackstr_xmalloc(&build_ptr->mpi_default,
				       &uint32_tmp, buffer);
		safe_unpackstr_xmalloc(&build_ptr->mpi_params,
				       &uint32_tmp, buffer);
		safe_unpackstr_xmalloc(&build_ptr->msg_aggr_params,
				       &uint32_tmp, buffer);
		safe_unpack16(&build_ptr->msg_timeout, buffer);

		safe_unpack32(&build_ptr->next_job_id, buffer);

		if (unpack_config_plugin_params_list(
			    &build_ptr->node_features_conf,
			    protocol_version, buffer) != SLURM_SUCCESS)
			goto unpack_error;

		safe_unpackstr_xmalloc(&build_ptr->node_features_plugins,
				       &uint32_tmp, buffer);

		safe_unpackstr_xmalloc(&build_ptr->node_prefix,
				       &uint32_tmp, buffer);

		safe_unpack16(&build_ptr->over_time_limit, buffer);

		safe_unpackstr_xmalloc(&build_ptr->plugindir,
				       &uint32_tmp, buffer);
		safe_unpackstr_xmalloc(&build_ptr->plugstack,
				       &uint32_tmp, buffer);
		safe_unpackstr_xmalloc(&build_ptr->power_parameters,
				       &uint32_tmp, buffer);
		safe_unpackstr_xmalloc(&build_ptr->power_plugin,
				       &uint32_tmp, buffer);

		safe_unpack16(&build_ptr->preempt_mode, buffer);
		safe_unpackstr_xmalloc(&build_ptr->preempt_type,
				       &uint32_tmp, buffer);

		safe_unpack32(&build_ptr->priority_decay_hl, buffer);
		safe_unpack32(&build_ptr->priority_calc_period, buffer);
		safe_unpack16(&build_ptr->priority_favor_small, buffer);
		safe_unpack16(&build_ptr->priority_flags, buffer);
		safe_unpack32(&build_ptr->priority_max_age, buffer);
		safe_unpackstr_xmalloc(&build_ptr->priority_params, &uint32_tmp,
				       buffer);
		safe_unpack16(&build_ptr->priority_reset_period, buffer);
		safe_unpackstr_xmalloc(&build_ptr->priority_type, &uint32_tmp,
				       buffer);
		safe_unpack32(&build_ptr->priority_weight_age, buffer);
		safe_unpack32(&build_ptr->priority_weight_fs, buffer);
		safe_unpack32(&build_ptr->priority_weight_js, buffer);
		safe_unpack32(&build_ptr->priority_weight_part, buffer);
		safe_unpack32(&build_ptr->priority_weight_qos, buffer);
		safe_unpackstr_xmalloc(&build_ptr->priority_weight_tres,
				       &uint32_tmp, buffer);

		safe_unpack16(&build_ptr->private_data, buffer);
		safe_unpackstr_xmalloc(&build_ptr->proctrack_type, &uint32_tmp,
				       buffer);
		safe_unpackstr_xmalloc(&build_ptr->prolog, &uint32_tmp,
				       buffer);
		safe_unpack16(&build_ptr->prolog_epilog_timeout, buffer);
		safe_unpackstr_xmalloc(&build_ptr->prolog_slurmctld,
				       &uint32_tmp, buffer);
		safe_unpack16(&build_ptr->prolog_flags, buffer);
		safe_unpack16(&build_ptr->propagate_prio_process, buffer);
		safe_unpackstr_xmalloc(&build_ptr->propagate_rlimits,
				       &uint32_tmp, buffer);
		safe_unpackstr_xmalloc(&build_ptr->propagate_rlimits_except,
				       &uint32_tmp, buffer);

		safe_unpackstr_xmalloc(&build_ptr->reboot_program, &uint32_tmp,
				       buffer);
		safe_unpack16(&build_ptr->reconfig_flags, buffer);

		safe_unpackstr_xmalloc(&build_ptr->requeue_exit,
				       &uint32_tmp, buffer);
		safe_unpackstr_xmalloc(&build_ptr->requeue_exit_hold,
				       &uint32_tmp, buffer);

		safe_unpackstr_xmalloc(&build_ptr->resume_fail_program,
				       &uint32_tmp, buffer);
		safe_unpackstr_xmalloc(&build_ptr->resume_program,
				       &uint32_tmp, buffer);
		safe_unpack16(&build_ptr->resume_rate, buffer);
		safe_unpack16(&build_ptr->resume_timeout, buffer);
		safe_unpackstr_xmalloc(&build_ptr->resv_epilog, &uint32_tmp,
				       buffer);
		safe_unpack16(&build_ptr->resv_over_run, buffer);
		safe_unpackstr_xmalloc(&build_ptr->resv_prolog, &uint32_tmp,
				       buffer);
		safe_unpack16(&build_ptr->ret2service, buffer);

		safe_unpackstr_xmalloc(&build_ptr->route_plugin,
				       &uint32_tmp, buffer);
		safe_unpackstr_xmalloc(&build_ptr->salloc_default_command,
				       &uint32_tmp, buffer);
		safe_unpackstr_xmalloc(&build_ptr->sbcast_parameters,
				       &uint32_tmp, buffer);
		safe_unpackstr_xmalloc(&build_ptr->sched_params,
				       &uint32_tmp, buffer);
		safe_unpackstr_xmalloc(&build_ptr->sched_logfile,
				       &uint32_tmp, buffer);
		safe_unpack16(&build_ptr->sched_log_level, buffer);
		safe_unpack16(&build_ptr->sched_time_slice, buffer);
		safe_unpackstr_xmalloc(&build_ptr->schedtype,
				       &uint32_tmp, buffer);
		safe_unpackstr_xmalloc(&build_ptr->select_type,
				       &uint32_tmp, buffer);

		if (unpack_key_pair_list(&build_ptr->select_conf_key_pairs,
					 protocol_version, buffer)
		    != SLURM_SUCCESS)
			goto unpack_error;

		safe_unpack16(&build_ptr->select_type_param, buffer);

		safe_unpackstr_xmalloc(&build_ptr->slurm_conf,
				       &uint32_tmp, buffer);
		safe_unpack32(&build_ptr->slurm_user_id, buffer);
		safe_unpackstr_xmalloc(&build_ptr->slurm_user_name,
				       &uint32_tmp, buffer);
		safe_unpack32(&build_ptr->slurmd_user_id, buffer);
		safe_unpackstr_xmalloc(&build_ptr->slurmd_user_name,
				       &uint32_tmp, buffer);

		safe_unpackstr_xmalloc(&build_ptr->slurmctld_addr,
				       &uint32_tmp, buffer);
		safe_unpack16(&build_ptr->slurmctld_debug, buffer);
		safe_unpackstr_xmalloc(&build_ptr->slurmctld_logfile,
				       &uint32_tmp, buffer);
		safe_unpackstr_xmalloc(&build_ptr->slurmctld_params,
				       &uint32_tmp, buffer);
		safe_unpackstr_xmalloc(&build_ptr->slurmctld_pidfile,
				       &uint32_tmp, buffer);
		safe_unpackstr_xmalloc(&build_ptr->slurmctld_plugstack,
				       &uint32_tmp, buffer);
		if (unpack_config_plugin_params_list(
			    &build_ptr->slurmctld_plugstack_conf,
			    protocol_version, buffer) != SLURM_SUCCESS)
			goto unpack_error;
		safe_unpack32(&build_ptr->slurmctld_port, buffer);
		safe_unpack16(&build_ptr->slurmctld_port_count, buffer);
		safe_unpackstr_xmalloc(&build_ptr->slurmctld_primary_off_prog,
				       &uint32_tmp, buffer);
		safe_unpackstr_xmalloc(&build_ptr->slurmctld_primary_on_prog,
				       &uint32_tmp, buffer);
		safe_unpack16(&build_ptr->slurmctld_syslog_debug, buffer);
		safe_unpack16(&build_ptr->slurmctld_timeout, buffer);

		safe_unpack16(&build_ptr->slurmd_debug, buffer);
		safe_unpackstr_xmalloc(&build_ptr->slurmd_logfile, &uint32_tmp,
				       buffer);
		safe_unpackstr_xmalloc(&build_ptr->slurmd_params, &uint32_tmp,
				       buffer);
		safe_unpackstr_xmalloc(&build_ptr->slurmd_pidfile, &uint32_tmp,
				       buffer);
		safe_unpack32(&build_ptr->slurmd_port, buffer);

		safe_unpackstr_xmalloc(&build_ptr->slurmd_spooldir,
				       &uint32_tmp, buffer);
		safe_unpack16(&build_ptr->slurmd_syslog_debug, buffer);
		safe_unpack16(&build_ptr->slurmd_timeout, buffer);

		safe_unpackstr_xmalloc(&build_ptr->srun_epilog,
				       &uint32_tmp, buffer);

		build_ptr->srun_port_range = xcalloc(2, sizeof(uint16_t));
		safe_unpack16(&build_ptr->srun_port_range[0], buffer);
		safe_unpack16(&build_ptr->srun_port_range[1], buffer);

		safe_unpackstr_xmalloc(&build_ptr->srun_prolog,
				       &uint32_tmp, buffer);
		safe_unpackstr_xmalloc(&build_ptr->state_save_location,
				       &uint32_tmp, buffer);
		safe_unpackstr_xmalloc(&build_ptr->suspend_exc_nodes,
				       &uint32_tmp, buffer);
		safe_unpackstr_xmalloc(&build_ptr->suspend_exc_parts,
				       &uint32_tmp, buffer);
		safe_unpackstr_xmalloc(&build_ptr->suspend_program,
				       &uint32_tmp, buffer);
		safe_unpack16(&build_ptr->suspend_rate, buffer);
		safe_unpack32(&build_ptr->suspend_time, buffer);
		safe_unpack16(&build_ptr->suspend_timeout, buffer);
		safe_unpackstr_xmalloc(&build_ptr->switch_type,
				       &uint32_tmp, buffer);

		safe_unpackstr_xmalloc(&build_ptr->task_epilog,
				       &uint32_tmp, buffer);
		safe_unpackstr_xmalloc(&build_ptr->task_prolog,
				       &uint32_tmp, buffer);
		safe_unpackstr_xmalloc(&build_ptr->task_plugin,
				       &uint32_tmp, buffer);
		safe_unpack32(&build_ptr->task_plugin_param, buffer);
		safe_unpack16(&build_ptr->tcp_timeout, buffer);
		safe_unpackstr_xmalloc(&build_ptr->tmp_fs, &uint32_tmp,
				       buffer);
		safe_unpackstr_xmalloc(&build_ptr->topology_param,
				       &uint32_tmp, buffer);
		safe_unpackstr_xmalloc(&build_ptr->topology_plugin,
				       &uint32_tmp, buffer);
		safe_unpack16(&build_ptr->track_wckey, buffer);
		safe_unpack16(&build_ptr->tree_width, buffer);

		safe_unpack16(&build_ptr->use_pam, buffer);
		safe_unpack16(&build_ptr->use_spec_resources, buffer);
		safe_unpackstr_xmalloc(&build_ptr->unkillable_program,
				       &uint32_tmp, buffer);
		safe_unpack16(&build_ptr->unkillable_timeout, buffer);
		safe_unpackstr_xmalloc(&build_ptr->version,
				       &uint32_tmp, buffer);
		safe_unpack16(&build_ptr->vsize_factor, buffer);

		safe_unpack16(&build_ptr->wait_time, buffer);
		safe_unpackstr_xmalloc(&build_ptr->x11_params,
				       &uint32_tmp, buffer);
	} else {
		error("%s: protocol_version %hu not supported", __func__,
		      protocol_version);
		goto unpack_error;
	}
	return SLURM_SUCCESS;

unpack_error:
	slurm_free_ctl_conf(build_ptr);
	*build_buffer_ptr = NULL;
	return SLURM_ERROR;
}

static void
_pack_sib_msg(sib_msg_t *sib_msg_ptr, Buf buffer, uint16_t protocol_version)
{
	xassert(sib_msg_ptr);

	if (protocol_version >= SLURM_19_05_PROTOCOL_VERSION) {
		pack32(sib_msg_ptr->cluster_id, buffer);
		pack16(sib_msg_ptr->data_type, buffer);
		pack16(sib_msg_ptr->data_version, buffer);
		pack64(sib_msg_ptr->fed_siblings, buffer);
		pack32(sib_msg_ptr->job_id, buffer);
		pack32(sib_msg_ptr->return_code, buffer);
		pack_time(sib_msg_ptr->start_time, buffer);
		packstr(sib_msg_ptr->resp_host, buffer);
		pack32(sib_msg_ptr->req_uid, buffer);
		pack16(sib_msg_ptr->sib_msg_type, buffer);
		packstr(sib_msg_ptr->submit_host, buffer);

		/* add already packed data_buffer to buffer */
		if (sib_msg_ptr->data_buffer &&
		    size_buf(sib_msg_ptr->data_buffer)) {
			Buf dbuf = sib_msg_ptr->data_buffer;
			uint32_t grow_size =
				get_buf_offset(dbuf) - sib_msg_ptr->data_offset;

			pack16(1, buffer);

			grow_buf(buffer, grow_size);
			memcpy(&buffer->head[get_buf_offset(buffer)],
			       &dbuf->head[sib_msg_ptr->data_offset],
			       grow_size);
			set_buf_offset(buffer,
				       get_buf_offset(buffer) + grow_size);
		} else {
			pack16(0, buffer);
		}
	} else if (protocol_version >= SLURM_MIN_PROTOCOL_VERSION) {
		pack32(sib_msg_ptr->cluster_id, buffer);
		pack16(sib_msg_ptr->data_type, buffer);
		pack16(sib_msg_ptr->data_version, buffer);
		pack64(sib_msg_ptr->fed_siblings, buffer);
		pack32(sib_msg_ptr->job_id, buffer);
		pack32(sib_msg_ptr->return_code, buffer);
		pack_time(sib_msg_ptr->start_time, buffer);
		packstr(sib_msg_ptr->resp_host, buffer);
		pack32(sib_msg_ptr->req_uid, buffer);
		pack16(sib_msg_ptr->sib_msg_type, buffer);

		/* add already packed data_buffer to buffer */
		if (sib_msg_ptr->data_buffer &&
		    size_buf(sib_msg_ptr->data_buffer)) {
			Buf dbuf = sib_msg_ptr->data_buffer;
			uint32_t grow_size =
				get_buf_offset(dbuf) - sib_msg_ptr->data_offset;

			pack16(1, buffer);

			grow_buf(buffer, grow_size);
			memcpy(&buffer->head[get_buf_offset(buffer)],
			       &dbuf->head[sib_msg_ptr->data_offset],
			       grow_size);
			set_buf_offset(buffer,
				       get_buf_offset(buffer) + grow_size);
		} else {
			pack16(0, buffer);
		}
	} else {
		error("%s: protocol_version %hu not supported",
		      __func__, protocol_version);
	}
}

static int
_unpack_sib_msg(sib_msg_t **sib_msg_buffer_ptr, Buf buffer,
		uint16_t protocol_version)
{
	sib_msg_t *sib_msg_ptr = NULL;
	slurm_msg_t tmp_msg;
	uint16_t tmp_uint16;
	uint32_t tmp_uint32;

	xassert(sib_msg_buffer_ptr);

	/* alloc memory for structure */
	if (protocol_version >= SLURM_19_05_PROTOCOL_VERSION) {
		sib_msg_ptr = xmalloc(sizeof(sib_msg_t));
		*sib_msg_buffer_ptr = sib_msg_ptr;

		/* load the data values */
		safe_unpack32(&sib_msg_ptr->cluster_id, buffer);
		safe_unpack16(&sib_msg_ptr->data_type, buffer);
		safe_unpack16(&sib_msg_ptr->data_version, buffer);
		safe_unpack64(&sib_msg_ptr->fed_siblings, buffer);
		safe_unpack32(&sib_msg_ptr->job_id, buffer);
		safe_unpack32(&sib_msg_ptr->return_code, buffer);
		safe_unpack_time(&sib_msg_ptr->start_time, buffer);
		safe_unpackstr_xmalloc(&sib_msg_ptr->resp_host, &tmp_uint32,
				       buffer);
		safe_unpack32(&sib_msg_ptr->req_uid, buffer);
		safe_unpack16(&sib_msg_ptr->sib_msg_type, buffer);
		safe_unpackstr_xmalloc(&sib_msg_ptr->submit_host, &tmp_uint32,
				       buffer);

		safe_unpack16(&tmp_uint16, buffer);
		if (tmp_uint16) {
			slurm_msg_t_init(&tmp_msg);
			tmp_msg.msg_type         = sib_msg_ptr->data_type;
			tmp_msg.protocol_version = sib_msg_ptr->data_version;

			if (unpack_msg(&tmp_msg, buffer))
				goto unpack_error;

			sib_msg_ptr->data = tmp_msg.data;
			tmp_msg.data = NULL;
			slurm_free_msg_members(&tmp_msg);
		}
	} else if (protocol_version >= SLURM_MIN_PROTOCOL_VERSION) {
		sib_msg_ptr = xmalloc(sizeof(sib_msg_t));
		*sib_msg_buffer_ptr = sib_msg_ptr;

		/* load the data values */
		safe_unpack32(&sib_msg_ptr->cluster_id, buffer);
		safe_unpack16(&sib_msg_ptr->data_type, buffer);
		safe_unpack16(&sib_msg_ptr->data_version, buffer);
		safe_unpack64(&sib_msg_ptr->fed_siblings, buffer);
		safe_unpack32(&sib_msg_ptr->job_id, buffer);
		safe_unpack32(&sib_msg_ptr->return_code, buffer);
		safe_unpack_time(&sib_msg_ptr->start_time, buffer);
		safe_unpackstr_xmalloc(&sib_msg_ptr->resp_host, &tmp_uint32,
				       buffer);
		safe_unpack32(&sib_msg_ptr->req_uid, buffer);
		safe_unpack16(&sib_msg_ptr->sib_msg_type, buffer);

		safe_unpack16(&tmp_uint16, buffer);
		if (tmp_uint16) {
			slurm_msg_t_init(&tmp_msg);
			tmp_msg.msg_type         = sib_msg_ptr->data_type;
			tmp_msg.protocol_version = sib_msg_ptr->data_version;

			if (unpack_msg(&tmp_msg, buffer))
				goto unpack_error;

			sib_msg_ptr->data = tmp_msg.data;
			tmp_msg.data = NULL;
			slurm_free_msg_members(&tmp_msg);
<<<<<<< HEAD
=======
		}
	} else {
		error("%s: protocol_version %hu not supported",
		      __func__, protocol_version);
		goto unpack_error;
	}

	return SLURM_SUCCESS;

unpack_error:
	slurm_free_sib_msg(sib_msg_ptr);
	*sib_msg_buffer_ptr = NULL;
	return SLURM_ERROR;
}

/* _pack_job_desc_msg
 * packs a job_desc struct
 * IN job_desc_ptr - pointer to the job descriptor to pack
 * IN/OUT buffer - destination of the pack, contains pointers that are
 *			automatically updated
 */
static void
_pack_job_desc_msg(job_desc_msg_t * job_desc_ptr, Buf buffer,
		   uint16_t protocol_version)
{
	if (job_desc_ptr->script_buf)
		job_desc_ptr->script = ((Buf) job_desc_ptr->script_buf)->head;

	/* Set bitflags saying we did or didn't request the below */
	if (!job_desc_ptr->account)
		job_desc_ptr->bitflags |= USE_DEFAULT_ACCT;
	if (!job_desc_ptr->partition)
		job_desc_ptr->bitflags |= USE_DEFAULT_PART;
	if (!job_desc_ptr->qos)
		job_desc_ptr->bitflags |= USE_DEFAULT_QOS;
	if (!job_desc_ptr->wckey)
		job_desc_ptr->bitflags |= USE_DEFAULT_WCKEY;

	/* load the data values */
	if (protocol_version >= SLURM_19_05_PROTOCOL_VERSION) {
		pack32(job_desc_ptr->site_factor, buffer);
		packstr(job_desc_ptr->batch_features, buffer);
		packstr(job_desc_ptr->cluster_features, buffer);
		packstr(job_desc_ptr->clusters, buffer);
		pack16(job_desc_ptr->contiguous, buffer);
		pack16(job_desc_ptr->core_spec, buffer);
		pack32(job_desc_ptr->task_dist, buffer);
		pack16(job_desc_ptr->kill_on_node_fail, buffer);
		packstr(job_desc_ptr->features, buffer);
		pack64(job_desc_ptr->fed_siblings_active, buffer);
		pack64(job_desc_ptr->fed_siblings_viable, buffer);
		pack32(job_desc_ptr->job_id, buffer);
		packstr(job_desc_ptr->job_id_str, buffer);
		packstr(job_desc_ptr->name, buffer);

		packstr(job_desc_ptr->alloc_node, buffer);
		pack32(job_desc_ptr->alloc_sid, buffer);
		packstr(job_desc_ptr->array_inx, buffer);
		packstr(job_desc_ptr->burst_buffer, buffer);
		pack16(job_desc_ptr->pn_min_cpus, buffer);
		pack64(job_desc_ptr->pn_min_memory, buffer);
		pack32(job_desc_ptr->pn_min_tmp_disk, buffer);
		pack8(job_desc_ptr->power_flags, buffer);

		pack32(job_desc_ptr->cpu_freq_min, buffer);
		pack32(job_desc_ptr->cpu_freq_max, buffer);
		pack32(job_desc_ptr->cpu_freq_gov, buffer);

		packstr(job_desc_ptr->partition, buffer);
		pack32(job_desc_ptr->priority, buffer);
		packstr(job_desc_ptr->dependency, buffer);
		packstr(job_desc_ptr->account, buffer);
		packstr(job_desc_ptr->admin_comment, buffer);
		packstr(job_desc_ptr->comment, buffer);
		pack32(job_desc_ptr->nice, buffer);
		pack32(job_desc_ptr->profile, buffer);
		packstr(job_desc_ptr->qos, buffer);
		packstr(job_desc_ptr->mcs_label, buffer);

		packstr(job_desc_ptr->origin_cluster, buffer);
		pack8(job_desc_ptr->open_mode,   buffer);
		pack8(job_desc_ptr->overcommit,  buffer);
		packstr(job_desc_ptr->acctg_freq, buffer);
		pack32(job_desc_ptr->num_tasks,  buffer);
		pack16(job_desc_ptr->ckpt_interval, buffer);

		packstr(job_desc_ptr->req_nodes, buffer);
		packstr(job_desc_ptr->exc_nodes, buffer);
		packstr_array(job_desc_ptr->environment,
			      job_desc_ptr->env_size, buffer);
		packstr_array(job_desc_ptr->spank_job_env,
			      job_desc_ptr->spank_job_env_size, buffer);
		packstr(job_desc_ptr->script, buffer);
		packstr_array(job_desc_ptr->argv, job_desc_ptr->argc, buffer);

		packstr(job_desc_ptr->std_err, buffer);
		packstr(job_desc_ptr->std_in, buffer);
		packstr(job_desc_ptr->std_out, buffer);
		packstr(job_desc_ptr->work_dir, buffer);
		packstr(job_desc_ptr->ckpt_dir, buffer);

		pack16(job_desc_ptr->immediate, buffer);
		pack16(job_desc_ptr->reboot, buffer);
		pack16(job_desc_ptr->requeue, buffer);
		pack16(job_desc_ptr->shared, buffer);
		pack16(job_desc_ptr->cpus_per_task, buffer);
		pack16(job_desc_ptr->ntasks_per_node, buffer);
		pack16(job_desc_ptr->ntasks_per_board, buffer);
		pack16(job_desc_ptr->ntasks_per_socket, buffer);
		pack16(job_desc_ptr->ntasks_per_core, buffer);

		pack16(job_desc_ptr->plane_size, buffer);
		pack16(job_desc_ptr->cpu_bind_type, buffer);
		pack16(job_desc_ptr->mem_bind_type, buffer);
		packstr(job_desc_ptr->cpu_bind, buffer);
		packstr(job_desc_ptr->mem_bind, buffer);

		pack32(job_desc_ptr->time_limit, buffer);
		pack32(job_desc_ptr->time_min, buffer);
		pack32(job_desc_ptr->min_cpus, buffer);
		pack32(job_desc_ptr->max_cpus, buffer);
		pack32(job_desc_ptr->min_nodes, buffer);
		pack32(job_desc_ptr->max_nodes, buffer);
		pack16(job_desc_ptr->boards_per_node, buffer);
		pack16(job_desc_ptr->sockets_per_board, buffer);
		pack16(job_desc_ptr->sockets_per_node, buffer);
		pack16(job_desc_ptr->cores_per_socket, buffer);
		pack16(job_desc_ptr->threads_per_core, buffer);
		pack32(job_desc_ptr->user_id, buffer);
		pack32(job_desc_ptr->group_id, buffer);

		pack16(job_desc_ptr->alloc_resp_port, buffer);
		packstr(job_desc_ptr->resp_host, buffer);
		pack16(job_desc_ptr->other_port, buffer);
		packstr(job_desc_ptr->network, buffer);
		pack_time(job_desc_ptr->begin_time, buffer);
		pack_time(job_desc_ptr->end_time, buffer);
		pack_time(job_desc_ptr->deadline, buffer);

		packstr(job_desc_ptr->licenses, buffer);
		pack16(job_desc_ptr->mail_type, buffer);
		packstr(job_desc_ptr->mail_user, buffer);
		packstr(job_desc_ptr->reservation, buffer);
		pack16(job_desc_ptr->restart_cnt, buffer);
		pack16(job_desc_ptr->warn_flags, buffer);
		pack16(job_desc_ptr->warn_signal, buffer);
		pack16(job_desc_ptr->warn_time, buffer);
		packstr(job_desc_ptr->wckey, buffer);
		pack32(job_desc_ptr->req_switch, buffer);
		pack32(job_desc_ptr->wait4switch, buffer);

		if (job_desc_ptr->select_jobinfo) {
			select_g_select_jobinfo_pack(
				job_desc_ptr->select_jobinfo,
				buffer, protocol_version);
		} else {
			dynamic_plugin_data_t *select_jobinfo;
			select_jobinfo = select_g_select_jobinfo_alloc();
			select_g_select_jobinfo_pack(select_jobinfo, buffer,
						     protocol_version);
			select_g_select_jobinfo_free(select_jobinfo);
>>>>>>> 65b74886
		}
	} else {
		error("%s: protocol_version %hu not supported",
		      __func__, protocol_version);
		goto unpack_error;
	}

	return SLURM_SUCCESS;

unpack_error:
	slurm_free_sib_msg(sib_msg_ptr);
	*sib_msg_buffer_ptr = NULL;
	return SLURM_ERROR;
}

/* _pack_job_desc_msg
 * packs a job_desc struct
 * IN job_desc_ptr - pointer to the job descriptor to pack
 * IN/OUT buffer - destination of the pack, contains pointers that are
 *			automatically updated
 */
static void
_pack_job_desc_msg(job_desc_msg_t * job_desc_ptr, Buf buffer,
		   uint16_t protocol_version)
{
	if (job_desc_ptr->script_buf)
		job_desc_ptr->script = ((Buf) job_desc_ptr->script_buf)->head;

	/* load the data values */
	if (protocol_version >= SLURM_19_05_PROTOCOL_VERSION) {
		pack32(job_desc_ptr->site_factor, buffer);
		packstr(job_desc_ptr->batch_features, buffer);
		packstr(job_desc_ptr->cluster_features, buffer);
		packstr(job_desc_ptr->clusters, buffer);
		pack16(job_desc_ptr->contiguous, buffer);
		pack16(job_desc_ptr->core_spec, buffer);
		pack32(job_desc_ptr->task_dist, buffer);
		pack16(job_desc_ptr->kill_on_node_fail, buffer);
		packstr(job_desc_ptr->features, buffer);
		pack64(job_desc_ptr->fed_siblings_active, buffer);
		pack64(job_desc_ptr->fed_siblings_viable, buffer);
		pack32(job_desc_ptr->job_id, buffer);
		packstr(job_desc_ptr->job_id_str, buffer);
		packstr(job_desc_ptr->name, buffer);

		packstr(job_desc_ptr->alloc_node, buffer);
		pack32(job_desc_ptr->alloc_sid, buffer);
		packstr(job_desc_ptr->array_inx, buffer);
		packstr(job_desc_ptr->burst_buffer, buffer);
		pack16(job_desc_ptr->pn_min_cpus, buffer);
		pack64(job_desc_ptr->pn_min_memory, buffer);
		pack32(job_desc_ptr->pn_min_tmp_disk, buffer);
		pack8(job_desc_ptr->power_flags, buffer);

		pack32(job_desc_ptr->cpu_freq_min, buffer);
		pack32(job_desc_ptr->cpu_freq_max, buffer);
		pack32(job_desc_ptr->cpu_freq_gov, buffer);

		packstr(job_desc_ptr->partition, buffer);
		pack32(job_desc_ptr->priority, buffer);
		packstr(job_desc_ptr->dependency, buffer);
		packstr(job_desc_ptr->account, buffer);
		packstr(job_desc_ptr->admin_comment, buffer);
		packstr(job_desc_ptr->comment, buffer);
		pack32(job_desc_ptr->nice, buffer);
		pack32(job_desc_ptr->profile, buffer);
		packstr(job_desc_ptr->qos, buffer);
		packstr(job_desc_ptr->mcs_label, buffer);

		packstr(job_desc_ptr->origin_cluster, buffer);
		pack8(job_desc_ptr->open_mode,   buffer);
		pack8(job_desc_ptr->overcommit,  buffer);
		packstr(job_desc_ptr->acctg_freq, buffer);
		pack32(job_desc_ptr->num_tasks,  buffer);
		pack16(job_desc_ptr->ckpt_interval, buffer);

		packstr(job_desc_ptr->req_nodes, buffer);
		packstr(job_desc_ptr->exc_nodes, buffer);
		packstr_array(job_desc_ptr->environment,
			      job_desc_ptr->env_size, buffer);
		packstr_array(job_desc_ptr->spank_job_env,
			      job_desc_ptr->spank_job_env_size, buffer);
		packstr(job_desc_ptr->script, buffer);
		packstr_array(job_desc_ptr->argv, job_desc_ptr->argc, buffer);

		packstr(job_desc_ptr->std_err, buffer);
		packstr(job_desc_ptr->std_in, buffer);
		packstr(job_desc_ptr->std_out, buffer);
		packstr(job_desc_ptr->work_dir, buffer);
		packstr(job_desc_ptr->ckpt_dir, buffer);

		pack16(job_desc_ptr->immediate, buffer);
		pack16(job_desc_ptr->reboot, buffer);
		pack16(job_desc_ptr->requeue, buffer);
		pack16(job_desc_ptr->shared, buffer);
		pack16(job_desc_ptr->cpus_per_task, buffer);
		pack16(job_desc_ptr->ntasks_per_node, buffer);
		pack16(job_desc_ptr->ntasks_per_board, buffer);
		pack16(job_desc_ptr->ntasks_per_socket, buffer);
		pack16(job_desc_ptr->ntasks_per_core, buffer);

		pack16(job_desc_ptr->plane_size, buffer);
		pack16(job_desc_ptr->cpu_bind_type, buffer);
		pack16(job_desc_ptr->mem_bind_type, buffer);
		packstr(job_desc_ptr->cpu_bind, buffer);
		packstr(job_desc_ptr->mem_bind, buffer);

		pack32(job_desc_ptr->time_limit, buffer);
		pack32(job_desc_ptr->time_min, buffer);
		pack32(job_desc_ptr->min_cpus, buffer);
		pack32(job_desc_ptr->max_cpus, buffer);
		pack32(job_desc_ptr->min_nodes, buffer);
		pack32(job_desc_ptr->max_nodes, buffer);
		pack16(job_desc_ptr->boards_per_node, buffer);
		pack16(job_desc_ptr->sockets_per_board, buffer);
		pack16(job_desc_ptr->sockets_per_node, buffer);
		pack16(job_desc_ptr->cores_per_socket, buffer);
		pack16(job_desc_ptr->threads_per_core, buffer);
		pack32(job_desc_ptr->user_id, buffer);
		pack32(job_desc_ptr->group_id, buffer);

		pack16(job_desc_ptr->alloc_resp_port, buffer);
		packstr(job_desc_ptr->resp_host, buffer);
		pack16(job_desc_ptr->other_port, buffer);
		packstr(job_desc_ptr->network, buffer);
		pack_time(job_desc_ptr->begin_time, buffer);
		pack_time(job_desc_ptr->end_time, buffer);
		pack_time(job_desc_ptr->deadline, buffer);

		packstr(job_desc_ptr->licenses, buffer);
		pack16(job_desc_ptr->mail_type, buffer);
		packstr(job_desc_ptr->mail_user, buffer);
		packstr(job_desc_ptr->reservation, buffer);
		pack16(job_desc_ptr->restart_cnt, buffer);
		pack16(job_desc_ptr->warn_flags, buffer);
		pack16(job_desc_ptr->warn_signal, buffer);
		pack16(job_desc_ptr->warn_time, buffer);
		packstr(job_desc_ptr->wckey, buffer);
		pack32(job_desc_ptr->req_switch, buffer);
		pack32(job_desc_ptr->wait4switch, buffer);

		if (job_desc_ptr->select_jobinfo) {
			select_g_select_jobinfo_pack(
				job_desc_ptr->select_jobinfo,
				buffer, protocol_version);
		} else {
			dynamic_plugin_data_t *select_jobinfo;
			select_jobinfo = select_g_select_jobinfo_alloc();
			select_g_select_jobinfo_pack(select_jobinfo, buffer,
						     protocol_version);
			select_g_select_jobinfo_free(select_jobinfo);
		}
		pack16(job_desc_ptr->wait_all_nodes, buffer);
		pack32(job_desc_ptr->bitflags, buffer);
		pack32(job_desc_ptr->delay_boot, buffer);
		packstr(job_desc_ptr->extra, buffer);
		pack16(job_desc_ptr->x11, buffer);
		packstr(job_desc_ptr->x11_magic_cookie, buffer);
		packstr(job_desc_ptr->x11_target, buffer);
		pack16(job_desc_ptr->x11_target_port, buffer);

		packstr(job_desc_ptr->cpus_per_tres, buffer);
		packstr(job_desc_ptr->mem_per_tres, buffer);
		packstr(job_desc_ptr->tres_bind, buffer);
		packstr(job_desc_ptr->tres_freq, buffer);
		packstr(job_desc_ptr->tres_per_job, buffer);
		packstr(job_desc_ptr->tres_per_node, buffer);
		packstr(job_desc_ptr->tres_per_socket, buffer);
		packstr(job_desc_ptr->tres_per_task, buffer);
	} else if (protocol_version >= SLURM_MIN_PROTOCOL_VERSION) {
		packstr(job_desc_ptr->batch_features, buffer);
		packstr(job_desc_ptr->cluster_features, buffer);
		packstr(job_desc_ptr->clusters, buffer);
		pack16(job_desc_ptr->contiguous, buffer);
		pack16(job_desc_ptr->core_spec, buffer);
		pack32(job_desc_ptr->task_dist, buffer);
		pack16(job_desc_ptr->kill_on_node_fail, buffer);
		packstr(job_desc_ptr->features, buffer);
		pack64(job_desc_ptr->fed_siblings_active, buffer);
		pack64(job_desc_ptr->fed_siblings_viable, buffer);
		pack32(job_desc_ptr->job_id, buffer);
		packstr(job_desc_ptr->job_id_str, buffer);
		packstr(job_desc_ptr->name, buffer);

		packstr(job_desc_ptr->alloc_node, buffer);
		pack32(job_desc_ptr->alloc_sid, buffer);
		packstr(job_desc_ptr->array_inx, buffer);
		packstr(job_desc_ptr->burst_buffer, buffer);
		pack16(job_desc_ptr->pn_min_cpus, buffer);
		pack64(job_desc_ptr->pn_min_memory, buffer);
		pack32(job_desc_ptr->pn_min_tmp_disk, buffer);
		pack8(job_desc_ptr->power_flags, buffer);

		pack32(job_desc_ptr->cpu_freq_min, buffer);
		pack32(job_desc_ptr->cpu_freq_max, buffer);
		pack32(job_desc_ptr->cpu_freq_gov, buffer);

		packstr(job_desc_ptr->partition, buffer);
		pack32(job_desc_ptr->priority, buffer);
		packstr(job_desc_ptr->dependency, buffer);
		packstr(job_desc_ptr->account, buffer);
		packstr(job_desc_ptr->admin_comment, buffer);
		packstr(job_desc_ptr->comment, buffer);
		pack32(job_desc_ptr->nice, buffer);
		pack32(job_desc_ptr->profile, buffer);
		packstr(job_desc_ptr->qos, buffer);
		packstr(job_desc_ptr->mcs_label, buffer);

		packstr(job_desc_ptr->origin_cluster, buffer);
		pack8(job_desc_ptr->open_mode,   buffer);
		pack8(job_desc_ptr->overcommit,  buffer);
		packstr(job_desc_ptr->acctg_freq, buffer);
		pack32(job_desc_ptr->num_tasks,  buffer);
		pack16(job_desc_ptr->ckpt_interval, buffer);

		packstr(job_desc_ptr->req_nodes, buffer);
		packstr(job_desc_ptr->exc_nodes, buffer);
		packstr_array(job_desc_ptr->environment,
			      job_desc_ptr->env_size, buffer);
		packstr_array(job_desc_ptr->spank_job_env,
			      job_desc_ptr->spank_job_env_size, buffer);
		packstr(job_desc_ptr->script, buffer);
		packstr_array(job_desc_ptr->argv, job_desc_ptr->argc, buffer);

		packstr(job_desc_ptr->std_err, buffer);
		packstr(job_desc_ptr->std_in, buffer);
		packstr(job_desc_ptr->std_out, buffer);
		packstr(job_desc_ptr->work_dir, buffer);
		packstr(job_desc_ptr->ckpt_dir, buffer);

		pack16(job_desc_ptr->immediate, buffer);
		pack16(job_desc_ptr->reboot, buffer);
		pack16(job_desc_ptr->requeue, buffer);
		pack16(job_desc_ptr->shared, buffer);
		pack16(job_desc_ptr->cpus_per_task, buffer);
		pack16(job_desc_ptr->ntasks_per_node, buffer);
		pack16(job_desc_ptr->ntasks_per_board, buffer);
		pack16(job_desc_ptr->ntasks_per_socket, buffer);
		pack16(job_desc_ptr->ntasks_per_core, buffer);

		pack16(job_desc_ptr->plane_size, buffer);
		pack16(job_desc_ptr->cpu_bind_type, buffer);
		pack16(job_desc_ptr->mem_bind_type, buffer);
		packstr(job_desc_ptr->cpu_bind, buffer);
		packstr(job_desc_ptr->mem_bind, buffer);

		pack32(job_desc_ptr->time_limit, buffer);
		pack32(job_desc_ptr->time_min, buffer);
		pack32(job_desc_ptr->min_cpus, buffer);
		pack32(job_desc_ptr->max_cpus, buffer);
		pack32(job_desc_ptr->min_nodes, buffer);
		pack32(job_desc_ptr->max_nodes, buffer);
		pack16(job_desc_ptr->boards_per_node, buffer);
		pack16(job_desc_ptr->sockets_per_board, buffer);
		pack16(job_desc_ptr->sockets_per_node, buffer);
		pack16(job_desc_ptr->cores_per_socket, buffer);
		pack16(job_desc_ptr->threads_per_core, buffer);
		pack32(job_desc_ptr->user_id, buffer);
		pack32(job_desc_ptr->group_id, buffer);

		pack16(job_desc_ptr->alloc_resp_port, buffer);
		packstr(job_desc_ptr->resp_host, buffer);
		pack16(job_desc_ptr->other_port, buffer);
		packstr(job_desc_ptr->network, buffer);
		pack_time(job_desc_ptr->begin_time, buffer);
		pack_time(job_desc_ptr->end_time, buffer);
		pack_time(job_desc_ptr->deadline, buffer);

		packstr(job_desc_ptr->licenses, buffer);
		pack16(job_desc_ptr->mail_type, buffer);
		packstr(job_desc_ptr->mail_user, buffer);
		packstr(job_desc_ptr->reservation, buffer);
		pack16(job_desc_ptr->restart_cnt, buffer);
		pack16(job_desc_ptr->warn_flags, buffer);
		pack16(job_desc_ptr->warn_signal, buffer);
		pack16(job_desc_ptr->warn_time, buffer);
		packstr(job_desc_ptr->wckey, buffer);
		pack32(job_desc_ptr->req_switch, buffer);
		pack32(job_desc_ptr->wait4switch, buffer);

		if (job_desc_ptr->select_jobinfo) {
			select_g_select_jobinfo_pack(
				job_desc_ptr->select_jobinfo,
				buffer, protocol_version);
		} else {
			dynamic_plugin_data_t *select_jobinfo;
			select_jobinfo = select_g_select_jobinfo_alloc();
			select_g_select_jobinfo_pack(select_jobinfo, buffer,
						     protocol_version);
			select_g_select_jobinfo_free(select_jobinfo);
		}
		pack16(job_desc_ptr->wait_all_nodes, buffer);
		pack32(job_desc_ptr->bitflags, buffer);
		pack32(job_desc_ptr->delay_boot, buffer);
		packstr(job_desc_ptr->extra, buffer);
		pack16(job_desc_ptr->x11, buffer);
		packstr(job_desc_ptr->x11_magic_cookie, buffer);
		/* no x11_target_host here, alloc_node is equivalent */
		pack16(job_desc_ptr->x11_target_port, buffer);

		packstr(job_desc_ptr->cpus_per_tres, buffer);
		packstr(job_desc_ptr->mem_per_tres, buffer);
		packstr(job_desc_ptr->tres_bind, buffer);
		packstr(job_desc_ptr->tres_freq, buffer);
		packstr(job_desc_ptr->tres_per_job, buffer);
		packstr(job_desc_ptr->tres_per_node, buffer);
		packstr(job_desc_ptr->tres_per_socket, buffer);
		packstr(job_desc_ptr->tres_per_task, buffer);
	} else {
		error("%s: protocol_version %hu not supported",
		      __func__, protocol_version);
	}

	if (job_desc_ptr->script_buf)
		job_desc_ptr->script = NULL;
}

/* _unpack_job_desc_msg
 * unpacks a job_desc struct
 * OUT job_desc_buffer_ptr - place to put pointer to allocated job desc struct
 * IN/OUT buffer - source of the unpack, contains pointers that are
 *			automatically updated
 */
static int
_unpack_job_desc_msg(job_desc_msg_t ** job_desc_buffer_ptr, Buf buffer,
		     uint16_t protocol_version)
{
	uint32_t uint32_tmp;
	job_desc_msg_t *job_desc_ptr = NULL;

	/* alloc memory for structure */
	if (protocol_version >= SLURM_19_05_PROTOCOL_VERSION) {
		job_desc_ptr = xmalloc(sizeof(job_desc_msg_t));
		*job_desc_buffer_ptr = job_desc_ptr;

		/* load the data values */
		safe_unpack32(&job_desc_ptr->site_factor, buffer);
		safe_unpackstr_xmalloc(&job_desc_ptr->batch_features,
				       &uint32_tmp, buffer);
		safe_unpackstr_xmalloc(&job_desc_ptr->cluster_features,
				       &uint32_tmp, buffer);
		safe_unpackstr_xmalloc(&job_desc_ptr->clusters,
				       &uint32_tmp, buffer);
		safe_unpack16(&job_desc_ptr->contiguous, buffer);
		safe_unpack16(&job_desc_ptr->core_spec, buffer);
		safe_unpack32(&job_desc_ptr->task_dist, buffer);
		safe_unpack16(&job_desc_ptr->kill_on_node_fail, buffer);
		safe_unpackstr_xmalloc(&job_desc_ptr->features,
				       &uint32_tmp, buffer);
		safe_unpack64(&job_desc_ptr->fed_siblings_active, buffer);
		safe_unpack64(&job_desc_ptr->fed_siblings_viable, buffer);
		safe_unpack32(&job_desc_ptr->job_id, buffer);
		safe_unpackstr_xmalloc(&job_desc_ptr->job_id_str,
				       &uint32_tmp,
				       buffer);
		safe_unpackstr_xmalloc(&job_desc_ptr->name,
				       &uint32_tmp, buffer);

		safe_unpackstr_xmalloc(&job_desc_ptr->alloc_node,
				       &uint32_tmp, buffer);
		safe_unpack32(&job_desc_ptr->alloc_sid, buffer);
		safe_unpackstr_xmalloc(&job_desc_ptr->array_inx,
				       &uint32_tmp, buffer);
		safe_unpackstr_xmalloc(&job_desc_ptr->burst_buffer,
				       &uint32_tmp, buffer);
		safe_unpack16(&job_desc_ptr->pn_min_cpus, buffer);
		safe_unpack64(&job_desc_ptr->pn_min_memory, buffer);
		safe_unpack32(&job_desc_ptr->pn_min_tmp_disk, buffer);
		safe_unpack8(&job_desc_ptr->power_flags,   buffer);

		safe_unpack32(&job_desc_ptr->cpu_freq_min, buffer);
		safe_unpack32(&job_desc_ptr->cpu_freq_max, buffer);
		safe_unpack32(&job_desc_ptr->cpu_freq_gov, buffer);

		safe_unpackstr_xmalloc(&job_desc_ptr->partition,
				       &uint32_tmp, buffer);
		safe_unpack32(&job_desc_ptr->priority, buffer);
		safe_unpackstr_xmalloc(&job_desc_ptr->dependency,
				       &uint32_tmp, buffer);
		safe_unpackstr_xmalloc(&job_desc_ptr->account,
				       &uint32_tmp, buffer);
		safe_unpackstr_xmalloc(&job_desc_ptr->admin_comment,
				       &uint32_tmp, buffer);
		safe_unpackstr_xmalloc(&job_desc_ptr->comment,
				       &uint32_tmp, buffer);
		safe_unpack32(&job_desc_ptr->nice, buffer);
		safe_unpack32(&job_desc_ptr->profile, buffer);
		safe_unpackstr_xmalloc(&job_desc_ptr->qos, &uint32_tmp,
				       buffer);
		safe_unpackstr_xmalloc(&job_desc_ptr->mcs_label, &uint32_tmp,
					buffer);

		safe_unpackstr_xmalloc(&job_desc_ptr->origin_cluster,
				       &uint32_tmp, buffer);
		safe_unpack8(&job_desc_ptr->open_mode,   buffer);
		safe_unpack8(&job_desc_ptr->overcommit,  buffer);
		safe_unpackstr_xmalloc(&job_desc_ptr->acctg_freq,
				       &uint32_tmp, buffer);
		safe_unpack32(&job_desc_ptr->num_tasks,  buffer);
		safe_unpack16(&job_desc_ptr->ckpt_interval, buffer);

		safe_unpackstr_xmalloc(&job_desc_ptr->req_nodes,
				       &uint32_tmp, buffer);
		safe_unpackstr_xmalloc(&job_desc_ptr->exc_nodes,
				       &uint32_tmp, buffer);
		safe_unpackstr_array(&job_desc_ptr->environment,
				     &job_desc_ptr->env_size, buffer);
		safe_unpackstr_array(&job_desc_ptr->spank_job_env,
				     &job_desc_ptr->spank_job_env_size,
				     buffer);
		safe_unpackstr_xmalloc(&job_desc_ptr->script,
				       &uint32_tmp, buffer);
		safe_unpackstr_array(&job_desc_ptr->argv,
				     &job_desc_ptr->argc, buffer);

		safe_unpackstr_xmalloc(&job_desc_ptr->std_err,
				       &uint32_tmp, buffer);
		safe_unpackstr_xmalloc(&job_desc_ptr->std_in,
				       &uint32_tmp, buffer);
		safe_unpackstr_xmalloc(&job_desc_ptr->std_out,
				       &uint32_tmp, buffer);
		safe_unpackstr_xmalloc(&job_desc_ptr->work_dir,
				       &uint32_tmp, buffer);
		safe_unpackstr_xmalloc(&job_desc_ptr->ckpt_dir,
				       &uint32_tmp, buffer);

		safe_unpack16(&job_desc_ptr->immediate, buffer);
		safe_unpack16(&job_desc_ptr->reboot, buffer);
		safe_unpack16(&job_desc_ptr->requeue, buffer);
		safe_unpack16(&job_desc_ptr->shared, buffer);
		safe_unpack16(&job_desc_ptr->cpus_per_task, buffer);
		safe_unpack16(&job_desc_ptr->ntasks_per_node, buffer);
		safe_unpack16(&job_desc_ptr->ntasks_per_board, buffer);
		safe_unpack16(&job_desc_ptr->ntasks_per_socket, buffer);
		safe_unpack16(&job_desc_ptr->ntasks_per_core, buffer);

		safe_unpack16(&job_desc_ptr->plane_size, buffer);
		safe_unpack16(&job_desc_ptr->cpu_bind_type, buffer);
		safe_unpack16(&job_desc_ptr->mem_bind_type, buffer);
		safe_unpackstr_xmalloc(&job_desc_ptr->cpu_bind,
				       &uint32_tmp, buffer);
		safe_unpackstr_xmalloc(&job_desc_ptr->mem_bind,
				       &uint32_tmp, buffer);

		safe_unpack32(&job_desc_ptr->time_limit, buffer);
		safe_unpack32(&job_desc_ptr->time_min, buffer);
		safe_unpack32(&job_desc_ptr->min_cpus, buffer);
		safe_unpack32(&job_desc_ptr->max_cpus, buffer);
		safe_unpack32(&job_desc_ptr->min_nodes, buffer);
		safe_unpack32(&job_desc_ptr->max_nodes, buffer);
		safe_unpack16(&job_desc_ptr->boards_per_node, buffer);
		safe_unpack16(&job_desc_ptr->sockets_per_board, buffer);
		safe_unpack16(&job_desc_ptr->sockets_per_node, buffer);
		safe_unpack16(&job_desc_ptr->cores_per_socket, buffer);
		safe_unpack16(&job_desc_ptr->threads_per_core, buffer);
		safe_unpack32(&job_desc_ptr->user_id, buffer);
		safe_unpack32(&job_desc_ptr->group_id, buffer);

		safe_unpack16(&job_desc_ptr->alloc_resp_port, buffer);
		safe_unpackstr_xmalloc(&job_desc_ptr->resp_host, &uint32_tmp,
				       buffer);
		safe_unpack16(&job_desc_ptr->other_port, buffer);
		safe_unpackstr_xmalloc(&job_desc_ptr->network,
				       &uint32_tmp, buffer);
		safe_unpack_time(&job_desc_ptr->begin_time, buffer);
		safe_unpack_time(&job_desc_ptr->end_time, buffer);
		safe_unpack_time(&job_desc_ptr->deadline, buffer);

		safe_unpackstr_xmalloc(&job_desc_ptr->licenses,
				       &uint32_tmp, buffer);
		safe_unpack16(&job_desc_ptr->mail_type, buffer);
		safe_unpackstr_xmalloc(&job_desc_ptr->mail_user,
				       &uint32_tmp, buffer);
		safe_unpackstr_xmalloc(&job_desc_ptr->reservation,
				       &uint32_tmp, buffer);
		safe_unpack16(&job_desc_ptr->restart_cnt, buffer);
		safe_unpack16(&job_desc_ptr->warn_flags, buffer);
		safe_unpack16(&job_desc_ptr->warn_signal, buffer);
		safe_unpack16(&job_desc_ptr->warn_time, buffer);
		safe_unpackstr_xmalloc(&job_desc_ptr->wckey,
				       &uint32_tmp, buffer);
		safe_unpack32(&job_desc_ptr->req_switch, buffer);
		safe_unpack32(&job_desc_ptr->wait4switch, buffer);

		if (select_g_select_jobinfo_unpack(
			    &job_desc_ptr->select_jobinfo,
			    buffer, protocol_version))
			goto unpack_error;

		safe_unpack16(&job_desc_ptr->wait_all_nodes, buffer);
		safe_unpack32(&job_desc_ptr->bitflags, buffer);
		safe_unpack32(&job_desc_ptr->delay_boot, buffer);
		safe_unpackstr_xmalloc(&job_desc_ptr->extra, &uint32_tmp,
				       buffer);
		safe_unpack16(&job_desc_ptr->x11, buffer);
		safe_unpackstr_xmalloc(&job_desc_ptr->x11_magic_cookie,
				       &uint32_tmp, buffer);
		safe_unpackstr_xmalloc(&job_desc_ptr->x11_target,
				       &uint32_tmp, buffer);
		safe_unpack16(&job_desc_ptr->x11_target_port, buffer);

		safe_unpackstr_xmalloc(&job_desc_ptr->cpus_per_tres,
				       &uint32_tmp, buffer);
		safe_unpackstr_xmalloc(&job_desc_ptr->mem_per_tres,
				       &uint32_tmp, buffer);
		safe_unpackstr_xmalloc(&job_desc_ptr->tres_bind,
				       &uint32_tmp, buffer);
		safe_unpackstr_xmalloc(&job_desc_ptr->tres_freq,
				       &uint32_tmp, buffer);
		safe_unpackstr_xmalloc(&job_desc_ptr->tres_per_job,
				       &uint32_tmp, buffer);
		safe_unpackstr_xmalloc(&job_desc_ptr->tres_per_node,
				       &uint32_tmp, buffer);
		safe_unpackstr_xmalloc(&job_desc_ptr->tres_per_socket,
				       &uint32_tmp, buffer);
		safe_unpackstr_xmalloc(&job_desc_ptr->tres_per_task,
				       &uint32_tmp, buffer);
	} else if (protocol_version >= SLURM_MIN_PROTOCOL_VERSION) {
		job_desc_ptr = xmalloc(sizeof(job_desc_msg_t));
		*job_desc_buffer_ptr = job_desc_ptr;

		/* load the data values */
		safe_unpackstr_xmalloc(&job_desc_ptr->batch_features,
				       &uint32_tmp, buffer);
		safe_unpackstr_xmalloc(&job_desc_ptr->cluster_features,
				       &uint32_tmp, buffer);
		safe_unpackstr_xmalloc(&job_desc_ptr->clusters,
				       &uint32_tmp, buffer);
		safe_unpack16(&job_desc_ptr->contiguous, buffer);
		safe_unpack16(&job_desc_ptr->core_spec, buffer);
		safe_unpack32(&job_desc_ptr->task_dist, buffer);
		safe_unpack16(&job_desc_ptr->kill_on_node_fail, buffer);
		safe_unpackstr_xmalloc(&job_desc_ptr->features,
				       &uint32_tmp, buffer);
		safe_unpack64(&job_desc_ptr->fed_siblings_active, buffer);
		safe_unpack64(&job_desc_ptr->fed_siblings_viable, buffer);
		safe_unpack32(&job_desc_ptr->job_id, buffer);
		safe_unpackstr_xmalloc(&job_desc_ptr->job_id_str,
				       &uint32_tmp,
				       buffer);
		safe_unpackstr_xmalloc(&job_desc_ptr->name,
				       &uint32_tmp, buffer);

		safe_unpackstr_xmalloc(&job_desc_ptr->alloc_node,
				       &uint32_tmp, buffer);
		safe_unpack32(&job_desc_ptr->alloc_sid, buffer);
		safe_unpackstr_xmalloc(&job_desc_ptr->array_inx,
				       &uint32_tmp, buffer);
		safe_unpackstr_xmalloc(&job_desc_ptr->burst_buffer,
				       &uint32_tmp, buffer);
		safe_unpack16(&job_desc_ptr->pn_min_cpus, buffer);
		safe_unpack64(&job_desc_ptr->pn_min_memory, buffer);
		safe_unpack32(&job_desc_ptr->pn_min_tmp_disk, buffer);
		safe_unpack8(&job_desc_ptr->power_flags,   buffer);

		safe_unpack32(&job_desc_ptr->cpu_freq_min, buffer);
		safe_unpack32(&job_desc_ptr->cpu_freq_max, buffer);
		safe_unpack32(&job_desc_ptr->cpu_freq_gov, buffer);

		safe_unpackstr_xmalloc(&job_desc_ptr->partition,
				       &uint32_tmp, buffer);
		safe_unpack32(&job_desc_ptr->priority, buffer);
		safe_unpackstr_xmalloc(&job_desc_ptr->dependency,
				       &uint32_tmp, buffer);
		safe_unpackstr_xmalloc(&job_desc_ptr->account,
				       &uint32_tmp, buffer);
		safe_unpackstr_xmalloc(&job_desc_ptr->admin_comment,
				       &uint32_tmp, buffer);
		safe_unpackstr_xmalloc(&job_desc_ptr->comment,
				       &uint32_tmp, buffer);
		safe_unpack32(&job_desc_ptr->nice, buffer);
		safe_unpack32(&job_desc_ptr->profile, buffer);
		safe_unpackstr_xmalloc(&job_desc_ptr->qos, &uint32_tmp,
				       buffer);
		safe_unpackstr_xmalloc(&job_desc_ptr->mcs_label, &uint32_tmp,
					buffer);

		safe_unpackstr_xmalloc(&job_desc_ptr->origin_cluster,
				       &uint32_tmp, buffer);
		safe_unpack8(&job_desc_ptr->open_mode,   buffer);
		safe_unpack8(&job_desc_ptr->overcommit,  buffer);
		safe_unpackstr_xmalloc(&job_desc_ptr->acctg_freq,
				       &uint32_tmp, buffer);
		safe_unpack32(&job_desc_ptr->num_tasks,  buffer);
		safe_unpack16(&job_desc_ptr->ckpt_interval, buffer);

		safe_unpackstr_xmalloc(&job_desc_ptr->req_nodes,
				       &uint32_tmp, buffer);
		safe_unpackstr_xmalloc(&job_desc_ptr->exc_nodes,
				       &uint32_tmp, buffer);
		safe_unpackstr_array(&job_desc_ptr->environment,
				     &job_desc_ptr->env_size, buffer);
		safe_unpackstr_array(&job_desc_ptr->spank_job_env,
				     &job_desc_ptr->spank_job_env_size,
				     buffer);
		safe_unpackstr_xmalloc(&job_desc_ptr->script,
				       &uint32_tmp, buffer);
		safe_unpackstr_array(&job_desc_ptr->argv,
				     &job_desc_ptr->argc, buffer);

		safe_unpackstr_xmalloc(&job_desc_ptr->std_err,
				       &uint32_tmp, buffer);
		safe_unpackstr_xmalloc(&job_desc_ptr->std_in,
				       &uint32_tmp, buffer);
		safe_unpackstr_xmalloc(&job_desc_ptr->std_out,
				       &uint32_tmp, buffer);
		safe_unpackstr_xmalloc(&job_desc_ptr->work_dir,
				       &uint32_tmp, buffer);
		safe_unpackstr_xmalloc(&job_desc_ptr->ckpt_dir,
				       &uint32_tmp, buffer);

		safe_unpack16(&job_desc_ptr->immediate, buffer);
		safe_unpack16(&job_desc_ptr->reboot, buffer);
		safe_unpack16(&job_desc_ptr->requeue, buffer);
		safe_unpack16(&job_desc_ptr->shared, buffer);
		safe_unpack16(&job_desc_ptr->cpus_per_task, buffer);
		safe_unpack16(&job_desc_ptr->ntasks_per_node, buffer);
		safe_unpack16(&job_desc_ptr->ntasks_per_board, buffer);
		safe_unpack16(&job_desc_ptr->ntasks_per_socket, buffer);
		safe_unpack16(&job_desc_ptr->ntasks_per_core, buffer);

		safe_unpack16(&job_desc_ptr->plane_size, buffer);
		safe_unpack16(&job_desc_ptr->cpu_bind_type, buffer);
		safe_unpack16(&job_desc_ptr->mem_bind_type, buffer);
		safe_unpackstr_xmalloc(&job_desc_ptr->cpu_bind,
				       &uint32_tmp, buffer);
		safe_unpackstr_xmalloc(&job_desc_ptr->mem_bind,
				       &uint32_tmp, buffer);

		safe_unpack32(&job_desc_ptr->time_limit, buffer);
		safe_unpack32(&job_desc_ptr->time_min, buffer);
		safe_unpack32(&job_desc_ptr->min_cpus, buffer);
		safe_unpack32(&job_desc_ptr->max_cpus, buffer);
		safe_unpack32(&job_desc_ptr->min_nodes, buffer);
		safe_unpack32(&job_desc_ptr->max_nodes, buffer);
		safe_unpack16(&job_desc_ptr->boards_per_node, buffer);
		safe_unpack16(&job_desc_ptr->sockets_per_board, buffer);
		safe_unpack16(&job_desc_ptr->sockets_per_node, buffer);
		safe_unpack16(&job_desc_ptr->cores_per_socket, buffer);
		safe_unpack16(&job_desc_ptr->threads_per_core, buffer);
		safe_unpack32(&job_desc_ptr->user_id, buffer);
		safe_unpack32(&job_desc_ptr->group_id, buffer);

		safe_unpack16(&job_desc_ptr->alloc_resp_port, buffer);
		safe_unpackstr_xmalloc(&job_desc_ptr->resp_host, &uint32_tmp,
				       buffer);
		safe_unpack16(&job_desc_ptr->other_port, buffer);
		safe_unpackstr_xmalloc(&job_desc_ptr->network,
				       &uint32_tmp, buffer);
		safe_unpack_time(&job_desc_ptr->begin_time, buffer);
		safe_unpack_time(&job_desc_ptr->end_time, buffer);
		safe_unpack_time(&job_desc_ptr->deadline, buffer);

		safe_unpackstr_xmalloc(&job_desc_ptr->licenses,
				       &uint32_tmp, buffer);
		safe_unpack16(&job_desc_ptr->mail_type, buffer);
		safe_unpackstr_xmalloc(&job_desc_ptr->mail_user,
				       &uint32_tmp, buffer);
		safe_unpackstr_xmalloc(&job_desc_ptr->reservation,
				       &uint32_tmp, buffer);
		safe_unpack16(&job_desc_ptr->restart_cnt, buffer);
		safe_unpack16(&job_desc_ptr->warn_flags, buffer);
		safe_unpack16(&job_desc_ptr->warn_signal, buffer);
		safe_unpack16(&job_desc_ptr->warn_time, buffer);
		safe_unpackstr_xmalloc(&job_desc_ptr->wckey,
				       &uint32_tmp, buffer);
		safe_unpack32(&job_desc_ptr->req_switch, buffer);
		safe_unpack32(&job_desc_ptr->wait4switch, buffer);

		if (select_g_select_jobinfo_unpack(
			    &job_desc_ptr->select_jobinfo,
			    buffer, protocol_version))
			goto unpack_error;

		safe_unpack16(&job_desc_ptr->wait_all_nodes, buffer);
		safe_unpack32(&job_desc_ptr->bitflags, buffer);
		safe_unpack32(&job_desc_ptr->delay_boot, buffer);
		safe_unpackstr_xmalloc(&job_desc_ptr->extra, &uint32_tmp,
				       buffer);
		safe_unpack16(&job_desc_ptr->x11, buffer);
		safe_unpackstr_xmalloc(&job_desc_ptr->x11_magic_cookie,
				       &uint32_tmp, buffer);
		/* no x11_target_host here, alloc_node is equivalent */
		safe_unpack16(&job_desc_ptr->x11_target_port, buffer);

		safe_unpackstr_xmalloc(&job_desc_ptr->cpus_per_tres,
				       &uint32_tmp, buffer);
		safe_unpackstr_xmalloc(&job_desc_ptr->mem_per_tres,
				       &uint32_tmp, buffer);
		safe_unpackstr_xmalloc(&job_desc_ptr->tres_bind,
				       &uint32_tmp, buffer);
		safe_unpackstr_xmalloc(&job_desc_ptr->tres_freq,
				       &uint32_tmp, buffer);
		safe_unpackstr_xmalloc(&job_desc_ptr->tres_per_job,
				       &uint32_tmp, buffer);
		safe_unpackstr_xmalloc(&job_desc_ptr->tres_per_node,
				       &uint32_tmp, buffer);
		safe_unpackstr_xmalloc(&job_desc_ptr->tres_per_socket,
				       &uint32_tmp, buffer);
		safe_unpackstr_xmalloc(&job_desc_ptr->tres_per_task,
				       &uint32_tmp, buffer);
	} else {
		error("_unpack_job_desc_msg: protocol_version "
		      "%hu not supported", protocol_version);
		goto unpack_error;
	}

	return SLURM_SUCCESS;

unpack_error:
	slurm_free_job_desc_msg(job_desc_ptr);
	*job_desc_buffer_ptr = NULL;
	return SLURM_ERROR;
}

/* _pack_job_desc_list_msg
 * packs a list of job_desc structs
 * IN job_req_list - pointer to the job descriptor to pack
 * IN/OUT buffer - destination of the pack, contains pointers that are
 *			automatically updated
 */
static void
_pack_job_desc_list_msg(List job_req_list, Buf buffer,
			uint16_t protocol_version)
{
	job_desc_msg_t *req;
	ListIterator iter;
	uint16_t cnt = 0;
 
	if (job_req_list)
		cnt = list_count(job_req_list);
	pack16(cnt, buffer);
	if (cnt == 0)
		return;

	iter = list_iterator_create(job_req_list);
	while ((req = (job_desc_msg_t *) list_next(iter))) {
		_pack_job_desc_msg(req, buffer, protocol_version);
	}
	list_iterator_destroy(iter);
}

static void _free_job_desc_list(void *x)
{
	job_desc_msg_t *job_desc_ptr = (job_desc_msg_t *) x;
	slurm_free_job_desc_msg(job_desc_ptr);
}

static int
_unpack_job_desc_list_msg(List *job_req_list, Buf buffer,
			  uint16_t protocol_version)
{
	job_desc_msg_t *req;
	uint16_t cnt = 0;
	int i;
 
	*job_req_list = NULL;

	safe_unpack16(&cnt, buffer);
	if (cnt == 0)
		return SLURM_SUCCESS;
	if (cnt > NO_VAL16)
		goto unpack_error;

	*job_req_list = list_create(_free_job_desc_list);
	for (i = 0; i < cnt; i++) {
		req = NULL;
		if (_unpack_job_desc_msg(&req, buffer, protocol_version) !=
		    SLURM_SUCCESS)
			goto unpack_error;
		list_append(*job_req_list, req);
	}
	return SLURM_SUCCESS;

unpack_error:
	FREE_NULL_LIST(*job_req_list);
	return SLURM_ERROR;
}

static void
_pack_job_alloc_info_msg(job_alloc_info_msg_t *job_desc_ptr, Buf buffer,
			 uint16_t protocol_version)
{
	xassert(job_desc_ptr);

	/* load the data values */
	if (protocol_version >= SLURM_MIN_PROTOCOL_VERSION) {
		pack32(job_desc_ptr->job_id, buffer);
		packstr(job_desc_ptr->req_cluster, buffer);
	} else {
		error("%s: protocol_version %hu not supported",
		      __func__, protocol_version);
	}
}

static int
_unpack_job_alloc_info_msg(job_alloc_info_msg_t **job_desc_buffer_ptr,
			  Buf buffer, uint16_t protocol_version)
{
	uint32_t uint32_tmp = 0;
	job_alloc_info_msg_t *job_desc_ptr;

	/* alloc memory for structure */
	xassert(job_desc_buffer_ptr);
	job_desc_ptr = xmalloc(sizeof(job_alloc_info_msg_t));
	*job_desc_buffer_ptr = job_desc_ptr;

	/* load the data values */
	if (protocol_version >= SLURM_MIN_PROTOCOL_VERSION) {
		safe_unpack32(&job_desc_ptr->job_id, buffer);
		safe_unpackstr_xmalloc(&job_desc_ptr->req_cluster,
				       &uint32_tmp, buffer);
	} else {
		error("%s: protocol_version %hu not supported",
		      __func__, protocol_version);
		goto unpack_error;
	}

	return SLURM_SUCCESS;

unpack_error:
	slurm_free_job_alloc_info_msg(job_desc_ptr);
	*job_desc_buffer_ptr = NULL;
	return SLURM_ERROR;
}

/* _pack_job_info_list_msg
 * packs a list of job_alloc_info_msg_t structs
 * IN job_resp_list - pointer to the job allocation descriptor to pack
 * IN/OUT buffer - destination of the pack, contains pointers that are
 *			automatically updated
 */
static void
_pack_job_info_list_msg(List job_resp_list, Buf buffer,
			uint16_t protocol_version)
{
	resource_allocation_response_msg_t *resp;
	ListIterator iter;
	uint16_t cnt = 0;

	if (job_resp_list)
		cnt = list_count(job_resp_list);
	pack16(cnt, buffer);
	if (cnt == 0)
		return;

	iter = list_iterator_create(job_resp_list);
	while ((resp = (resource_allocation_response_msg_t *) list_next(iter))){
		_pack_resource_allocation_response_msg(resp, buffer,
						      protocol_version);
	}
	list_iterator_destroy(iter);
}

void _free_job_info_list(void *x)
{
	resource_allocation_response_msg_t *job_info_ptr;
	job_info_ptr = (resource_allocation_response_msg_t *) x;
	slurm_free_resource_allocation_response_msg(job_info_ptr);
}

static int
_unpack_job_info_list_msg(List *job_resp_list, Buf buffer,
			  uint16_t protocol_version)
{
	resource_allocation_response_msg_t *resp;
	uint16_t cnt = 0;
	int i;

	*job_resp_list = NULL;

	safe_unpack16(&cnt, buffer);
	if (cnt == 0)
		return SLURM_SUCCESS;
	if (cnt > NO_VAL16)
		goto unpack_error;

	*job_resp_list = list_create(_free_job_info_list);
	for (i = 0; i < cnt; i++) {
		resp = NULL;
		if (_unpack_resource_allocation_response_msg(&resp, buffer,
					protocol_version) != SLURM_SUCCESS)
			goto unpack_error;
		list_append(*job_resp_list, resp);
	}
	return SLURM_SUCCESS;

unpack_error:
	FREE_NULL_LIST(*job_resp_list);
	return SLURM_ERROR;
}

static void
_pack_step_alloc_info_msg(step_alloc_info_msg_t * job_desc_ptr, Buf buffer,
			  uint16_t protocol_version)
{
	/* load the data values */
	if (protocol_version >= SLURM_MIN_PROTOCOL_VERSION) {
		pack32(job_desc_ptr->job_id, buffer);
		pack32(job_desc_ptr->pack_job_offset, buffer);
		pack32(job_desc_ptr->step_id, buffer);
	}
}

static int
_unpack_step_alloc_info_msg(step_alloc_info_msg_t **
			    job_desc_buffer_ptr, Buf buffer,
			    uint16_t protocol_version)
{
	step_alloc_info_msg_t *job_desc_ptr;

	/* alloc memory for structure */
	xassert(job_desc_buffer_ptr);
	job_desc_ptr = xmalloc(sizeof(step_alloc_info_msg_t));
	*job_desc_buffer_ptr = job_desc_ptr;

	/* load the data values */
	if (protocol_version >= SLURM_MIN_PROTOCOL_VERSION) {
		safe_unpack32(&job_desc_ptr->job_id, buffer);
		safe_unpack32(&job_desc_ptr->pack_job_offset, buffer);
		safe_unpack32(&job_desc_ptr->step_id, buffer);
	} else {
		goto unpack_error;
	}

	return SLURM_SUCCESS;

unpack_error:
	slurm_free_step_alloc_info_msg(job_desc_ptr);
	*job_desc_buffer_ptr = NULL;
	return SLURM_ERROR;
}

static void _pack_node_reg_resp(
	slurm_node_reg_resp_msg_t *msg,
	Buf buffer, uint16_t protocol_version)
{
	List pack_list;
	assoc_mgr_lock_t locks = { .tres = READ_LOCK };

	if (protocol_version >= SLURM_MIN_PROTOCOL_VERSION) {
		if (msg && msg->tres_list)
			pack_list = msg->tres_list;
		else
			pack_list = assoc_mgr_tres_list;

		if (pack_list == assoc_mgr_tres_list)
			assoc_mgr_lock(&locks);

		(void)slurm_pack_list(pack_list,
				      slurmdb_pack_tres_rec, buffer,
				      protocol_version);

		if (pack_list == assoc_mgr_tres_list)
			assoc_mgr_unlock(&locks);
	}
}

static int _unpack_node_reg_resp(
	slurm_node_reg_resp_msg_t **msg,
	Buf buffer, uint16_t protocol_version)
{
	slurm_node_reg_resp_msg_t *msg_ptr;

	if (protocol_version >= SLURM_MIN_PROTOCOL_VERSION) {
		xassert(msg);
		msg_ptr = xmalloc(sizeof(slurm_node_reg_resp_msg_t));
		*msg = msg_ptr;
		if (slurm_unpack_list(&msg_ptr->tres_list,
				      slurmdb_unpack_tres_rec,
				      slurmdb_destroy_tres_rec, buffer,
				      protocol_version) != SLURM_SUCCESS)
			goto unpack_error;
	}

	return SLURM_SUCCESS;

unpack_error:
	slurm_free_node_reg_resp_msg(msg_ptr);
	return SLURM_ERROR;
}

static void
_pack_last_update_msg(last_update_msg_t * msg, Buf buffer,
		      uint16_t protocol_version)
{
	xassert(msg);
	pack_time(msg->last_update, buffer);
}

static int
_unpack_last_update_msg(last_update_msg_t ** msg, Buf buffer,
			uint16_t protocol_version)
{
	last_update_msg_t *last_update_msg;

	xassert(msg);
	last_update_msg = xmalloc(sizeof(last_update_msg_t));
	*msg = last_update_msg;

	safe_unpack_time(&last_update_msg->last_update, buffer);
	return SLURM_SUCCESS;

unpack_error:
	slurm_free_last_update_msg(last_update_msg);
	*msg = NULL;
	return SLURM_ERROR;
}

static void
_pack_return_code_msg(return_code_msg_t * msg, Buf buffer,
		      uint16_t protocol_version)
{
	xassert(msg);
	pack32(msg->return_code, buffer);
}

static int
_unpack_return_code_msg(return_code_msg_t ** msg, Buf buffer,
			uint16_t protocol_version)
{
	return_code_msg_t *return_code_msg;

	xassert(msg);
	return_code_msg = xmalloc(sizeof(return_code_msg_t));
	*msg = return_code_msg;

	safe_unpack32(&return_code_msg->return_code, buffer);
	return SLURM_SUCCESS;

unpack_error:
	slurm_free_return_code_msg(return_code_msg);
	*msg = NULL;
	return SLURM_ERROR;
}

static void
_pack_return_code2_msg(return_code2_msg_t * msg, Buf buffer,
		       uint16_t protocol_version)
{
	xassert(msg);
	pack32(msg->return_code, buffer);
	packstr(msg->err_msg,    buffer);
}

/* Log error message, otherwise replicate _unpack_return_code_msg() */
static int
_unpack_return_code2_msg(return_code_msg_t ** msg, Buf buffer,
			uint16_t protocol_version)
{
	return_code_msg_t *return_code_msg;
	uint32_t uint32_tmp = 0;
	char *err_msg = NULL;

	xassert(msg);
	return_code_msg = xmalloc(sizeof(return_code_msg_t));
	*msg = return_code_msg;

	safe_unpack32(&return_code_msg->return_code, buffer);
	safe_unpackstr_xmalloc(&err_msg, &uint32_tmp, buffer);
	if (err_msg) {
		print_multi_line_string(err_msg, -1, LOG_LEVEL_ERROR);
		xfree(err_msg);
	}
	return SLURM_SUCCESS;

unpack_error:
	slurm_free_return_code_msg(return_code_msg);
	*msg = NULL;
	return SLURM_ERROR;
}

static void
_pack_reroute_msg(reroute_msg_t * msg, Buf buffer, uint16_t protocol_version)
{
	xassert(buffer);
	xassert(msg);

	if (protocol_version >= SLURM_MIN_PROTOCOL_VERSION) {
		if (msg->working_cluster_rec) {
			pack8(1, buffer);
			slurmdb_pack_cluster_rec(msg->working_cluster_rec,
						 protocol_version, buffer);
		} else
			pack8(0, buffer);
	} else {
		error("%s: protocol_version %hu not supported",
		      __func__, protocol_version);
	}
}

static int
_unpack_reroute_msg(reroute_msg_t **msg, Buf buffer, uint16_t protocol_version)
{
	reroute_msg_t *reroute_msg;
	uint8_t uint8_tmp = 0;

	xassert(buffer);
	xassert(msg);

	reroute_msg = xmalloc(sizeof(reroute_msg_t));
	*msg = reroute_msg;

	if (protocol_version >= SLURM_MIN_PROTOCOL_VERSION) {
		safe_unpack8(&uint8_tmp, buffer);
		if (uint8_tmp) {
			slurmdb_unpack_cluster_rec(
				(void **)&reroute_msg->working_cluster_rec,
				protocol_version, buffer);
		}
	} else {
		error("%s: protocol_version %hu not supported",
		      __func__, protocol_version);
		goto unpack_error;
	}
	return SLURM_SUCCESS;

unpack_error:
	slurm_free_reroute_msg(reroute_msg);
	*msg = NULL;
	return SLURM_ERROR;
}

static void
_pack_reattach_tasks_request_msg(reattach_tasks_request_msg_t * msg,
				 Buf buffer,
				 uint16_t protocol_version)
{
	int i;

	xassert(msg);
	pack32((uint32_t)msg->job_id, buffer);
	pack32((uint32_t)msg->job_step_id, buffer);
	pack16((uint16_t)msg->num_resp_port, buffer);
	for (i = 0; i < msg->num_resp_port; i++)
		pack16((uint16_t)msg->resp_port[i], buffer);
	pack16((uint16_t)msg->num_io_port, buffer);
	for (i = 0; i < msg->num_io_port; i++)
		pack16((uint16_t)msg->io_port[i], buffer);

	slurm_cred_pack(msg->cred, buffer, protocol_version);
}

static int
_unpack_reattach_tasks_request_msg(reattach_tasks_request_msg_t ** msg_ptr,
				   Buf buffer,
				   uint16_t protocol_version)
{
	reattach_tasks_request_msg_t *msg;
	int i;

	xassert(msg_ptr);
	msg = xmalloc(sizeof(*msg));
	*msg_ptr = msg;

	safe_unpack32(&msg->job_id, buffer);
	safe_unpack32(&msg->job_step_id, buffer);
	safe_unpack16(&msg->num_resp_port, buffer);
	if (msg->num_resp_port >= NO_VAL16)
		goto unpack_error;
	if (msg->num_resp_port > 0) {
		safe_xcalloc(msg->resp_port, msg->num_resp_port,
			     sizeof(uint16_t));
		for (i = 0; i < msg->num_resp_port; i++)
			safe_unpack16(&msg->resp_port[i], buffer);
	}
	safe_unpack16(&msg->num_io_port, buffer);
	if (msg->num_io_port >= NO_VAL16)
		goto unpack_error;
	if (msg->num_io_port > 0) {
		safe_xcalloc(msg->io_port, msg->num_io_port, sizeof(uint16_t));
		for (i = 0; i < msg->num_io_port; i++)
			safe_unpack16(&msg->io_port[i], buffer);
	}

	if (!(msg->cred = slurm_cred_unpack(buffer, protocol_version)))
		goto unpack_error;

	return SLURM_SUCCESS;

unpack_error:
	slurm_free_reattach_tasks_request_msg(msg);
	*msg_ptr = NULL;
	return SLURM_ERROR;
}

static void
_pack_reattach_tasks_response_msg(reattach_tasks_response_msg_t * msg,
				  Buf buffer,
				  uint16_t protocol_version)
{
	int i;

	xassert(msg);
	packstr(msg->node_name,   buffer);
	pack32(msg->return_code, buffer);
	pack32(msg->ntasks, buffer);
	pack32_array(msg->gtids,      msg->ntasks, buffer);
	pack32_array(msg->local_pids, msg->ntasks, buffer);
	for (i = 0; i < msg->ntasks; i++) {
		packstr(msg->executable_names[i], buffer);
	}
}

static int
_unpack_reattach_tasks_response_msg(reattach_tasks_response_msg_t ** msg_ptr,
				    Buf buffer,
				    uint16_t protocol_version)
{
	uint32_t ntasks;
	uint32_t uint32_tmp;
	reattach_tasks_response_msg_t *msg = xmalloc(sizeof(*msg));
	int i;

	xassert(msg_ptr);
	*msg_ptr = msg;

	safe_unpackstr_xmalloc(&msg->node_name, &uint32_tmp, buffer);
	safe_unpack32(&msg->return_code,  buffer);
	safe_unpack32(&msg->ntasks,       buffer);
	safe_unpack32_array(&msg->gtids,      &ntasks, buffer);
	safe_unpack32_array(&msg->local_pids, &ntasks, buffer);
	if (msg->ntasks != ntasks)
		goto unpack_error;
	safe_xcalloc(msg->executable_names, msg->ntasks, sizeof(char *));
	for (i = 0; i < msg->ntasks; i++) {
		safe_unpackstr_xmalloc(&(msg->executable_names[i]), &uint32_tmp,
				       buffer);
	}
	return SLURM_SUCCESS;

unpack_error:
	slurm_free_reattach_tasks_response_msg(msg);
	*msg_ptr = NULL;
	return SLURM_ERROR;
}


static void
_pack_task_exit_msg(task_exit_msg_t * msg, Buf buffer,
		    uint16_t protocol_version)
{
	xassert(msg);
	pack32(msg->return_code, buffer);
	pack32(msg->num_tasks, buffer);
	pack32_array(msg->task_id_list,
		     msg->num_tasks, buffer);
	pack32(msg->job_id, buffer);
	pack32(msg->step_id, buffer);
}

static int
_unpack_task_exit_msg(task_exit_msg_t ** msg_ptr, Buf buffer,
		      uint16_t protocol_version)
{
	task_exit_msg_t *msg;
	uint32_t uint32_tmp;

	xassert(msg_ptr);
	msg = xmalloc(sizeof(task_exit_msg_t));
	*msg_ptr = msg;

	safe_unpack32(&msg->return_code, buffer);
	safe_unpack32(&msg->num_tasks, buffer);
	safe_unpack32_array(&msg->task_id_list, &uint32_tmp, buffer);
	if (msg->num_tasks != uint32_tmp)
		goto unpack_error;
	safe_unpack32(&msg->job_id, buffer);
	safe_unpack32(&msg->step_id, buffer);
	return SLURM_SUCCESS;

unpack_error:
	slurm_free_task_exit_msg(msg);
	*msg_ptr = NULL;
	return SLURM_ERROR;
}


static void
_pack_launch_tasks_response_msg(launch_tasks_response_msg_t * msg, Buf buffer,
				uint16_t protocol_version)
{
	xassert(msg);
	if (protocol_version >= SLURM_MIN_PROTOCOL_VERSION) {
		pack32(msg->job_id, buffer);
		pack32(msg->step_id, buffer);
		pack32(msg->return_code, buffer);
		packstr(msg->node_name, buffer);
		pack32(msg->count_of_pids, buffer);
		pack32_array(msg->local_pids, msg->count_of_pids, buffer);
		pack32_array(msg->task_ids, msg->count_of_pids, buffer);
	} else {
		error("%s: protocol_version %hu not supported", __func__,
		      protocol_version);
	}
}

static int
_unpack_launch_tasks_response_msg(launch_tasks_response_msg_t **msg_ptr,
				  Buf buffer, uint16_t protocol_version)
{
	uint32_t uint32_tmp;
	launch_tasks_response_msg_t *msg;

	xassert(msg_ptr);
	msg = xmalloc(sizeof(launch_tasks_response_msg_t));
	*msg_ptr = msg;

	if (protocol_version >= SLURM_MIN_PROTOCOL_VERSION) {
		safe_unpack32(&msg->job_id, buffer);
		safe_unpack32(&msg->step_id, buffer);
		safe_unpack32(&msg->return_code, buffer);
		safe_unpackstr_xmalloc(&msg->node_name, &uint32_tmp, buffer);
		safe_unpack32(&msg->count_of_pids, buffer);
		safe_unpack32_array(&msg->local_pids, &uint32_tmp, buffer);
		if (msg->count_of_pids != uint32_tmp)
			goto unpack_error;
		safe_unpack32_array(&msg->task_ids, &uint32_tmp, buffer);
		if (msg->count_of_pids != uint32_tmp)
			goto unpack_error;
	} else {
		error("%s: protocol_version %hu not supported", __func__,
		      protocol_version);
	}

	return SLURM_SUCCESS;

unpack_error:
	slurm_free_launch_tasks_response_msg(msg);
	*msg_ptr = NULL;
	return SLURM_ERROR;
}

static void _pack_launch_tasks_request_msg(launch_tasks_request_msg_t *msg,
					   Buf buffer,
					   uint16_t protocol_version)
{
	int i = 0;

	xassert(msg);

	if (protocol_version >= SLURM_19_05_PROTOCOL_VERSION) {
		pack32(msg->job_id, buffer);
		pack32(msg->job_step_id, buffer);

		pack32(msg->uid, buffer);
		pack32(msg->gid, buffer);
		packstr(msg->user_name, buffer);
		pack32_array(msg->gids, msg->ngids, buffer);

		pack32(msg->node_offset, buffer);
		pack32(msg->pack_jobid, buffer);
		pack32(msg->pack_nnodes, buffer);
		if ((msg->pack_nnodes != NO_VAL) && msg->pack_tids) {
			/* pack_tids == NULL if request from pre-v19.05 srun */
			pack8((uint8_t) 1, buffer);
			for (i = 0; i < msg->pack_nnodes; i++) {
				pack16(msg->pack_task_cnts[i], buffer);
				pack32_array(msg->pack_tids[i],
					     (uint32_t) msg->pack_task_cnts[i],
					     buffer);
			}
		} else if (msg->pack_nnodes != NO_VAL) {
			pack8((uint8_t) 0, buffer);
			pack16_array(msg->pack_task_cnts, msg->pack_nnodes,
				     buffer);
		}
		pack32(msg->pack_ntasks, buffer);
		if ((msg->pack_ntasks != NO_VAL) && msg->pack_tid_offsets) {
			/* pack_tids == NULL if request from pre-v19.05 srun */
			pack8((uint8_t) 1, buffer);
			for (i = 0; i < msg->pack_ntasks; i++)
				pack32(msg->pack_tid_offsets[i], buffer);
		} else if (msg->pack_ntasks != NO_VAL)
			pack8((uint8_t) 0, buffer);

		pack32(msg->pack_offset, buffer);
		pack32(msg->pack_step_cnt, buffer);
		pack32(msg->pack_task_offset, buffer);
		packstr(msg->pack_node_list, buffer);
		pack32(msg->ntasks, buffer);
		pack16(msg->ntasks_per_board, buffer);
		pack16(msg->ntasks_per_core, buffer);
		pack16(msg->ntasks_per_socket, buffer);
		packstr(msg->partition, buffer);
		pack64(msg->job_mem_lim, buffer);
		pack64(msg->step_mem_lim, buffer);

		pack32(msg->nnodes, buffer);
		pack16(msg->cpus_per_task, buffer);
		pack32(msg->task_dist, buffer);
		pack16(msg->node_cpus, buffer);
		pack16(msg->job_core_spec, buffer);
		pack16(msg->accel_bind_type, buffer);

		slurm_cred_pack(msg->cred, buffer, protocol_version);
		for (i = 0; i < msg->nnodes; i++) {
			pack16(msg->tasks_to_launch[i], buffer);
			pack32_array(msg->global_task_ids[i],
				     (uint32_t) msg->tasks_to_launch[i],
				     buffer);
		}
		pack16(msg->num_resp_port, buffer);
		for (i = 0; i < msg->num_resp_port; i++)
			pack16(msg->resp_port[i], buffer);
		slurm_pack_slurm_addr(&msg->orig_addr, buffer);
		packstr_array(msg->env, msg->envc, buffer);
		packstr_array(msg->spank_job_env, msg->spank_job_env_size,
			      buffer);
		packstr(msg->cwd, buffer);
		pack16(msg->cpu_bind_type, buffer);
		packstr(msg->cpu_bind, buffer);
		pack16(msg->mem_bind_type, buffer);
		packstr(msg->mem_bind, buffer);
		packstr_array(msg->argv, msg->argc, buffer);
		pack32(msg->flags, buffer);
		if ((msg->flags & LAUNCH_USER_MANAGED_IO) == 0) {
			packstr(msg->ofname, buffer);
			packstr(msg->efname, buffer);
			packstr(msg->ifname, buffer);
			pack16(msg->num_io_port, buffer);
			for (i = 0; i < msg->num_io_port; i++)
				pack16(msg->io_port[i], buffer);
		}
		pack32(msg->profile, buffer);
		packstr(msg->task_prolog, buffer);
		packstr(msg->task_epilog, buffer);
		pack16(msg->slurmd_debug, buffer);
		switch_g_pack_jobinfo(msg->switch_job, buffer,
				      protocol_version);
		job_options_pack(msg->options, buffer);
		packstr(msg->alias_list, buffer);
		packstr(msg->complete_nodelist, buffer);

		pack8(msg->open_mode, buffer);
		packstr(msg->acctg_freq, buffer);
		pack32(msg->cpu_freq_min, buffer);
		pack32(msg->cpu_freq_max, buffer);
		pack32(msg->cpu_freq_gov, buffer);
		packstr(msg->ckpt_dir, buffer);
		packstr(msg->restart_dir, buffer);

		select_g_select_jobinfo_pack(msg->select_jobinfo,
					     buffer, protocol_version);
		packstr(msg->tres_bind, buffer);
		packstr(msg->tres_freq, buffer);
		pack16(msg->x11, buffer);
		packstr(msg->x11_alloc_host, buffer);
		pack16(msg->x11_alloc_port, buffer);
		packstr(msg->x11_magic_cookie, buffer);
		packstr(msg->x11_target, buffer);
		pack16(msg->x11_target_port, buffer);
	} else if (protocol_version >= SLURM_MIN_PROTOCOL_VERSION) {
		pack32(msg->job_id, buffer);
		pack32(msg->job_step_id, buffer);

		pack32(msg->uid, buffer);
		pack32(msg->gid, buffer);
		packstr(msg->user_name, buffer);
		pack32_array(msg->gids, msg->ngids, buffer);

		pack32(msg->node_offset, buffer);
		pack32(msg->pack_jobid, buffer);
		pack32(msg->pack_nnodes, buffer);
		if (msg->pack_nnodes != NO_VAL) {
			pack16_array(msg->pack_task_cnts, msg->pack_nnodes,
				     buffer);
		}
		pack32(msg->pack_ntasks, buffer);
		pack32(msg->pack_offset, buffer);
		pack32(msg->pack_task_offset, buffer);
		packstr(msg->pack_node_list, buffer);
		pack32(msg->ntasks, buffer);
		pack16(msg->ntasks_per_board, buffer);
		pack16(msg->ntasks_per_core, buffer);
		pack16(msg->ntasks_per_socket, buffer);
		packstr(msg->partition, buffer);
		pack64(msg->job_mem_lim, buffer);
		pack64(msg->step_mem_lim, buffer);

		pack32(msg->nnodes, buffer);
		pack16(msg->cpus_per_task, buffer);
		pack32(msg->task_dist, buffer);
		pack16(msg->node_cpus, buffer);
		pack16(msg->job_core_spec, buffer);
		pack16(msg->accel_bind_type, buffer);

		slurm_cred_pack(msg->cred, buffer, protocol_version);
		for (i = 0; i < msg->nnodes; i++) {
			pack16(msg->tasks_to_launch[i], buffer);
			pack32_array(msg->global_task_ids[i],
				     (uint32_t) msg->tasks_to_launch[i],
				     buffer);
		}
		pack16(msg->num_resp_port, buffer);
		for (i = 0; i < msg->num_resp_port; i++)
			pack16(msg->resp_port[i], buffer);
		slurm_pack_slurm_addr(&msg->orig_addr, buffer);
		packstr_array(msg->env, msg->envc, buffer);
		packstr_array(msg->spank_job_env, msg->spank_job_env_size,
			      buffer);
		packstr(msg->cwd, buffer);
		pack16(msg->cpu_bind_type, buffer);
		packstr(msg->cpu_bind, buffer);
		pack16(msg->mem_bind_type, buffer);
		packstr(msg->mem_bind, buffer);
		packstr_array(msg->argv, msg->argc, buffer);
		pack32(msg->flags, buffer);
		if ((msg->flags & LAUNCH_USER_MANAGED_IO) == 0) {
			packstr(msg->ofname, buffer);
			packstr(msg->efname, buffer);
			packstr(msg->ifname, buffer);
			pack16(msg->num_io_port, buffer);
			for (i = 0; i < msg->num_io_port; i++)
				pack16(msg->io_port[i], buffer);
		}
		pack32(msg->profile, buffer);
		packstr(msg->task_prolog, buffer);
		packstr(msg->task_epilog, buffer);
		pack16(msg->slurmd_debug, buffer);
		switch_g_pack_jobinfo(msg->switch_job, buffer,
				      protocol_version);
		job_options_pack(msg->options, buffer);
		packstr(msg->alias_list, buffer);
		packstr(msg->complete_nodelist, buffer);

		pack8(msg->open_mode, buffer);
		packstr(msg->acctg_freq, buffer);
		pack32(msg->cpu_freq_min, buffer);
		pack32(msg->cpu_freq_max, buffer);
		pack32(msg->cpu_freq_gov, buffer);
		packstr(msg->ckpt_dir, buffer);
		packstr(msg->restart_dir, buffer);

		select_g_select_jobinfo_pack(msg->select_jobinfo,
					     buffer, protocol_version);
		packstr(msg->tres_bind, buffer);
		packstr(msg->tres_freq, buffer);
		pack16(msg->x11, buffer);
		packstr(msg->x11_magic_cookie, buffer);
		packstr(msg->x11_alloc_host, buffer);
		pack16(msg->x11_target_port, buffer);
	} else {
		error("%s: protocol_version %hu not supported",
		      __func__, protocol_version);
	}
}

static int _unpack_launch_tasks_request_msg(launch_tasks_request_msg_t **msg_ptr,
					    Buf buffer,
					    uint16_t protocol_version)
{
	uint8_t uint8_tmp = NO_VAL8;
	uint32_t uint32_tmp = 0;
	launch_tasks_request_msg_t *msg;
	int i = 0;

	xassert(msg_ptr);
	msg = xmalloc(sizeof(launch_tasks_request_msg_t));
	*msg_ptr = msg;

	if (protocol_version >= SLURM_19_05_PROTOCOL_VERSION) {
		safe_unpack32(&msg->job_id, buffer);
		safe_unpack32(&msg->job_step_id, buffer);

		safe_unpack32(&msg->uid, buffer);
		safe_unpack32(&msg->gid, buffer);
		safe_unpackstr_xmalloc(&msg->user_name, &uint32_tmp, buffer);
		safe_unpack32_array(&msg->gids, &msg->ngids, buffer);

		safe_unpack32(&msg->node_offset, buffer);
		safe_unpack32(&msg->pack_jobid, buffer);
		safe_unpack32(&msg->pack_nnodes, buffer);
		if (msg->pack_nnodes != NO_VAL)
			safe_unpack8(&uint8_tmp, buffer);
		if ((msg->pack_nnodes != NO_VAL) && (uint8_tmp == 1)) {
			/* pack_tids == NULL if request from pre-v19.05 srun */
			safe_xcalloc(msg->pack_task_cnts, msg->pack_nnodes,
				     sizeof(uint16_t));
			safe_xcalloc(msg->pack_tids, msg->pack_nnodes,
				     sizeof(uint32_t *));
			for (i = 0; i < msg->pack_nnodes; i++) {
				safe_unpack16(&msg->pack_task_cnts[i], buffer);
				safe_unpack32_array(&msg->pack_tids[i],
						    &uint32_tmp,
						    buffer);
				if (msg->pack_task_cnts[i] != uint32_tmp)
					goto unpack_error;
			}
		} else if (msg->pack_nnodes != NO_VAL) {
			safe_unpack16_array(&msg->pack_task_cnts,
					    &uint32_tmp, buffer);
			if (uint32_tmp != msg->pack_nnodes)
				goto unpack_error;
		}
		safe_unpack32(&msg->pack_ntasks, buffer);
		if (msg->pack_ntasks != NO_VAL)
			safe_unpack8(&uint8_tmp, buffer);
		if ((msg->pack_ntasks != NO_VAL) && (uint8_tmp == 1)) {
			safe_xcalloc(msg->pack_tid_offsets, msg->pack_ntasks,
				     sizeof(uint32_t));
			for (i = 0; i < msg->pack_ntasks; i++)
				safe_unpack32(&msg->pack_tid_offsets[i],
					      buffer);
		}
		safe_unpack32(&msg->pack_offset, buffer);
		safe_unpack32(&msg->pack_step_cnt, buffer);
		safe_unpack32(&msg->pack_task_offset, buffer);
		safe_unpackstr_xmalloc(&msg->pack_node_list, &uint32_tmp,
				       buffer);
		safe_unpack32(&msg->ntasks, buffer);
		safe_unpack16(&msg->ntasks_per_board, buffer);
		safe_unpack16(&msg->ntasks_per_core, buffer);
		safe_unpack16(&msg->ntasks_per_socket, buffer);
		safe_unpackstr_xmalloc(&msg->partition, &uint32_tmp, buffer);
		safe_unpack64(&msg->job_mem_lim, buffer);
		safe_unpack64(&msg->step_mem_lim, buffer);

		safe_unpack32(&msg->nnodes, buffer);
		if (msg->nnodes >= NO_VAL)
			goto unpack_error;
		safe_unpack16(&msg->cpus_per_task, buffer);
		safe_unpack32(&msg->task_dist, buffer);
		safe_unpack16(&msg->node_cpus, buffer);
		safe_unpack16(&msg->job_core_spec, buffer);
		safe_unpack16(&msg->accel_bind_type, buffer);

		if (!(msg->cred = slurm_cred_unpack(buffer, protocol_version)))
			goto unpack_error;
		safe_xcalloc(msg->tasks_to_launch, msg->nnodes,
			     sizeof(uint16_t));
		safe_xcalloc(msg->global_task_ids, msg->nnodes,
			     sizeof(uint32_t *));
		for (i = 0; i < msg->nnodes; i++) {
			safe_unpack16(&msg->tasks_to_launch[i], buffer);
			safe_unpack32_array(&msg->global_task_ids[i],
					    &uint32_tmp,
					    buffer);
			if (msg->tasks_to_launch[i] != (uint16_t) uint32_tmp)
				goto unpack_error;
		}
		safe_unpack16(&msg->num_resp_port, buffer);
		if (msg->num_resp_port >= NO_VAL16)
			goto unpack_error;
		if (msg->num_resp_port > 0) {
			safe_xcalloc(msg->resp_port, msg->num_resp_port,
				     sizeof(uint16_t));
			for (i = 0; i < msg->num_resp_port; i++)
				safe_unpack16(&msg->resp_port[i], buffer);
		}
		slurm_unpack_slurm_addr_no_alloc(&msg->orig_addr, buffer);
		safe_unpackstr_array(&msg->env, &msg->envc, buffer);
		safe_unpackstr_array(&msg->spank_job_env,
				     &msg->spank_job_env_size, buffer);
		safe_unpackstr_xmalloc(&msg->cwd, &uint32_tmp, buffer);
		safe_unpack16(&msg->cpu_bind_type, buffer);
		safe_unpackstr_xmalloc(&msg->cpu_bind, &uint32_tmp, buffer);
		safe_unpack16(&msg->mem_bind_type, buffer);
		safe_unpackstr_xmalloc(&msg->mem_bind, &uint32_tmp, buffer);
		safe_unpackstr_array(&msg->argv, &msg->argc, buffer);
		safe_unpack32(&msg->flags, buffer);
		if ((msg->flags & LAUNCH_USER_MANAGED_IO) == 0) {
			safe_unpackstr_xmalloc(&msg->ofname, &uint32_tmp,
					       buffer);
			safe_unpackstr_xmalloc(&msg->efname, &uint32_tmp,
					       buffer);
			safe_unpackstr_xmalloc(&msg->ifname, &uint32_tmp,
					       buffer);
			safe_unpack16(&msg->num_io_port, buffer);
			if (msg->num_io_port >= NO_VAL16)
				goto unpack_error;
			if (msg->num_io_port > 0) {
				safe_xcalloc(msg->io_port, msg->num_io_port,
				             sizeof(uint16_t));
				for (i = 0; i < msg->num_io_port; i++)
					safe_unpack16(&msg->io_port[i],
						      buffer);
			}
		}
		safe_unpack32(&msg->profile, buffer);
		safe_unpackstr_xmalloc(&msg->task_prolog, &uint32_tmp, buffer);
		safe_unpackstr_xmalloc(&msg->task_epilog, &uint32_tmp, buffer);
		safe_unpack16(&msg->slurmd_debug, buffer);

		if (switch_g_unpack_jobinfo(&msg->switch_job, buffer,
					    protocol_version) < 0) {
			error("switch_g_unpack_jobinfo: %m");
			switch_g_free_jobinfo(msg->switch_job);
			goto unpack_error;
		}
		msg->options = job_options_create();
		if (job_options_unpack(msg->options, buffer) < 0) {
			error("Unable to unpack extra job options: %m");
			goto unpack_error;
		}
		safe_unpackstr_xmalloc(&msg->alias_list, &uint32_tmp, buffer);
		safe_unpackstr_xmalloc(&msg->complete_nodelist, &uint32_tmp,
				       buffer);

		safe_unpack8(&msg->open_mode, buffer);
		safe_unpackstr_xmalloc(&msg->acctg_freq, &uint32_tmp, buffer);
		safe_unpack32(&msg->cpu_freq_min, buffer);
		safe_unpack32(&msg->cpu_freq_max, buffer);
		safe_unpack32(&msg->cpu_freq_gov, buffer);
		safe_unpackstr_xmalloc(&msg->ckpt_dir, &uint32_tmp, buffer);
		safe_unpackstr_xmalloc(&msg->restart_dir, &uint32_tmp, buffer);
		if (select_g_select_jobinfo_unpack(&msg->select_jobinfo,
						   buffer, protocol_version)) {
			goto unpack_error;
		}
		safe_unpackstr_xmalloc(&msg->tres_bind, &uint32_tmp, buffer);
		safe_unpackstr_xmalloc(&msg->tres_freq, &uint32_tmp, buffer);
		safe_unpack16(&msg->x11, buffer);
		safe_unpackstr_xmalloc(&msg->x11_alloc_host, &uint32_tmp,
				       buffer);
		safe_unpack16(&msg->x11_alloc_port, buffer);
		safe_unpackstr_xmalloc(&msg->x11_magic_cookie, &uint32_tmp,
				       buffer);
		safe_unpackstr_xmalloc(&msg->x11_target, &uint32_tmp,
				       buffer);
		safe_unpack16(&msg->x11_target_port, buffer);
	} else if (protocol_version >= SLURM_MIN_PROTOCOL_VERSION) {
		safe_unpack32(&msg->job_id, buffer);
		safe_unpack32(&msg->job_step_id, buffer);

		safe_unpack32(&msg->uid, buffer);
		safe_unpack32(&msg->gid, buffer);
		safe_unpackstr_xmalloc(&msg->user_name, &uint32_tmp, buffer);
		safe_unpack32_array(&msg->gids, &msg->ngids, buffer);

		safe_unpack32(&msg->node_offset, buffer);
		safe_unpack32(&msg->pack_jobid, buffer);
		safe_unpack32(&msg->pack_nnodes, buffer);
		if (msg->pack_nnodes != NO_VAL) {
			safe_unpack16_array(&msg->pack_task_cnts,
					    &uint32_tmp, buffer);
			if (uint32_tmp != msg->pack_nnodes)
				goto unpack_error;
		}
		safe_unpack32(&msg->pack_ntasks, buffer);
		safe_unpack32(&msg->pack_offset, buffer);
		safe_unpack32(&msg->pack_task_offset, buffer);
		safe_unpackstr_xmalloc(&msg->pack_node_list, &uint32_tmp,
				       buffer);
		safe_unpack32(&msg->ntasks, buffer);
		safe_unpack16(&msg->ntasks_per_board, buffer);
		safe_unpack16(&msg->ntasks_per_core, buffer);
		safe_unpack16(&msg->ntasks_per_socket, buffer);
		safe_unpackstr_xmalloc(&msg->partition, &uint32_tmp, buffer);
		safe_unpack64(&msg->job_mem_lim, buffer);
		safe_unpack64(&msg->step_mem_lim, buffer);

		safe_unpack32(&msg->nnodes, buffer);
		if (msg->nnodes >= NO_VAL)
			goto unpack_error;
		safe_unpack16(&msg->cpus_per_task, buffer);
		safe_unpack32(&msg->task_dist, buffer);
		safe_unpack16(&msg->node_cpus, buffer);
		safe_unpack16(&msg->job_core_spec, buffer);
		safe_unpack16(&msg->accel_bind_type, buffer);

		if (!(msg->cred = slurm_cred_unpack(buffer, protocol_version)))
			goto unpack_error;
		safe_xcalloc(msg->tasks_to_launch, msg->nnodes,
			     sizeof(uint16_t));
		safe_xcalloc(msg->global_task_ids, msg->nnodes,
			     sizeof(uint32_t *));
		for (i = 0; i < msg->nnodes; i++) {
			safe_unpack16(&msg->tasks_to_launch[i], buffer);
			safe_unpack32_array(&msg->global_task_ids[i],
					    &uint32_tmp,
					    buffer);
			if (msg->tasks_to_launch[i] != (uint16_t) uint32_tmp)
				goto unpack_error;
		}
		safe_unpack16(&msg->num_resp_port, buffer);
		if (msg->num_resp_port >= NO_VAL16)
			goto unpack_error;
		if (msg->num_resp_port > 0) {
			safe_xcalloc(msg->resp_port, msg->num_resp_port,
				     sizeof(uint16_t));
			for (i = 0; i < msg->num_resp_port; i++)
				safe_unpack16(&msg->resp_port[i], buffer);
		}
		slurm_unpack_slurm_addr_no_alloc(&msg->orig_addr, buffer);
		safe_unpackstr_array(&msg->env, &msg->envc, buffer);
		safe_unpackstr_array(&msg->spank_job_env,
				     &msg->spank_job_env_size, buffer);
		safe_unpackstr_xmalloc(&msg->cwd, &uint32_tmp, buffer);
		safe_unpack16(&msg->cpu_bind_type, buffer);
		safe_unpackstr_xmalloc(&msg->cpu_bind, &uint32_tmp, buffer);
		safe_unpack16(&msg->mem_bind_type, buffer);
		safe_unpackstr_xmalloc(&msg->mem_bind, &uint32_tmp, buffer);
		safe_unpackstr_array(&msg->argv, &msg->argc, buffer);
		safe_unpack32(&msg->flags, buffer);
		if ((msg->flags & LAUNCH_USER_MANAGED_IO) == 0) {
			safe_unpackstr_xmalloc(&msg->ofname, &uint32_tmp,
					       buffer);
			safe_unpackstr_xmalloc(&msg->efname, &uint32_tmp,
					       buffer);
			safe_unpackstr_xmalloc(&msg->ifname, &uint32_tmp,
					       buffer);
			safe_unpack16(&msg->num_io_port, buffer);
			if (msg->num_io_port >= NO_VAL16)
				goto unpack_error;
			if (msg->num_io_port > 0) {
				safe_xcalloc(msg->io_port, msg->num_io_port,
					     sizeof(uint16_t));
				for (i = 0; i < msg->num_io_port; i++)
					safe_unpack16(&msg->io_port[i],
						      buffer);
			}
		}
		safe_unpack32(&msg->profile, buffer);
		safe_unpackstr_xmalloc(&msg->task_prolog, &uint32_tmp, buffer);
		safe_unpackstr_xmalloc(&msg->task_epilog, &uint32_tmp, buffer);
		safe_unpack16(&msg->slurmd_debug, buffer);

		if (switch_g_unpack_jobinfo(&msg->switch_job, buffer,
					    protocol_version) < 0) {
			error("switch_g_unpack_jobinfo: %m");
			switch_g_free_jobinfo(msg->switch_job);
			goto unpack_error;
		}
		msg->options = job_options_create();
		if (job_options_unpack(msg->options, buffer) < 0) {
			error("Unable to unpack extra job options: %m");
			goto unpack_error;
		}
		safe_unpackstr_xmalloc(&msg->alias_list, &uint32_tmp, buffer);
		safe_unpackstr_xmalloc(&msg->complete_nodelist, &uint32_tmp,
				       buffer);

		safe_unpack8(&msg->open_mode, buffer);
		safe_unpackstr_xmalloc(&msg->acctg_freq, &uint32_tmp, buffer);
		safe_unpack32(&msg->cpu_freq_min, buffer);
		safe_unpack32(&msg->cpu_freq_max, buffer);
		safe_unpack32(&msg->cpu_freq_gov, buffer);
		safe_unpackstr_xmalloc(&msg->ckpt_dir, &uint32_tmp, buffer);
		safe_unpackstr_xmalloc(&msg->restart_dir, &uint32_tmp, buffer);
		if (select_g_select_jobinfo_unpack(&msg->select_jobinfo,
						   buffer, protocol_version)) {
			goto unpack_error;
		}
		safe_unpackstr_xmalloc(&msg->tres_bind, &uint32_tmp, buffer);
		safe_unpackstr_xmalloc(&msg->tres_freq, &uint32_tmp, buffer);
		safe_unpack16(&msg->x11, buffer);
		safe_unpackstr_xmalloc(&msg->x11_magic_cookie, &uint32_tmp,
				       buffer);
		safe_unpackstr_xmalloc(&msg->x11_alloc_host, &uint32_tmp,
				       buffer);
		safe_unpack16(&msg->x11_target_port, buffer);
	} else {
		error("%s: protocol_version %hu not supported",
		      __func__, protocol_version);
		goto unpack_error;
	}
	return SLURM_SUCCESS;

unpack_error:
	slurm_free_launch_tasks_request_msg(msg);
	*msg_ptr = NULL;
	return SLURM_ERROR;
}

static void
_pack_task_user_managed_io_stream_msg(task_user_managed_io_msg_t * msg,
				      Buf buffer,
				      uint16_t protocol_version)
{
	xassert(msg);
	pack32(msg->task_id, buffer);
}

static int
_unpack_task_user_managed_io_stream_msg(task_user_managed_io_msg_t **msg_ptr,
					Buf buffer,
					uint16_t protocol_version)
{
	task_user_managed_io_msg_t *msg;

	xassert(msg_ptr);
	msg = xmalloc(sizeof(task_user_managed_io_msg_t));
	*msg_ptr = msg;

	safe_unpack32(&msg->task_id, buffer);

	return SLURM_SUCCESS;

unpack_error:
	slurm_free_task_user_managed_io_stream_msg(msg);
	*msg_ptr = NULL;
	return SLURM_ERROR;
}

static void
_pack_cancel_tasks_msg(signal_tasks_msg_t *msg, Buf buffer,
		       uint16_t protocol_version)
{
	if (protocol_version >= SLURM_MIN_PROTOCOL_VERSION) {
		pack16(msg->flags, buffer);
		pack32(msg->job_id, buffer);
		pack32(msg->job_step_id, buffer);
		pack16(msg->signal, buffer);
	} else {
		error("_pack_cancel_tasks_msg: protocol_version "
		      "%hu not supported", protocol_version);
	}
}

static int
_unpack_cancel_tasks_msg(signal_tasks_msg_t **msg_ptr, Buf buffer,
			 uint16_t protocol_version)
{
	signal_tasks_msg_t *msg;

	msg = xmalloc(sizeof(signal_tasks_msg_t));
	*msg_ptr = msg;

	if (protocol_version >= SLURM_MIN_PROTOCOL_VERSION) {
		safe_unpack16(&msg->flags, buffer);
		safe_unpack32(&msg->job_id, buffer);
		safe_unpack32(&msg->job_step_id, buffer);
		safe_unpack16(&msg->signal, buffer);
	} else {
		error("_unpack_cancel_tasks_msg: protocol_version "
		      "%hu not supported", protocol_version);
		goto unpack_error;
	}
	return SLURM_SUCCESS;

unpack_error:
	slurm_free_signal_tasks_msg(msg);
	*msg_ptr = NULL;
	return SLURM_ERROR;
}

static void
_pack_checkpoint_tasks_msg(checkpoint_tasks_msg_t * msg, Buf buffer,
			   uint16_t protocol_version)
{
	if (protocol_version >= SLURM_MIN_PROTOCOL_VERSION) {
		pack32(msg->job_id, buffer);
		pack32(msg->job_step_id, buffer);
		pack_time(msg->timestamp, buffer);
		packstr(msg->image_dir, buffer);
	} else {
		error("_pack_checkpoint_tasks_msg: protocol_version "
		      "%hu not supported", protocol_version);
	}
}

static int
_unpack_checkpoint_tasks_msg(checkpoint_tasks_msg_t ** msg_ptr, Buf buffer,
			     uint16_t protocol_version)
{
	checkpoint_tasks_msg_t *msg;
	uint32_t uint32_tmp;

	msg = xmalloc(sizeof(checkpoint_tasks_msg_t));
	*msg_ptr = msg;

	if (protocol_version >= SLURM_MIN_PROTOCOL_VERSION) {
		safe_unpack32(&msg->job_id, buffer);
		safe_unpack32(&msg->job_step_id, buffer);
		safe_unpack_time(&msg->timestamp, buffer);
		safe_unpackstr_xmalloc(&msg->image_dir, &uint32_tmp, buffer);
	} else {
		error("_unpack_checkpoint_tasks_msg: protocol_version "
		      "%hu not supported", protocol_version);
		goto unpack_error;
	}
	return SLURM_SUCCESS;

unpack_error:
	slurm_free_checkpoint_tasks_msg(msg);
	*msg_ptr = NULL;
	return SLURM_ERROR;
}

static void
_pack_reboot_msg(reboot_msg_t * msg, Buf buffer,
		 uint16_t protocol_version)
{
	if (protocol_version >= SLURM_MIN_PROTOCOL_VERSION) {
		if (msg) {
			packstr(msg->features, buffer);
			pack16(msg->flags, buffer);
			pack32(msg->next_state, buffer);
			packstr(msg->node_list, buffer);
			packstr(msg->reason, buffer);
		} else {
			packnull(buffer);
			pack16((uint16_t) 0, buffer);
			pack32((uint32_t) NO_VAL, buffer);
			packnull(buffer);
			packnull(buffer);
		}
	}
}

static int
_unpack_reboot_msg(reboot_msg_t ** msg_ptr, Buf buffer,
		   uint16_t protocol_version)
{
	reboot_msg_t *msg;
	uint32_t uint32_tmp;

	msg = xmalloc(sizeof(reboot_msg_t));
	slurm_init_reboot_msg(msg, false);
	*msg_ptr = msg;

	if (protocol_version >= SLURM_MIN_PROTOCOL_VERSION) {
		safe_unpackstr_xmalloc(&msg->features, &uint32_tmp, buffer);
		safe_unpack16(&msg->flags, buffer);
		safe_unpack32(&msg->next_state, buffer);
		safe_unpackstr_xmalloc(&msg->node_list, &uint32_tmp, buffer);
		safe_unpackstr_xmalloc(&msg->reason, &uint32_tmp, buffer);
	}

	return SLURM_SUCCESS;

unpack_error:
	slurm_free_reboot_msg(msg);
	*msg_ptr = NULL;
	return SLURM_ERROR;
}

static void
_pack_shutdown_msg(shutdown_msg_t * msg, Buf buffer,
		   uint16_t protocol_version)
{
	pack16((uint16_t)msg->options, buffer);
}

static int
_unpack_shutdown_msg(shutdown_msg_t ** msg_ptr, Buf buffer,
		     uint16_t protocol_version)
{
	shutdown_msg_t *msg;

	msg = xmalloc(sizeof(shutdown_msg_t));
	*msg_ptr = msg;

	safe_unpack16(&msg->options, buffer);
	return SLURM_SUCCESS;

unpack_error:
	slurm_free_shutdown_msg(msg);
	*msg_ptr = NULL;
	return SLURM_ERROR;
}

/* _pack_job_step_kill_msg
 * packs a slurm job step signal message
 * IN msg - pointer to the job step signal message
 * IN/OUT buffer - destination of the pack, contains pointers that are
 *			automatically updated
 */
static void
_pack_job_step_kill_msg(job_step_kill_msg_t * msg, Buf buffer,
			uint16_t protocol_version)
{
	if (protocol_version >= SLURM_MIN_PROTOCOL_VERSION) {
		packstr(msg->sjob_id, buffer);
		pack32((uint32_t)msg->job_id, buffer);
		pack32((uint32_t)msg->job_step_id, buffer);
		packstr(msg->sibling, buffer);
		pack16((uint16_t)msg->signal, buffer);
		pack16((uint16_t)msg->flags, buffer);
	}
}

/* _unpack_job_step_kill_msg
 * unpacks a slurm job step signal message
 * OUT msg_ptr - pointer to the job step signal message buffer
 * IN/OUT buffer - source of the unpack, contains pointers that are
 *			automatically updated
 */
static int
_unpack_job_step_kill_msg(job_step_kill_msg_t ** msg_ptr, Buf buffer,
			  uint16_t protocol_version)
{
	job_step_kill_msg_t *msg;
	uint32_t cc;

	msg = xmalloc(sizeof(job_step_kill_msg_t));
	*msg_ptr = msg;

	if (protocol_version >= SLURM_MIN_PROTOCOL_VERSION) {
		safe_unpackstr_xmalloc(&(msg)->sjob_id, &cc, buffer);
		safe_unpack32(&msg->job_id, buffer);
		safe_unpack32(&msg->job_step_id, buffer);
		safe_unpackstr_xmalloc(&msg->sibling, &cc, buffer);
		safe_unpack16(&msg->signal, buffer);
		safe_unpack16(&msg->flags, buffer);
	} else
		goto unpack_error;

	return SLURM_SUCCESS;

unpack_error:
	slurm_free_job_step_kill_msg(msg);
	*msg_ptr = NULL;
	return SLURM_ERROR;
}

static void
_pack_update_job_step_msg(step_update_request_msg_t * msg, Buf buffer,
			  uint16_t protocol_version)
{
	uint8_t with_jobacct = 0;

	if (protocol_version >= SLURM_MIN_PROTOCOL_VERSION) {
		pack_time(msg->end_time, buffer);
		pack32(msg->exit_code, buffer);
		pack32(msg->job_id, buffer);
		if (msg->jobacct)
			with_jobacct = 1;
		pack8(with_jobacct, buffer);
		if (with_jobacct)
			jobacctinfo_pack(msg->jobacct, protocol_version,
					 PROTOCOL_TYPE_SLURM, buffer);
		packstr(msg->name, buffer);
		pack_time(msg->start_time, buffer);
		pack32(msg->step_id, buffer);
		pack32(msg->time_limit, buffer);
	} else {
		pack32(msg->job_id, buffer);
		pack32(msg->step_id, buffer);
		pack32(msg->time_limit, buffer);
	}
}

static int
_unpack_update_job_step_msg(step_update_request_msg_t ** msg_ptr, Buf buffer,
			    uint16_t protocol_version)
{
	step_update_request_msg_t *msg;
	uint8_t with_jobacct = 0;
	uint32_t uint32_tmp;

	msg = xmalloc(sizeof(step_update_request_msg_t));
	*msg_ptr = msg;

	if (protocol_version >= SLURM_MIN_PROTOCOL_VERSION) {
		safe_unpack_time(&msg->end_time, buffer);
		safe_unpack32(&msg->exit_code, buffer);
		safe_unpack32(&msg->job_id, buffer);
		safe_unpack8(&with_jobacct, buffer);
		if (with_jobacct)
			if (jobacctinfo_unpack(&msg->jobacct, protocol_version,
					       PROTOCOL_TYPE_SLURM, buffer, 1)
			    != SLURM_SUCCESS)
				goto unpack_error;
		safe_unpackstr_xmalloc(&msg->name, &uint32_tmp, buffer);
		safe_unpack_time(&msg->start_time, buffer);
		safe_unpack32(&msg->step_id, buffer);
		safe_unpack32(&msg->time_limit, buffer);
	} else {
		safe_unpack32(&msg->job_id, buffer);
		safe_unpack32(&msg->step_id, buffer);
		safe_unpack32(&msg->time_limit, buffer);
	}
	return SLURM_SUCCESS;

unpack_error:
	slurm_free_update_step_msg(msg);
	*msg_ptr = NULL;
	return SLURM_ERROR;
}

static void
_pack_complete_job_allocation_msg(
	complete_job_allocation_msg_t * msg, Buf buffer,
	uint16_t protocol_version)
{
	pack32((uint32_t)msg->job_id, buffer);
	pack32((uint32_t)msg->job_rc, buffer);
}

static int
_unpack_complete_job_allocation_msg(
	complete_job_allocation_msg_t ** msg_ptr, Buf buffer,
	uint16_t protocol_version)
{
	complete_job_allocation_msg_t *msg;

	msg = xmalloc(sizeof(complete_job_allocation_msg_t));
	*msg_ptr = msg;

	safe_unpack32(&msg->job_id, buffer);
	safe_unpack32(&msg->job_rc, buffer);
	return SLURM_SUCCESS;

unpack_error:
	slurm_free_complete_job_allocation_msg(msg);
	*msg_ptr = NULL;
	return SLURM_ERROR;
}

static void
_pack_complete_prolog_msg(
	complete_prolog_msg_t * msg, Buf buffer,
	uint16_t protocol_version)
{
	pack32((uint32_t)msg->job_id, buffer);
	pack32((uint32_t)msg->prolog_rc, buffer);
}

static int
_unpack_complete_prolog_msg(
	complete_prolog_msg_t ** msg_ptr, Buf buffer,
	uint16_t protocol_version)
{
	complete_prolog_msg_t *msg;

	msg = xmalloc(sizeof(complete_prolog_msg_t));
	*msg_ptr = msg;

	safe_unpack32(&msg->job_id, buffer);
	safe_unpack32(&msg->prolog_rc, buffer);
	return SLURM_SUCCESS;

unpack_error:
	slurm_free_complete_prolog_msg(msg);
	*msg_ptr = NULL;
	return SLURM_ERROR;
}

static void _pack_prolog_launch_msg(prolog_launch_msg_t *msg,
				    Buf buffer,
				    uint16_t protocol_version)
{
	xassert(msg);

	if (protocol_version >= SLURM_19_05_PROTOCOL_VERSION) {
		gres_plugin_job_alloc_pack(msg->job_gres_info, buffer,
					   protocol_version);
		pack32(msg->job_id, buffer);
		pack32(msg->pack_job_id, buffer);
		pack32(msg->uid, buffer);
		pack32(msg->gid, buffer);

		packstr(msg->alias_list, buffer);
		packstr(msg->nodes, buffer);
		packstr(msg->partition, buffer);
		packstr(msg->std_err, buffer);
		packstr(msg->std_out, buffer);
		packstr(msg->work_dir, buffer);

		pack16(msg->x11, buffer);
		packstr(msg->x11_alloc_host, buffer);
		pack16(msg->x11_alloc_port, buffer);
		packstr(msg->x11_magic_cookie, buffer);
		packstr(msg->x11_target, buffer);
		pack16(msg->x11_target_port, buffer);

		packstr_array(msg->spank_job_env, msg->spank_job_env_size,
			      buffer);
		slurm_cred_pack(msg->cred, buffer, protocol_version);
		packstr(msg->user_name, buffer);
	} else if (protocol_version >= SLURM_MIN_PROTOCOL_VERSION) {
		pack32(msg->job_id, buffer);
		pack32(msg->pack_job_id, buffer);
		pack32(msg->uid, buffer);
		pack32(msg->gid, buffer);

		packstr(msg->alias_list, buffer);
		packstr(msg->nodes, buffer);
		packstr(msg->partition, buffer);
		packstr(msg->std_err, buffer);
		packstr(msg->std_out, buffer);
		packstr(msg->work_dir, buffer);

		pack16(msg->x11, buffer);
		packstr(msg->x11_magic_cookie, buffer);
		packstr(msg->x11_alloc_host, buffer);
		pack16(msg->x11_target_port, buffer);

		packstr_array(msg->spank_job_env, msg->spank_job_env_size,
			      buffer);
		slurm_cred_pack(msg->cred, buffer, protocol_version);
		packstr(msg->user_name, buffer);
	}
}

static int _unpack_prolog_launch_msg(prolog_launch_msg_t **msg,
				     Buf buffer,
				     uint16_t protocol_version)
{
	uint32_t uint32_tmp = 0;
	prolog_launch_msg_t *launch_msg_ptr;

	xassert(msg);
	launch_msg_ptr = xmalloc(sizeof(prolog_launch_msg_t));
	*msg = launch_msg_ptr;

	if (protocol_version >= SLURM_19_05_PROTOCOL_VERSION) {
		if (gres_plugin_job_alloc_unpack(&launch_msg_ptr->job_gres_info,
						 buffer, protocol_version))
			goto unpack_error;
		safe_unpack32(&launch_msg_ptr->job_id, buffer);
		safe_unpack32(&launch_msg_ptr->pack_job_id, buffer);
		safe_unpack32(&launch_msg_ptr->uid, buffer);
		safe_unpack32(&launch_msg_ptr->gid, buffer);

		safe_unpackstr_xmalloc(&launch_msg_ptr->alias_list, &uint32_tmp,
				       buffer);
		safe_unpackstr_xmalloc(&launch_msg_ptr->nodes, &uint32_tmp,
				       buffer);
		safe_unpackstr_xmalloc(&launch_msg_ptr->partition, &uint32_tmp,
				       buffer);
		safe_unpackstr_xmalloc(&launch_msg_ptr->std_err, &uint32_tmp,
				       buffer);
		safe_unpackstr_xmalloc(&launch_msg_ptr->std_out, &uint32_tmp,
				       buffer);
		safe_unpackstr_xmalloc(&launch_msg_ptr->work_dir, &uint32_tmp,
				       buffer);

		safe_unpack16(&launch_msg_ptr->x11, buffer);
		safe_unpackstr_xmalloc(&launch_msg_ptr->x11_alloc_host,
				       &uint32_tmp, buffer);
		safe_unpack16(&launch_msg_ptr->x11_alloc_port, buffer);
		safe_unpackstr_xmalloc(&launch_msg_ptr->x11_magic_cookie,
				       &uint32_tmp, buffer);
		safe_unpackstr_xmalloc(&launch_msg_ptr->x11_target,
				       &uint32_tmp, buffer);
		safe_unpack16(&launch_msg_ptr->x11_target_port, buffer);

		safe_unpackstr_array(&launch_msg_ptr->spank_job_env,
				     &launch_msg_ptr->spank_job_env_size,
				     buffer);
		if (!(launch_msg_ptr->cred = slurm_cred_unpack(buffer,
							protocol_version)))
			goto unpack_error;

		safe_unpackstr_xmalloc(&launch_msg_ptr->user_name, &uint32_tmp,
				       buffer);
	} else if (protocol_version >= SLURM_MIN_PROTOCOL_VERSION) {
		safe_unpack32(&launch_msg_ptr->job_id, buffer);
		safe_unpack32(&launch_msg_ptr->pack_job_id, buffer);
		safe_unpack32(&launch_msg_ptr->uid, buffer);
		safe_unpack32(&launch_msg_ptr->gid, buffer);

		safe_unpackstr_xmalloc(&launch_msg_ptr->alias_list, &uint32_tmp,
				       buffer);
		safe_unpackstr_xmalloc(&launch_msg_ptr->nodes, &uint32_tmp,
				       buffer);
		safe_unpackstr_xmalloc(&launch_msg_ptr->partition, &uint32_tmp,
				       buffer);
		safe_unpackstr_xmalloc(&launch_msg_ptr->std_err, &uint32_tmp,
				       buffer);
		safe_unpackstr_xmalloc(&launch_msg_ptr->std_out, &uint32_tmp,
				       buffer);
		safe_unpackstr_xmalloc(&launch_msg_ptr->work_dir, &uint32_tmp,
				       buffer);

		safe_unpack16(&launch_msg_ptr->x11, buffer);
		safe_unpackstr_xmalloc(&launch_msg_ptr->x11_magic_cookie,
				       &uint32_tmp, buffer);
		safe_unpackstr_xmalloc(&launch_msg_ptr->x11_alloc_host,
				       &uint32_tmp, buffer);
		safe_unpack16(&launch_msg_ptr->x11_target_port, buffer);

		safe_unpackstr_array(&launch_msg_ptr->spank_job_env,
				     &launch_msg_ptr->spank_job_env_size,
				     buffer);
		if (!(launch_msg_ptr->cred = slurm_cred_unpack(buffer,
							protocol_version)))
			goto unpack_error;

		safe_unpackstr_xmalloc(&launch_msg_ptr->user_name, &uint32_tmp,
				       buffer);
	} else
		goto unpack_error;

	return SLURM_SUCCESS;

unpack_error:
	slurm_free_prolog_launch_msg(launch_msg_ptr);
	*msg = NULL;
	return SLURM_ERROR;
}

static void
_pack_complete_batch_script_msg(
	complete_batch_script_msg_t * msg, Buf buffer,
	uint16_t protocol_version)
{
	if (protocol_version >= SLURM_MIN_PROTOCOL_VERSION) {
		jobacctinfo_pack(msg->jobacct, protocol_version,
				 PROTOCOL_TYPE_SLURM, buffer);
		pack32(msg->job_id, buffer);
		pack32(msg->job_rc, buffer);
		pack32(msg->slurm_rc, buffer);
		pack32(msg->user_id, buffer);
		packstr(msg->node_name, buffer);
	} else {
		error("_pack_complete_batch_script_msg: protocol_version "
		      "%hu not supported", protocol_version);
	}
}

static int
_unpack_complete_batch_script_msg(
	complete_batch_script_msg_t ** msg_ptr, Buf buffer,
	uint16_t protocol_version)
{
	complete_batch_script_msg_t *msg;
	uint32_t uint32_tmp;

	msg = xmalloc(sizeof(complete_batch_script_msg_t));
	*msg_ptr = msg;

	if (protocol_version >= SLURM_MIN_PROTOCOL_VERSION) {
		if (jobacctinfo_unpack(&msg->jobacct, protocol_version,
				       PROTOCOL_TYPE_SLURM, buffer, 1)
		    != SLURM_SUCCESS)
			goto unpack_error;
		safe_unpack32(&msg->job_id, buffer);
		safe_unpack32(&msg->job_rc, buffer);
		safe_unpack32(&msg->slurm_rc, buffer);
		safe_unpack32(&msg->user_id, buffer);
		safe_unpackstr_xmalloc(&msg->node_name, &uint32_tmp, buffer);
	} else {
		error("_unpack_complete_batch_script_msg: protocol_version "
		      "%hu not supported", protocol_version);
		goto unpack_error;
	}
	return SLURM_SUCCESS;

unpack_error:
	slurm_free_complete_batch_script_msg(msg);
	*msg_ptr = NULL;
	return SLURM_ERROR;
}

static void
_pack_job_step_stat(job_step_stat_t * msg, Buf buffer,
		    uint16_t protocol_version)
{
	pack32((uint32_t)msg->return_code, buffer);
	pack32((uint32_t)msg->num_tasks, buffer);
	jobacctinfo_pack(msg->jobacct, protocol_version,
			 PROTOCOL_TYPE_SLURM, buffer);
	_pack_job_step_pids(msg->step_pids, buffer, protocol_version);
}


static int
_unpack_job_step_stat(job_step_stat_t ** msg_ptr, Buf buffer,
		      uint16_t protocol_version)
{
	job_step_stat_t *msg;
	int rc = SLURM_SUCCESS;

	msg = xmalloc(sizeof(job_step_stat_t));
	*msg_ptr = msg;

	safe_unpack32(&msg->return_code, buffer);
	safe_unpack32(&msg->num_tasks, buffer);
	if (jobacctinfo_unpack(&msg->jobacct, protocol_version,
			       PROTOCOL_TYPE_SLURM, buffer, 1)
	    != SLURM_SUCCESS)
		goto unpack_error;
	rc = _unpack_job_step_pids(&msg->step_pids, buffer, protocol_version);

	return rc;

unpack_error:
	slurm_free_job_step_stat(msg);
	*msg_ptr = NULL;
	return SLURM_ERROR;
}

static void
_pack_job_step_id_msg(job_step_id_msg_t * msg, Buf buffer,
		      uint16_t protocol_version)
{
	pack32((uint32_t)msg->job_id, buffer);
	pack32((uint32_t)msg->step_id, buffer);
}


static int
_unpack_job_step_id_msg(job_step_id_msg_t ** msg_ptr, Buf buffer,
			uint16_t protocol_version)
{
	job_step_id_msg_t *msg;

	msg = xmalloc(sizeof(job_step_id_msg_t));
	*msg_ptr = msg;

	safe_unpack32(&msg->job_id, buffer);
	safe_unpack32(&msg->step_id, buffer);

	return SLURM_SUCCESS;

unpack_error:
	slurm_free_job_step_id_msg(msg);
	*msg_ptr = NULL;
	return SLURM_ERROR;
}

static void
_pack_job_step_pids(job_step_pids_t *msg, Buf buffer,
		    uint16_t protocol_version)
{
	if (!msg) {
		packnull(buffer);
		pack32(0, buffer);
		return;
	}
	packstr(msg->node_name, buffer);
	pack32_array(msg->pid, msg->pid_cnt, buffer);
}

static int
_unpack_job_step_pids(job_step_pids_t **msg_ptr, Buf buffer,
		      uint16_t protocol_version)
{
	job_step_pids_t *msg;
	uint32_t uint32_tmp;

	msg = xmalloc(sizeof(job_step_pids_t));
	*msg_ptr = msg;

	safe_unpackstr_xmalloc(&msg->node_name, &uint32_tmp, buffer);
	safe_unpack32_array(&msg->pid, &msg->pid_cnt, buffer);

	return SLURM_SUCCESS;

unpack_error:
	slurm_free_job_step_pids(msg);
	*msg_ptr = NULL;
	return SLURM_ERROR;
}

static void
_pack_step_complete_msg(step_complete_msg_t * msg, Buf buffer,
			uint16_t protocol_version)
{
	pack32((uint32_t)msg->job_id, buffer);
	pack32((uint32_t)msg->job_step_id, buffer);
	pack32((uint32_t)msg->range_first, buffer);
	pack32((uint32_t)msg->range_last, buffer);
	pack32((uint32_t)msg->step_rc, buffer);
	jobacctinfo_pack(msg->jobacct, protocol_version,
			 PROTOCOL_TYPE_SLURM, buffer);
}

static int
_unpack_step_complete_msg(step_complete_msg_t ** msg_ptr, Buf buffer,
			  uint16_t protocol_version)
{
	step_complete_msg_t *msg;

	msg = xmalloc(sizeof(step_complete_msg_t));
	*msg_ptr = msg;

	safe_unpack32(&msg->job_id, buffer);
	safe_unpack32(&msg->job_step_id, buffer);
	safe_unpack32(&msg->range_first, buffer);
	safe_unpack32(&msg->range_last, buffer);
	safe_unpack32(&msg->step_rc, buffer);
	if (jobacctinfo_unpack(&msg->jobacct, protocol_version,
			       PROTOCOL_TYPE_SLURM, buffer, 1)
	    != SLURM_SUCCESS)
		goto unpack_error;

	return SLURM_SUCCESS;

unpack_error:
	slurm_free_step_complete_msg(msg);
	*msg_ptr = NULL;
	return SLURM_ERROR;
}

static void
_pack_job_info_request_msg(job_info_request_msg_t * msg, Buf buffer,
			   uint16_t protocol_version)
{
	uint32_t count = NO_VAL;
	ListIterator itr;

	xassert(msg);
	xassert(buffer);

	if (protocol_version >= SLURM_MIN_PROTOCOL_VERSION) {
		pack_time(msg->last_update, buffer);
		pack16((uint16_t)msg->show_flags, buffer);

		if (msg->job_ids)
			count = list_count(msg->job_ids);

		pack32(count, buffer);
		if (count && count != NO_VAL) {
			itr = list_iterator_create(msg->job_ids);
			uint32_t *uint32_ptr;
			while ((uint32_ptr = list_next(itr)))
				pack32(*uint32_ptr, buffer);
			list_iterator_destroy(itr);
		}

	} else {
		error("%s: protocol_version %hu not supported",
		      __func__, protocol_version);
	}
}

static int
_unpack_job_info_request_msg(job_info_request_msg_t** msg,
			     Buf buffer,
			     uint16_t protocol_version)
{
	int       i;
	uint32_t  count;
	uint32_t *uint32_ptr = NULL;
	job_info_request_msg_t *job_info;

	job_info = xmalloc(sizeof(job_info_request_msg_t));
	*msg = job_info;

	if (protocol_version >= SLURM_MIN_PROTOCOL_VERSION) {
		safe_unpack_time(&job_info->last_update, buffer);
		safe_unpack16(&job_info->show_flags, buffer);

		safe_unpack32(&count, buffer);
		if (count > NO_VAL)
			goto unpack_error;
		if (count != NO_VAL) {
			job_info->job_ids =
				list_create(slurm_destroy_uint32_ptr);
			for (i = 0; i < count; i++) {
				uint32_ptr = xmalloc(sizeof(uint32_t));
				safe_unpack32(uint32_ptr, buffer);
				list_append(job_info->job_ids, uint32_ptr);
				uint32_ptr = NULL;
			}
		}
	} else {
		error("%s: protocol_version %hu not supported",
		      __func__, protocol_version);
		goto unpack_error;
	}

	return SLURM_SUCCESS;

unpack_error:
	xfree(uint32_ptr);
	slurm_free_job_info_request_msg(job_info);
	*msg = NULL;
	return SLURM_ERROR;
}

static int _unpack_burst_buffer_info_msg(
			burst_buffer_info_msg_t **burst_buffer_info, Buf buffer,
			uint16_t protocol_version)
{
	int i, j;
	burst_buffer_info_msg_t *bb_msg_ptr = NULL;
	burst_buffer_info_t *bb_info_ptr;
	burst_buffer_resv_t *bb_resv_ptr;
	burst_buffer_use_t  *bb_use_ptr;
	uint32_t uint32_tmp;

	bb_msg_ptr = xmalloc(sizeof(burst_buffer_info_msg_t));
	safe_unpack32(&bb_msg_ptr->record_count, buffer);
	if (bb_msg_ptr->record_count >= NO_VAL)
		goto unpack_error;
	safe_xcalloc(bb_msg_ptr->burst_buffer_array, bb_msg_ptr->record_count,
		     sizeof(burst_buffer_info_t));
	if (protocol_version >= SLURM_MIN_PROTOCOL_VERSION) {
		for (i = 0, bb_info_ptr = bb_msg_ptr->burst_buffer_array;
		     i < bb_msg_ptr->record_count; i++, bb_info_ptr++) {
			safe_unpackstr_xmalloc(&bb_info_ptr->name, &uint32_tmp,
					       buffer);
			safe_unpackstr_xmalloc(&bb_info_ptr->allow_users,
					       &uint32_tmp, buffer);
			safe_unpackstr_xmalloc(&bb_info_ptr->create_buffer,
					       &uint32_tmp, buffer);
			safe_unpackstr_xmalloc(&bb_info_ptr->default_pool,
					       &uint32_tmp, buffer);
			safe_unpackstr_xmalloc(&bb_info_ptr->deny_users,
					       &uint32_tmp, buffer);
			safe_unpackstr_xmalloc(&bb_info_ptr->destroy_buffer,
					       &uint32_tmp, buffer);
			safe_unpack32(&bb_info_ptr->flags, buffer);
			safe_unpackstr_xmalloc(&bb_info_ptr->get_sys_state,
					       &uint32_tmp, buffer);
			safe_unpackstr_xmalloc(&bb_info_ptr->get_sys_status,
					       &uint32_tmp, buffer);
			safe_unpack64(&bb_info_ptr->granularity, buffer);
			safe_unpack32(&bb_info_ptr->pool_cnt, buffer);
			if (bb_info_ptr->pool_cnt >= NO_VAL)
				goto unpack_error;
			safe_xcalloc(bb_info_ptr->pool_ptr,
				     bb_info_ptr->pool_cnt,
				     sizeof(burst_buffer_pool_t));
			for (j = 0; j < bb_info_ptr->pool_cnt; j++) {
				safe_unpackstr_xmalloc(
					&bb_info_ptr->pool_ptr[j].name,
					&uint32_tmp, buffer);
				safe_unpack64(
					&bb_info_ptr->pool_ptr[j].total_space,
					     buffer);
				safe_unpack64(
					&bb_info_ptr->pool_ptr[j].granularity,
					     buffer);
				safe_unpack64(
					&bb_info_ptr->pool_ptr[j].unfree_space,
					buffer);
				safe_unpack64(
					&bb_info_ptr->pool_ptr[j].used_space,
					buffer);
			}
			safe_unpack32(&bb_info_ptr->other_timeout, buffer);
			safe_unpackstr_xmalloc(&bb_info_ptr->start_stage_in,
					       &uint32_tmp, buffer);
			safe_unpackstr_xmalloc(&bb_info_ptr->start_stage_out,
					       &uint32_tmp, buffer);
			safe_unpackstr_xmalloc(&bb_info_ptr->stop_stage_in,
					       &uint32_tmp, buffer);
			safe_unpackstr_xmalloc(&bb_info_ptr->stop_stage_out,
					       &uint32_tmp, buffer);
			safe_unpack32(&bb_info_ptr->stage_in_timeout, buffer);
			safe_unpack32(&bb_info_ptr->stage_out_timeout, buffer);
			safe_unpack64(&bb_info_ptr->total_space, buffer);
			safe_unpack64(&bb_info_ptr->unfree_space, buffer);
			safe_unpack64(&bb_info_ptr->used_space, buffer);
			safe_unpack32(&bb_info_ptr->validate_timeout, buffer);

			safe_unpack32(&bb_info_ptr->buffer_count, buffer);
			if (bb_info_ptr->buffer_count >= NO_VAL)
				goto unpack_error;
			safe_xcalloc(bb_info_ptr->burst_buffer_resv_ptr,
				     bb_info_ptr->buffer_count,
				     sizeof(burst_buffer_resv_t));
			for (j = 0,
			     bb_resv_ptr = bb_info_ptr->burst_buffer_resv_ptr;
			     j < bb_info_ptr->buffer_count; j++, bb_resv_ptr++){
				safe_unpackstr_xmalloc(&bb_resv_ptr->account,
						       &uint32_tmp, buffer);
				safe_unpack32(&bb_resv_ptr->array_job_id,
					      buffer);
				safe_unpack32(&bb_resv_ptr->array_task_id,
					      buffer);
				safe_unpack_time(&bb_resv_ptr->create_time,
						 buffer);
				safe_unpack32(&bb_resv_ptr->job_id, buffer);
				safe_unpackstr_xmalloc(&bb_resv_ptr->name,
						       &uint32_tmp, buffer);
				safe_unpackstr_xmalloc(&bb_resv_ptr->partition,
						       &uint32_tmp, buffer);
				safe_unpackstr_xmalloc(&bb_resv_ptr->pool,
						       &uint32_tmp, buffer);
				safe_unpackstr_xmalloc(&bb_resv_ptr->qos,
						       &uint32_tmp, buffer);
				safe_unpack64(&bb_resv_ptr->size, buffer);
				safe_unpack16(&bb_resv_ptr->state, buffer);
				safe_unpack32(&bb_resv_ptr->user_id, buffer);
			}

			safe_unpack32(&bb_info_ptr->use_count, buffer);
			if (bb_info_ptr->use_count >= NO_VAL)
				goto unpack_error;
			safe_xcalloc(bb_info_ptr->burst_buffer_use_ptr,
				     bb_info_ptr->use_count,
				     sizeof(burst_buffer_use_t));
			for (j = 0,
			     bb_use_ptr = bb_info_ptr->burst_buffer_use_ptr;
			     j < bb_info_ptr->use_count; j++, bb_use_ptr++) {
				safe_unpack64(&bb_use_ptr->used, buffer);
				safe_unpack32(&bb_use_ptr->user_id, buffer);
			}
		}
	}

	*burst_buffer_info = bb_msg_ptr;
	return SLURM_SUCCESS;

unpack_error:
	slurm_free_burst_buffer_info_msg(bb_msg_ptr);
	*burst_buffer_info = NULL;
	return SLURM_ERROR;
}

static void
_pack_job_step_info_req_msg(job_step_info_request_msg_t * msg, Buf buffer,
			    uint16_t protocol_version)
{
	pack_time(msg->last_update, buffer);
	pack32((uint32_t)msg->job_id, buffer);
	pack32((uint32_t)msg->step_id, buffer);
	pack16((uint16_t)msg->show_flags, buffer);
}

static int
_unpack_job_step_info_req_msg(job_step_info_request_msg_t ** msg, Buf buffer,
			      uint16_t protocol_version)
{
	job_step_info_request_msg_t *job_step_info;

	job_step_info = xmalloc(sizeof(job_step_info_request_msg_t));
	*msg = job_step_info;

	safe_unpack_time(&job_step_info->last_update, buffer);
	safe_unpack32(&job_step_info->job_id, buffer);
	safe_unpack32(&job_step_info->step_id, buffer);
	safe_unpack16(&job_step_info->show_flags, buffer);
	return SLURM_SUCCESS;

unpack_error:
	slurm_free_job_step_info_request_msg(job_step_info);
	*msg = NULL;
	return SLURM_ERROR;
}

static void
_pack_node_info_request_msg(node_info_request_msg_t * msg, Buf buffer,
			    uint16_t protocol_version)
{
	pack_time(msg->last_update, buffer);
	pack16(msg->show_flags, buffer);
}

static int
_unpack_node_info_request_msg(node_info_request_msg_t ** msg, Buf buffer,
			      uint16_t protocol_version)
{
	node_info_request_msg_t* node_info;

	node_info = xmalloc(sizeof(node_info_request_msg_t));
	*msg = node_info;

	safe_unpack_time(&node_info->last_update, buffer);
	safe_unpack16(&node_info->show_flags, buffer);
	return SLURM_SUCCESS;

unpack_error:
	slurm_free_node_info_request_msg(node_info);
	*msg = NULL;
	return SLURM_ERROR;
}

static void
_pack_node_info_single_msg(node_info_single_msg_t * msg, Buf buffer,
			   uint16_t protocol_version)
{
	packstr(msg->node_name, buffer);
	pack16(msg->show_flags, buffer);
}

static int
_unpack_node_info_single_msg(node_info_single_msg_t ** msg, Buf buffer,
			     uint16_t protocol_version)
{
	node_info_single_msg_t* node_info;
	uint32_t uint32_tmp;

	node_info = xmalloc(sizeof(node_info_single_msg_t));
	*msg = node_info;

	safe_unpackstr_xmalloc(&node_info->node_name, &uint32_tmp, buffer);
	safe_unpack16(&node_info->show_flags, buffer);
	return SLURM_SUCCESS;

unpack_error:
	slurm_free_node_info_single_msg(node_info);
	*msg = NULL;
	return SLURM_ERROR;
}

static void
_pack_front_end_info_request_msg(front_end_info_request_msg_t * msg,
				 Buf buffer, uint16_t protocol_version)
{
	pack_time(msg->last_update, buffer);
}

static int
_unpack_front_end_info_request_msg(front_end_info_request_msg_t ** msg,
				   Buf buffer, uint16_t protocol_version)
{
	front_end_info_request_msg_t* front_end_info;

	front_end_info = xmalloc(sizeof(front_end_info_request_msg_t));
	*msg = front_end_info;

	safe_unpack_time(&front_end_info->last_update, buffer);
	return SLURM_SUCCESS;

unpack_error:
	slurm_free_front_end_info_request_msg(front_end_info);
	*msg = NULL;
	return SLURM_ERROR;
}

static int
_unpack_front_end_info_msg(front_end_info_msg_t ** msg, Buf buffer,
			   uint16_t protocol_version)
{
	int i;
	front_end_info_t *front_end = NULL;

	xassert(msg);
	*msg = xmalloc(sizeof(front_end_info_msg_t));

	/* load buffer's header (data structure version and time) */
	if (protocol_version >= SLURM_MIN_PROTOCOL_VERSION) {
		safe_unpack32(&((*msg)->record_count), buffer);
		safe_unpack_time(&((*msg)->last_update), buffer);
		safe_xcalloc(front_end, (*msg)->record_count,
			     sizeof(front_end_info_t));
		(*msg)->front_end_array = front_end;

		/* load individual front_end info */
		for (i = 0; i < (*msg)->record_count; i++) {
			if (_unpack_front_end_info_members(&front_end[i],
							   buffer,
							   protocol_version))
				goto unpack_error;
		}
	} else {
		error("_unpack_front_end_info_msg: protocol_version "
		      "%hu not supported", protocol_version);
		goto unpack_error;
	}
	return SLURM_SUCCESS;

unpack_error:
	slurm_free_front_end_info_msg(*msg);
	*msg = NULL;
	return SLURM_ERROR;
}

static int
_unpack_front_end_info_members(front_end_info_t *front_end, Buf buffer,
			       uint16_t protocol_version)
{
	uint32_t uint32_tmp;

	xassert(front_end);

	if (protocol_version >= SLURM_MIN_PROTOCOL_VERSION) {
		safe_unpackstr_xmalloc(&front_end->allow_groups, &uint32_tmp,
				       buffer);
		safe_unpackstr_xmalloc(&front_end->allow_users, &uint32_tmp,
				       buffer);
		safe_unpack_time(&front_end->boot_time, buffer);
		safe_unpackstr_xmalloc(&front_end->deny_groups, &uint32_tmp,
				       buffer);
		safe_unpackstr_xmalloc(&front_end->deny_users, &uint32_tmp,
				       buffer);
		safe_unpackstr_xmalloc(&front_end->name, &uint32_tmp, buffer);
		safe_unpack32(&front_end->node_state, buffer);
		safe_unpackstr_xmalloc(&front_end->version, &uint32_tmp,
				       buffer);

		safe_unpackstr_xmalloc(&front_end->reason, &uint32_tmp, buffer);
		safe_unpack_time(&front_end->reason_time, buffer);
		safe_unpack32(&front_end->reason_uid, buffer);

		safe_unpack_time(&front_end->slurmd_start_time, buffer);

	} else {
		error("_unpack_front_end_info_members: protocol_version "
		      "%hu not supported", protocol_version);
		goto unpack_error;
	}
	return SLURM_SUCCESS;

unpack_error:
	slurm_free_front_end_info_members(front_end);
	return SLURM_ERROR;
}

static void
_pack_part_info_request_msg(part_info_request_msg_t * msg, Buf buffer,
			    uint16_t protocol_version)
{
	pack_time(msg->last_update, buffer);
	pack16((uint16_t)msg->show_flags, buffer);
}

static int
_unpack_part_info_request_msg(part_info_request_msg_t ** msg, Buf buffer,
			      uint16_t protocol_version)
{
	part_info_request_msg_t* part_info;

	part_info = xmalloc(sizeof(part_info_request_msg_t));
	*msg = part_info;

	safe_unpack_time(&part_info->last_update, buffer);
	safe_unpack16(&part_info->show_flags, buffer);
	return SLURM_SUCCESS;

unpack_error:
	slurm_free_part_info_request_msg(part_info);
	*msg = NULL;
	return SLURM_ERROR;
}

static void
_pack_resv_info_request_msg(resv_info_request_msg_t * msg, Buf buffer,
			    uint16_t protocol_version)
{
	pack_time(msg->last_update, buffer);
}

static int
_unpack_resv_info_request_msg(resv_info_request_msg_t ** msg, Buf buffer,
			      uint16_t protocol_version)
{
	resv_info_request_msg_t* resv_info;

	resv_info = xmalloc(sizeof(resv_info_request_msg_t));
	*msg = resv_info;

	safe_unpack_time(&resv_info->last_update, buffer);
	return SLURM_SUCCESS;

unpack_error:
	slurm_free_resv_info_request_msg(resv_info);
	*msg = NULL;
	return SLURM_ERROR;
}

static void
_pack_layout_info_request_msg(layout_info_request_msg_t * msg, Buf buffer,
			      uint16_t protocol_version)
{
	packstr(msg->layout_type, buffer);
	packstr(msg->entities, buffer);
	packstr(msg->type, buffer);
	pack32(msg->flags, buffer);
}

static int
_unpack_layout_info_request_msg(layout_info_request_msg_t ** msg, Buf buffer,
			      uint16_t protocol_version)
{
	layout_info_request_msg_t* layout_info;
	uint32_t uint32_tmp;

	layout_info = xmalloc(sizeof(layout_info_request_msg_t));
	*msg = layout_info;

	safe_unpackstr_xmalloc(&layout_info->layout_type, &uint32_tmp, buffer);
	safe_unpackstr_xmalloc(&layout_info->entities, &uint32_tmp, buffer);
	safe_unpackstr_xmalloc(&layout_info->type, &uint32_tmp, buffer);
	safe_unpack32(&layout_info->flags, buffer);
	return SLURM_SUCCESS;

unpack_error:
	slurm_free_layout_info_request_msg(layout_info);
	*msg = NULL;
	return SLURM_ERROR;
}

static void
_pack_slurm_addr_array(slurm_addr_t * slurm_address,
		       uint32_t size_val, Buf buffer,
		       uint16_t protocol_version)
{
	slurm_pack_slurm_addr_array(slurm_address, size_val, buffer);
}

static int
_unpack_slurm_addr_array(slurm_addr_t ** slurm_address,
			 uint32_t * size_val, Buf buffer,
			 uint16_t protocol_version)
{
	return slurm_unpack_slurm_addr_array(slurm_address, size_val, buffer);
}


static void
_pack_ret_list(List ret_list,
	       uint16_t size_val, Buf buffer,
	       uint16_t protocol_version)
{
	ListIterator itr;
	ret_data_info_t *ret_data_info = NULL;
	slurm_msg_t msg;

	slurm_msg_t_init(&msg);
	msg.protocol_version = protocol_version;
	itr = list_iterator_create(ret_list);
	while ((ret_data_info = list_next(itr))) {
		pack32((uint32_t)ret_data_info->err, buffer);
		pack16((uint16_t)ret_data_info->type, buffer);
		packstr(ret_data_info->node_name, buffer);

		msg.msg_type = ret_data_info->type;
		msg.data = ret_data_info->data;
		pack_msg(&msg, buffer);
	}
	list_iterator_destroy(itr);
}

static int
_unpack_ret_list(List *ret_list,
		 uint16_t size_val, Buf buffer,
		 uint16_t protocol_version)
{
	int i = 0;
	uint32_t uint32_tmp;
	ret_data_info_t *ret_data_info = NULL;
	slurm_msg_t msg;

	slurm_msg_t_init(&msg);
	msg.protocol_version = protocol_version;

	*ret_list = list_create(destroy_data_info);

	for (i=0; i<size_val; i++) {
		ret_data_info = xmalloc(sizeof(ret_data_info_t));
		list_push(*ret_list, ret_data_info);

		safe_unpack32((uint32_t *)&ret_data_info->err, buffer);
		safe_unpack16(&ret_data_info->type, buffer);
		safe_unpackstr_xmalloc(&ret_data_info->node_name,
				       &uint32_tmp, buffer);
		msg.msg_type = ret_data_info->type;
		if (unpack_msg(&msg, buffer) != SLURM_SUCCESS)
			goto unpack_error;
		ret_data_info->data = msg.data;
	}

	return SLURM_SUCCESS;

unpack_error:
	if (ret_data_info && ret_data_info->type) {
		error("_unpack_ret_list: message type %u, record %d of %u",
		      ret_data_info->type, i, size_val);
	}
	FREE_NULL_LIST(*ret_list);
	*ret_list = NULL;
	return SLURM_ERROR;
}

static void
_pack_batch_job_launch_msg(batch_job_launch_msg_t * msg, Buf buffer,
			   uint16_t protocol_version)
{
	xassert(msg);

	if (msg->script_buf)
		msg->script = msg->script_buf->head;

	if (protocol_version >= SLURM_MIN_PROTOCOL_VERSION) {
		pack32(msg->job_id, buffer);
		pack32(msg->pack_jobid, buffer);
		pack32(msg->step_id, buffer);

		pack32(msg->uid, buffer);
		pack32(msg->gid, buffer);
		packstr(msg->user_name, buffer);
		pack32_array(msg->gids, msg->ngids, buffer);

		packstr(msg->partition, buffer);
		pack32(msg->ntasks, buffer);
		pack64(msg->pn_min_memory, buffer);

		pack8(msg->open_mode, buffer);
		pack8(msg->overcommit, buffer);

		pack32(msg->array_job_id,   buffer);
		pack32(msg->array_task_id,  buffer);

		packstr(msg->acctg_freq,     buffer);
		pack16(msg->cpu_bind_type,  buffer);
		pack16(msg->cpus_per_task,  buffer);
		pack16(msg->restart_cnt,    buffer);
		pack16(msg->job_core_spec,  buffer);

		pack32(msg->num_cpu_groups, buffer);
		if (msg->num_cpu_groups) {
			pack16_array(msg->cpus_per_node, msg->num_cpu_groups,
				     buffer);
			pack32_array(msg->cpu_count_reps, msg->num_cpu_groups,
				     buffer);
		}

		packstr(msg->alias_list, buffer);
		packstr(msg->cpu_bind, buffer);
		packstr(msg->nodes,    buffer);
		packstr(msg->script,   buffer);
		packstr(msg->work_dir, buffer);
		packstr(msg->ckpt_dir, buffer);
		packstr(msg->restart_dir, buffer);

		packstr(msg->std_err, buffer);
		packstr(msg->std_in, buffer);
		packstr(msg->std_out, buffer);

		pack32(msg->argc, buffer);
		packstr_array(msg->argv, msg->argc, buffer);
		packstr_array(msg->spank_job_env, msg->spank_job_env_size,
			      buffer);

		pack32(msg->envc, buffer);
		packstr_array(msg->environment, msg->envc, buffer);

		pack64(msg->job_mem, buffer);

		slurm_cred_pack(msg->cred, buffer, protocol_version);

		select_g_select_jobinfo_pack(msg->select_jobinfo, buffer,
					     protocol_version);

		packstr(msg->account, buffer);
		packstr(msg->qos, buffer);
		packstr(msg->resv_name, buffer);
		pack32(msg->profile, buffer);
		packstr(msg->tres_bind, buffer);
		packstr(msg->tres_freq, buffer);
	} else {
		error("%s: protocol_version %hu not supported", __func__,
		      protocol_version);
	}

	if (msg->script_buf)
		msg->script = NULL;
}

static int
_unpack_batch_job_launch_msg(batch_job_launch_msg_t ** msg, Buf buffer,
			     uint16_t protocol_version)
{
	uint32_t uint32_tmp;
	batch_job_launch_msg_t *launch_msg_ptr;

	xassert(msg);
	launch_msg_ptr = xmalloc(sizeof(batch_job_launch_msg_t));
	*msg = launch_msg_ptr;

	if (protocol_version >= SLURM_MIN_PROTOCOL_VERSION) {
		safe_unpack32(&launch_msg_ptr->job_id, buffer);
		safe_unpack32(&launch_msg_ptr->pack_jobid, buffer);
		safe_unpack32(&launch_msg_ptr->step_id, buffer);
		safe_unpack32(&launch_msg_ptr->uid, buffer);
		safe_unpack32(&launch_msg_ptr->gid, buffer);
		safe_unpackstr_xmalloc(&launch_msg_ptr->user_name,
				       &uint32_tmp, buffer);
		safe_unpack32_array(&launch_msg_ptr->gids,
				    &launch_msg_ptr->ngids, buffer);

		safe_unpackstr_xmalloc(&launch_msg_ptr->partition,
				       &uint32_tmp, buffer);
		safe_unpack32(&launch_msg_ptr->ntasks, buffer);
		safe_unpack64(&launch_msg_ptr->pn_min_memory, buffer);

		safe_unpack8(&launch_msg_ptr->open_mode, buffer);
		safe_unpack8(&launch_msg_ptr->overcommit, buffer);

		safe_unpack32(&launch_msg_ptr->array_job_id,   buffer);
		safe_unpack32(&launch_msg_ptr->array_task_id,  buffer);

		safe_unpackstr_xmalloc(&launch_msg_ptr->acctg_freq,
				       &uint32_tmp, buffer);
		safe_unpack16(&launch_msg_ptr->cpu_bind_type,  buffer);
		safe_unpack16(&launch_msg_ptr->cpus_per_task,  buffer);
		safe_unpack16(&launch_msg_ptr->restart_cnt,    buffer);
		safe_unpack16(&launch_msg_ptr->job_core_spec,  buffer);

		safe_unpack32(&launch_msg_ptr->num_cpu_groups, buffer);
		if (launch_msg_ptr->num_cpu_groups) {
			safe_unpack16_array(&(launch_msg_ptr->cpus_per_node),
					    &uint32_tmp, buffer);
			if (launch_msg_ptr->num_cpu_groups != uint32_tmp)
				goto unpack_error;
			safe_unpack32_array(&(launch_msg_ptr->cpu_count_reps),
					    &uint32_tmp, buffer);
			if (launch_msg_ptr->num_cpu_groups != uint32_tmp)
				goto unpack_error;
		}

		safe_unpackstr_xmalloc(&launch_msg_ptr->alias_list,
				       &uint32_tmp, buffer);
		safe_unpackstr_xmalloc(&launch_msg_ptr->cpu_bind, &uint32_tmp,
				       buffer);
		safe_unpackstr_xmalloc(&launch_msg_ptr->nodes,    &uint32_tmp,
				       buffer);
		safe_unpackstr_xmalloc(&launch_msg_ptr->script,   &uint32_tmp,
				       buffer);
		safe_unpackstr_xmalloc(&launch_msg_ptr->work_dir, &uint32_tmp,
				       buffer);
		safe_unpackstr_xmalloc(&launch_msg_ptr->ckpt_dir, &uint32_tmp,
				       buffer);
		safe_unpackstr_xmalloc(&launch_msg_ptr->restart_dir,
				       &uint32_tmp, buffer);

		safe_unpackstr_xmalloc(&launch_msg_ptr->std_err, &uint32_tmp,
				       buffer);
		safe_unpackstr_xmalloc(&launch_msg_ptr->std_in,  &uint32_tmp,
				       buffer);
		safe_unpackstr_xmalloc(&launch_msg_ptr->std_out, &uint32_tmp,
				       buffer);

		safe_unpack32(&launch_msg_ptr->argc, buffer);
		safe_unpackstr_array(&launch_msg_ptr->argv,
				     &launch_msg_ptr->argc, buffer);
		safe_unpackstr_array(&launch_msg_ptr->spank_job_env,
				     &launch_msg_ptr->spank_job_env_size,
				     buffer);

		safe_unpack32(&launch_msg_ptr->envc, buffer);
		safe_unpackstr_array(&launch_msg_ptr->environment,
				     &launch_msg_ptr->envc, buffer);

		safe_unpack64(&launch_msg_ptr->job_mem, buffer);

		if (!(launch_msg_ptr->cred = slurm_cred_unpack(
			      buffer, protocol_version)))
			goto unpack_error;

		if (select_g_select_jobinfo_unpack(&launch_msg_ptr->
						   select_jobinfo,
						   buffer, protocol_version))
			goto unpack_error;

		safe_unpackstr_xmalloc(&launch_msg_ptr->account,
				       &uint32_tmp,
				       buffer);
		safe_unpackstr_xmalloc(&launch_msg_ptr->qos,
				       &uint32_tmp,
				       buffer);
		safe_unpackstr_xmalloc(&launch_msg_ptr->resv_name,
				       &uint32_tmp,
				       buffer);
		safe_unpack32(&launch_msg_ptr->profile, buffer);
		safe_unpackstr_xmalloc(&launch_msg_ptr->tres_bind, &uint32_tmp,
				       buffer);
		safe_unpackstr_xmalloc(&launch_msg_ptr->tres_freq, &uint32_tmp,
				       buffer);
	} else {
		error("%s: protocol_version %hu not supported", __func__,
		      protocol_version);
		goto unpack_error;
	}

	return SLURM_SUCCESS;

unpack_error:
	slurm_free_job_launch_msg(launch_msg_ptr);
	*msg = NULL;
	return SLURM_ERROR;
}

static void
_pack_job_id_request_msg(job_id_request_msg_t * msg, Buf buffer,
			 uint16_t protocol_version)
{
	xassert(msg);

	pack32((uint32_t)msg->job_pid, buffer);
}

static int
_unpack_job_id_request_msg(job_id_request_msg_t ** msg, Buf buffer,
			   uint16_t protocol_version)
{
	job_id_request_msg_t *tmp_ptr;

	/* alloc memory for structure */
	xassert(msg);
	tmp_ptr = xmalloc(sizeof(job_id_request_msg_t));
	*msg = tmp_ptr;

	/* load the data values */
	safe_unpack32(&tmp_ptr->job_pid, buffer);
	return SLURM_SUCCESS;

unpack_error:
	slurm_free_job_id_request_msg(tmp_ptr);
	*msg = NULL;
	return SLURM_ERROR;
}

static void
_pack_job_id_response_msg(job_id_response_msg_t * msg, Buf buffer,
			  uint16_t protocol_version)
{
	xassert(msg);

	pack32((uint32_t)msg->job_id, buffer);
	pack32((uint32_t)msg->return_code, buffer);
}

static int
_unpack_job_id_response_msg(job_id_response_msg_t ** msg, Buf buffer,
			    uint16_t protocol_version)
{
	job_id_response_msg_t *tmp_ptr;

	/* alloc memory for structure */
	xassert(msg);
	tmp_ptr = xmalloc(sizeof(job_id_response_msg_t));
	*msg = tmp_ptr;

	/* load the data values */
	safe_unpack32(&tmp_ptr->job_id, buffer);
	safe_unpack32(&tmp_ptr->return_code, buffer);
	return SLURM_SUCCESS;

unpack_error:
	slurm_free_job_id_response_msg(tmp_ptr);
	*msg = NULL;
	return SLURM_ERROR;
}

static void
_pack_srun_exec_msg(srun_exec_msg_t * msg, Buf buffer,
		    uint16_t protocol_version)
{
	xassert(msg);

	pack32(msg ->job_id  , buffer ) ;
	pack32(msg ->step_id , buffer ) ;
	packstr_array(msg->argv, msg->argc, buffer);
}

static int
_unpack_srun_exec_msg(srun_exec_msg_t ** msg_ptr, Buf buffer,
		      uint16_t protocol_version)
{
	srun_exec_msg_t * msg;
	xassert(msg_ptr);

	msg = xmalloc ( sizeof (srun_exec_msg_t) ) ;
	*msg_ptr = msg;

	safe_unpack32(&msg->job_id  , buffer ) ;
	safe_unpack32(&msg->step_id , buffer ) ;
	safe_unpackstr_array(&msg->argv, &msg->argc, buffer);
	return SLURM_SUCCESS;

unpack_error:
	slurm_free_srun_exec_msg(msg);
	*msg_ptr = NULL;
	return SLURM_ERROR;
}

static void _pack_net_forward_msg(net_forward_msg_t *msg,
				  Buf buffer,
				  uint16_t protocol_version)
{
	xassert(msg);

	if (protocol_version >= SLURM_19_05_PROTOCOL_VERSION) {
		pack32(msg->job_id, buffer);
		pack32(msg->flags, buffer);
		pack16(msg->port, buffer);
		packstr(msg->target, buffer);
	} else {
		error("%s: protocol_version %hu not supported",
		      __func__, protocol_version);
	}
}

static int _unpack_net_forward_msg(net_forward_msg_t **msg_ptr,
				   Buf buffer, uint16_t protocol_version)
{
	uint32_t uint32_tmp;
	net_forward_msg_t *msg = xmalloc(sizeof(*msg));
	xassert(msg_ptr);
	*msg_ptr = msg;

	if (protocol_version >= SLURM_19_05_PROTOCOL_VERSION) {
		safe_unpack32(&msg->job_id, buffer);
		safe_unpack32(&msg->flags, buffer);
		safe_unpack16(&msg->port, buffer);
		safe_unpackstr_xmalloc(&msg->target, &uint32_tmp, buffer);
	} else {
		error("%s: protocol_version %hu not supported",
		      __func__, protocol_version);
		goto unpack_error;
	}
	return SLURM_SUCCESS;

unpack_error:
	slurm_free_net_forward_msg(msg);
	*msg_ptr = NULL;
	return SLURM_ERROR;
}

static void
_pack_srun_ping_msg(srun_ping_msg_t * msg, Buf buffer,
		    uint16_t protocol_version)
{
	xassert(msg);

	pack32((uint32_t)msg ->job_id  , buffer ) ;
	pack32((uint32_t)msg ->step_id , buffer ) ;
}

static int
_unpack_srun_ping_msg(srun_ping_msg_t ** msg_ptr, Buf buffer,
		      uint16_t protocol_version)
{
	srun_ping_msg_t * msg;
	xassert(msg_ptr);

	msg = xmalloc ( sizeof (srun_ping_msg_t) ) ;
	*msg_ptr = msg;

	safe_unpack32(&msg->job_id  , buffer ) ;
	safe_unpack32(&msg->step_id , buffer ) ;
	return SLURM_SUCCESS;

unpack_error:
	slurm_free_srun_ping_msg(msg);
	*msg_ptr = NULL;
	return SLURM_ERROR;
}

static void
_pack_srun_node_fail_msg(srun_node_fail_msg_t * msg, Buf buffer,
			 uint16_t protocol_version)
{
	xassert(msg);

	pack32(msg->job_id  , buffer ) ;
	pack32(msg->step_id , buffer ) ;
	packstr(msg->nodelist, buffer ) ;
}

static int
_unpack_srun_node_fail_msg(srun_node_fail_msg_t ** msg_ptr, Buf buffer,
			   uint16_t protocol_version)
{
	uint32_t uint32_tmp;
	srun_node_fail_msg_t * msg;
	xassert(msg_ptr);

	msg = xmalloc ( sizeof (srun_node_fail_msg_t) ) ;
	*msg_ptr = msg;

	safe_unpack32(&msg->job_id  , buffer ) ;
	safe_unpack32(&msg->step_id , buffer ) ;
	safe_unpackstr_xmalloc ( & msg->nodelist, &uint32_tmp, buffer);

	return SLURM_SUCCESS;

unpack_error:
	slurm_free_srun_node_fail_msg(msg);
	*msg_ptr = NULL;
	return SLURM_ERROR;
}

static void
_pack_srun_step_missing_msg(srun_step_missing_msg_t * msg, Buf buffer,
			    uint16_t protocol_version)
{
	xassert(msg);

	pack32(msg->job_id  , buffer ) ;
	pack32(msg->step_id , buffer ) ;
	packstr(msg->nodelist, buffer ) ;
}

static int
_unpack_srun_step_missing_msg(srun_step_missing_msg_t ** msg_ptr, Buf buffer,
			      uint16_t protocol_version)
{
	uint32_t uint32_tmp;
	srun_step_missing_msg_t * msg;
	xassert(msg_ptr);

	msg = xmalloc ( sizeof (srun_step_missing_msg_t) ) ;
	*msg_ptr = msg;

	safe_unpack32(&msg->job_id  , buffer ) ;
	safe_unpack32(&msg->step_id , buffer ) ;
	safe_unpackstr_xmalloc ( & msg->nodelist, &uint32_tmp, buffer);

	return SLURM_SUCCESS;

unpack_error:
	slurm_free_srun_step_missing_msg(msg);
	*msg_ptr = NULL;
	return SLURM_ERROR;
}

static void
_pack_job_ready_msg(job_id_msg_t * msg, Buf buffer,
		    uint16_t protocol_version)
{
	xassert(msg);

	pack32(msg->job_id  , buffer ) ;
	pack16(msg->show_flags, buffer);
}

static int
_unpack_job_ready_msg(job_id_msg_t ** msg_ptr, Buf buffer,
		      uint16_t protocol_version)
{
	job_id_msg_t * msg;
	xassert(msg_ptr);

	msg = xmalloc ( sizeof (job_id_msg_t) );
	*msg_ptr = msg ;

	safe_unpack32(&msg->job_id  , buffer ) ;
	safe_unpack16(&msg->show_flags, buffer);
	return SLURM_SUCCESS;

unpack_error:
	*msg_ptr = NULL;
	slurm_free_job_id_msg(msg);
	return SLURM_ERROR;
}

static void
_pack_job_requeue_msg(requeue_msg_t *msg, Buf buf, uint16_t protocol_version)
{
	xassert(msg);

	if (protocol_version >= SLURM_MIN_PROTOCOL_VERSION) {
		pack32(msg->job_id, buf);
		packstr(msg->job_id_str, buf);
		pack32(msg->flags, buf);
	}
}

static int
_unpack_job_requeue_msg(requeue_msg_t **msg, Buf buf, uint16_t protocol_version)
{
	uint32_t uint32_tmp = 0;
	*msg = xmalloc(sizeof(requeue_msg_t));

	if (protocol_version >= SLURM_MIN_PROTOCOL_VERSION) {
		safe_unpack32(&(*msg)->job_id, buf);
		safe_unpackstr_xmalloc(&(*msg)->job_id_str, &uint32_tmp, buf);
		safe_unpack32(&(*msg)->flags, buf);
	}

	return SLURM_SUCCESS;
unpack_error:
	slurm_free_requeue_msg(*msg);
	*msg = NULL;
	return SLURM_ERROR;
}

static void
_pack_job_user_msg(job_user_id_msg_t * msg, Buf buffer,
		   uint16_t protocol_version)
{
	xassert(msg);

	pack32(msg->user_id  , buffer ) ;
	pack16(msg->show_flags, buffer);
}

static int
_unpack_job_user_msg(job_user_id_msg_t ** msg_ptr, Buf buffer,
		     uint16_t protocol_version)
{
	job_user_id_msg_t * msg;
	xassert(msg_ptr);

	msg = xmalloc ( sizeof (job_user_id_msg_t) );
	*msg_ptr = msg ;

	safe_unpack32(&msg->user_id  , buffer ) ;
	safe_unpack16(&msg->show_flags, buffer);
	return SLURM_SUCCESS;

unpack_error:
	*msg_ptr = NULL;
	slurm_free_job_user_id_msg(msg);
	return SLURM_ERROR;
}

static void
_pack_srun_timeout_msg(srun_timeout_msg_t * msg, Buf buffer,
		       uint16_t protocol_version)
{
	xassert(msg);

	pack32((uint32_t)msg->job_id, buffer ) ;
	pack32((uint32_t)msg->step_id , buffer ) ;
	pack_time ( msg -> timeout, buffer );
}

static int
_unpack_srun_timeout_msg(srun_timeout_msg_t ** msg_ptr, Buf buffer,
			 uint16_t protocol_version)
{
	srun_timeout_msg_t * msg;
	xassert(msg_ptr);

	msg = xmalloc ( sizeof (srun_timeout_msg_t) ) ;
	*msg_ptr = msg ;

	safe_unpack32(&msg->job_id, buffer ) ;
	safe_unpack32(&msg->step_id, buffer ) ;
	safe_unpack_time (&msg->timeout, buffer );
	return SLURM_SUCCESS;

unpack_error:
	*msg_ptr = NULL;
	slurm_free_srun_timeout_msg(msg);
	return SLURM_ERROR;
}

static void
_pack_srun_user_msg(srun_user_msg_t * msg, Buf buffer,
		    uint16_t protocol_version)
{
	xassert(msg);

	pack32((uint32_t)msg->job_id,  buffer);
	packstr(msg->msg, buffer);
}

static int
_unpack_srun_user_msg(srun_user_msg_t ** msg_ptr, Buf buffer,
		      uint16_t protocol_version)
{
	uint32_t uint32_tmp;
	srun_user_msg_t * msg_user;
	xassert(msg_ptr);

	msg_user = xmalloc(sizeof (srun_user_msg_t)) ;
	*msg_ptr = msg_user;

	safe_unpack32(&msg_user->job_id, buffer);
	safe_unpackstr_xmalloc(&msg_user->msg, &uint32_tmp, buffer);
	return SLURM_SUCCESS;

unpack_error:
	slurm_free_srun_user_msg(msg_user);
	*msg_ptr = NULL;
	return SLURM_ERROR;
}

static void _pack_suspend_msg(suspend_msg_t *msg, Buf buffer,
			      uint16_t protocol_version)
{
	xassert(msg);
	if (protocol_version >= SLURM_MIN_PROTOCOL_VERSION) {
		pack16(msg -> op, buffer);
		pack32(msg->job_id,  buffer);
		packstr(msg->job_id_str, buffer);
	}
}

static int  _unpack_suspend_msg(suspend_msg_t **msg_ptr, Buf buffer,
				uint16_t protocol_version)
{
	suspend_msg_t * msg;
	uint32_t uint32_tmp = 0;
	xassert(msg_ptr);

	msg = xmalloc ( sizeof (suspend_msg_t) );
	*msg_ptr = msg ;

	if (protocol_version >= SLURM_MIN_PROTOCOL_VERSION) {
		safe_unpack16(&msg->op,      buffer);
		safe_unpack32(&msg->job_id , buffer);
		safe_unpackstr_xmalloc(&msg->job_id_str, &uint32_tmp, buffer);
	}

	return SLURM_SUCCESS;

unpack_error:
	*msg_ptr = NULL;
	slurm_free_suspend_msg(msg);
	return SLURM_ERROR;
}

static void _pack_suspend_int_msg(suspend_int_msg_t *msg, Buf buffer,
				  uint16_t protocol_version)
{
	xassert(msg);
	if (protocol_version >= SLURM_MIN_PROTOCOL_VERSION) {
		pack8(msg->indf_susp, buffer);
		pack16(msg->job_core_spec, buffer);
		pack32(msg->job_id,  buffer);
		pack16(msg->op, buffer);
		switch_g_job_suspend_info_pack(msg->switch_info, buffer,
					       protocol_version);
	}
}

static int  _unpack_suspend_int_msg(suspend_int_msg_t **msg_ptr, Buf buffer,
				    uint16_t protocol_version)
{
	suspend_int_msg_t * msg;
	xassert(msg_ptr);

	msg = xmalloc ( sizeof (suspend_int_msg_t) );
	*msg_ptr = msg ;

	if (protocol_version >= SLURM_MIN_PROTOCOL_VERSION) {
		safe_unpack8(&msg->indf_susp, buffer);
		safe_unpack16(&msg->job_core_spec, buffer);
		safe_unpack32(&msg->job_id, buffer);
		safe_unpack16(&msg->op,     buffer);
		if (switch_g_job_suspend_info_unpack(&msg->switch_info, buffer,
						     protocol_version))
			goto unpack_error;
	}

	return SLURM_SUCCESS;

unpack_error:
	*msg_ptr = NULL;
	slurm_free_suspend_int_msg(msg);
	return SLURM_ERROR;
}

static void _pack_top_job_msg(top_job_msg_t *msg, Buf buffer,
			      uint16_t protocol_version)
{
	xassert(msg);
	if (protocol_version >= SLURM_MIN_PROTOCOL_VERSION) {
		pack16(msg -> op, buffer);
		pack32(msg->job_id,  buffer);
		packstr(msg->job_id_str, buffer);
	}
}

static int  _unpack_top_job_msg(top_job_msg_t **msg_ptr, Buf buffer,
				uint16_t protocol_version)
{
	top_job_msg_t * msg;
	uint32_t uint32_tmp = 0;
	xassert(msg_ptr);

	msg = xmalloc ( sizeof (top_job_msg_t) );
	*msg_ptr = msg ;

	if (protocol_version >= SLURM_MIN_PROTOCOL_VERSION) {
		safe_unpack16(&msg->op,      buffer);
		safe_unpack32(&msg->job_id , buffer);
		safe_unpackstr_xmalloc(&msg->job_id_str, &uint32_tmp, buffer);
	}

	return SLURM_SUCCESS;

unpack_error:
	*msg_ptr = NULL;
	slurm_free_top_job_msg(msg);
	return SLURM_ERROR;
}

static void _pack_forward_data_msg(forward_data_msg_t *msg,
				   Buf buffer, uint16_t protocol_version)
{
	xassert(msg);
	packstr(msg->address, buffer);
	pack32(msg->len, buffer);
	packmem(msg->data, msg->len, buffer);
}

static int _unpack_forward_data_msg(forward_data_msg_t **msg_ptr,
				    Buf buffer, uint16_t protocol_version)
{
	forward_data_msg_t *msg;
	uint32_t temp32;

	xassert(msg_ptr);
	msg = xmalloc(sizeof(forward_data_msg_t));
	*msg_ptr = msg;
	safe_unpackstr_xmalloc(&msg->address, &temp32, buffer);
	safe_unpack32(&msg->len, buffer);
	safe_unpackmem_xmalloc(&msg->data, &temp32, buffer);

	return SLURM_SUCCESS;

unpack_error:
	slurm_free_forward_data_msg(msg);
	*msg_ptr = NULL;
	return SLURM_ERROR;
}

static void _pack_ping_slurmd_resp(ping_slurmd_resp_msg_t *msg,
				   Buf buffer, uint16_t protocol_version)
{
	xassert(msg);

	if (protocol_version >= SLURM_MIN_PROTOCOL_VERSION) {
		pack32(msg->cpu_load, buffer);
		pack64(msg->free_mem, buffer);
	}
}

static int _unpack_ping_slurmd_resp(ping_slurmd_resp_msg_t **msg_ptr,
				    Buf buffer, uint16_t protocol_version)
{
	ping_slurmd_resp_msg_t *msg;

	xassert(msg_ptr);
	msg = xmalloc(sizeof(ping_slurmd_resp_msg_t));
	*msg_ptr = msg;

	if (protocol_version >= SLURM_MIN_PROTOCOL_VERSION) {
		safe_unpack32(&msg->cpu_load, buffer);
		safe_unpack64(&msg->free_mem, buffer);
	}

	return SLURM_SUCCESS;

unpack_error:
	slurm_free_ping_slurmd_resp(msg);
	*msg_ptr = NULL;
	return SLURM_ERROR;
}

static void
_pack_checkpoint_msg(checkpoint_msg_t *msg, Buf buffer,
		     uint16_t protocol_version)
{
	xassert(msg);

	pack16(msg->op,      buffer ) ;
	pack16(msg->data,    buffer ) ;
	pack32(msg->job_id,  buffer ) ;
	pack32(msg->step_id, buffer ) ;
	packstr((char *)msg->image_dir, buffer ) ;
}

static int
_unpack_checkpoint_msg(checkpoint_msg_t **msg_ptr, Buf buffer,
		       uint16_t protocol_version)
{
	checkpoint_msg_t * msg;
	uint32_t uint32_tmp;
	xassert(msg_ptr);

	msg = xmalloc ( sizeof (checkpoint_msg_t) ) ;
	*msg_ptr = msg ;

	safe_unpack16(&msg->op, buffer ) ;
	safe_unpack16(&msg->data, buffer ) ;
	safe_unpack32(&msg->job_id, buffer ) ;
	safe_unpack32(&msg->step_id, buffer ) ;
	safe_unpackstr_xmalloc(&msg->image_dir, &uint32_tmp, buffer ) ;
	return SLURM_SUCCESS;

unpack_error:
	*msg_ptr = NULL;
	slurm_free_checkpoint_msg(msg);
	return SLURM_ERROR;
}

static void
_pack_checkpoint_comp(checkpoint_comp_msg_t *msg, Buf buffer,
		      uint16_t protocol_version)
{
	xassert(msg);

	pack32((uint32_t)msg -> job_id,  buffer ) ;
	pack32((uint32_t)msg -> step_id, buffer ) ;
	pack32((uint32_t)msg -> error_code, buffer ) ;
	packstr ( msg -> error_msg, buffer ) ;
	pack_time ( msg -> begin_time, buffer ) ;
}

static int
_unpack_checkpoint_comp(checkpoint_comp_msg_t **msg_ptr, Buf buffer,
			uint16_t protocol_version)
{
	uint32_t uint32_tmp;
	checkpoint_comp_msg_t * msg;
	xassert(msg_ptr);

	msg = xmalloc ( sizeof (checkpoint_comp_msg_t) );
	*msg_ptr = msg ;

	safe_unpack32(& msg -> job_id  , buffer ) ;
	safe_unpack32(& msg -> step_id , buffer ) ;
	safe_unpack32(& msg -> error_code , buffer ) ;
	safe_unpackstr_xmalloc ( & msg -> error_msg, & uint32_tmp , buffer ) ;
	safe_unpack_time ( & msg -> begin_time , buffer ) ;
	return SLURM_SUCCESS;

unpack_error:
	*msg_ptr = NULL;
	slurm_free_checkpoint_comp_msg(msg);
	return SLURM_ERROR;
}

static void
_pack_checkpoint_task_comp(checkpoint_task_comp_msg_t *msg, Buf buffer,
			   uint16_t protocol_version)
{
	xassert(msg);

	pack32((uint32_t)msg -> job_id,  buffer ) ;
	pack32((uint32_t)msg -> step_id, buffer ) ;
	pack32((uint32_t)msg -> task_id, buffer ) ;
	pack32((uint32_t)msg -> error_code, buffer ) ;
	packstr ( msg -> error_msg, buffer ) ;
	pack_time ( msg -> begin_time, buffer ) ;
}

static int
_unpack_checkpoint_task_comp(checkpoint_task_comp_msg_t **msg_ptr, Buf buffer,
			     uint16_t protocol_version)
{
	uint32_t uint32_tmp;
	checkpoint_task_comp_msg_t * msg;
	xassert(msg_ptr);

	msg = xmalloc ( sizeof (checkpoint_task_comp_msg_t) );
	*msg_ptr = msg ;

	safe_unpack32(& msg -> job_id  , buffer ) ;
	safe_unpack32(& msg -> step_id , buffer ) ;
	safe_unpack32(& msg -> task_id , buffer ) ;
	safe_unpack32(& msg -> error_code , buffer ) ;
	safe_unpackstr_xmalloc ( & msg -> error_msg, & uint32_tmp , buffer ) ;
	safe_unpack_time ( & msg -> begin_time , buffer ) ;
	return SLURM_SUCCESS;

unpack_error:
	*msg_ptr = NULL;
	slurm_free_checkpoint_task_comp_msg(msg);
	return SLURM_ERROR;
}

static void
_pack_checkpoint_resp_msg(checkpoint_resp_msg_t *msg, Buf buffer,
			  uint16_t protocol_version)
{
	xassert(msg);

	pack_time ( msg -> event_time, buffer ) ;
	pack32((uint32_t)msg -> error_code,  buffer ) ;
	packstr ( msg -> error_msg, buffer ) ;
}

static int
_unpack_checkpoint_resp_msg(checkpoint_resp_msg_t **msg_ptr, Buf buffer,
			    uint16_t protocol_version)
{
	checkpoint_resp_msg_t * msg;
	uint32_t uint32_tmp;
	xassert(msg_ptr);

	msg = xmalloc ( sizeof (checkpoint_resp_msg_t) ) ;
	*msg_ptr = msg ;

	safe_unpack_time ( & msg -> event_time, buffer ) ;
	safe_unpack32(& msg -> error_code , buffer ) ;
	safe_unpackstr_xmalloc ( & msg -> error_msg, & uint32_tmp , buffer ) ;
	return SLURM_SUCCESS;

unpack_error:
	*msg_ptr = NULL;
	slurm_free_checkpoint_resp_msg(msg);
	return SLURM_ERROR;
}

static void _pack_file_bcast(file_bcast_msg_t * msg , Buf buffer,
			     uint16_t protocol_version)
{
	xassert(msg);

	grow_buf(buffer,  msg->block_len);

	if (protocol_version >= SLURM_MIN_PROTOCOL_VERSION) {
		pack32(msg->block_no, buffer);
		pack16(msg->compress, buffer);
		pack16(msg->last_block, buffer);
		pack16(msg->force, buffer);
		pack16(msg->modes, buffer);

		pack32(msg->uid, buffer);
		packstr(msg->user_name, buffer);
		pack32(msg->gid, buffer);

		pack_time(msg->atime, buffer);
		pack_time(msg->mtime, buffer);

		packstr(msg->fname, buffer);
		pack32(msg->block_len, buffer);
		pack32(msg->uncomp_len, buffer);
		pack64(msg->block_offset, buffer);
		pack64(msg->file_size, buffer);
		packmem (msg->block, msg->block_len, buffer);
		pack_sbcast_cred(msg->cred, buffer, protocol_version);
	}
}

static int _unpack_file_bcast(file_bcast_msg_t ** msg_ptr , Buf buffer,
			      uint16_t protocol_version)
{
	uint32_t uint32_tmp = 0;
	file_bcast_msg_t *msg ;

	xassert(msg_ptr);

	msg = xmalloc ( sizeof (file_bcast_msg_t) ) ;
	*msg_ptr = msg;

	if (protocol_version >= SLURM_MIN_PROTOCOL_VERSION) {
		safe_unpack32(&msg->block_no, buffer);
		safe_unpack16(&msg->compress, buffer);
		safe_unpack16(&msg->last_block, buffer);
		safe_unpack16(&msg->force, buffer);
		safe_unpack16(&msg->modes, buffer);

		safe_unpack32(&msg->uid, buffer);
		safe_unpackstr_xmalloc(&msg->user_name, &uint32_tmp, buffer);
		safe_unpack32 (&msg->gid, buffer);

		safe_unpack_time(&msg->atime, buffer);
		safe_unpack_time(&msg->mtime, buffer);

		safe_unpackstr_xmalloc ( & msg->fname, &uint32_tmp, buffer );
		safe_unpack32(&msg->block_len, buffer);
		safe_unpack32(&msg->uncomp_len, buffer);
		safe_unpack64(&msg->block_offset, buffer);
		safe_unpack64(&msg->file_size, buffer);
		safe_unpackmem_xmalloc ( & msg->block, &uint32_tmp , buffer ) ;
		if ( uint32_tmp != msg->block_len )
			goto unpack_error;

		msg->cred = unpack_sbcast_cred(buffer, protocol_version);
		if (msg->cred == NULL)
			goto unpack_error;
	}

	return SLURM_SUCCESS;

unpack_error:
	slurm_free_file_bcast_msg(msg);
	*msg_ptr = NULL;
	return SLURM_ERROR;
}

static void _pack_trigger_msg(trigger_info_msg_t *msg, Buf buffer,
			      uint16_t protocol_version)
{
	int i;

	if (protocol_version >= SLURM_MIN_PROTOCOL_VERSION) {
		pack32(msg->record_count, buffer);
		for (i = 0; i < msg->record_count; i++) {
			pack16(msg->trigger_array[i].flags, buffer);
			pack32(msg->trigger_array[i].trig_id, buffer);
			pack16(msg->trigger_array[i].res_type, buffer);
			packstr(msg->trigger_array[i].res_id, buffer);
			pack32(msg->trigger_array[i].trig_type, buffer);
			pack32(msg->trigger_array[i].control_inx, buffer);
			pack16(msg->trigger_array[i].offset, buffer);
			pack32(msg->trigger_array[i].user_id, buffer);
			packstr(msg->trigger_array[i].program, buffer);
		}
	} else {
		error("_pack_trigger_msg: protocol_version "
		      "%hu not supported", protocol_version);
	}
}

static int  _unpack_trigger_msg(trigger_info_msg_t ** msg_ptr , Buf buffer,
				uint16_t protocol_version)
{
	int i;
	uint32_t uint32_tmp;
	trigger_info_msg_t *msg = xmalloc(sizeof(trigger_info_msg_t));

	if (protocol_version >= SLURM_MIN_PROTOCOL_VERSION) {
		safe_unpack32(&msg->record_count, buffer);
		safe_xcalloc(msg->trigger_array, msg->record_count,
			     sizeof(trigger_info_t));
		for (i = 0; i < msg->record_count; i++) {
			safe_unpack16(&msg->trigger_array[i].flags, buffer);
			safe_unpack32(&msg->trigger_array[i].trig_id, buffer);
			safe_unpack16(&msg->trigger_array[i].res_type, buffer);
			safe_unpackstr_xmalloc(&msg->trigger_array[i].res_id,
					       &uint32_tmp, buffer);
			safe_unpack32(&msg->trigger_array[i].trig_type, buffer);
			safe_unpack32(&msg->trigger_array[i].control_inx, buffer);
			safe_unpack16(&msg->trigger_array[i].offset, buffer);
			safe_unpack32(&msg->trigger_array[i].user_id, buffer);
			safe_unpackstr_xmalloc(&msg->trigger_array[i].program,
					       &uint32_tmp, buffer);
		}
	} else {
		error("_unpack_trigger_msg: protocol_version "
		      "%hu not supported", protocol_version);
		goto unpack_error;
	}
	*msg_ptr = msg;
	return SLURM_SUCCESS;

unpack_error:
	slurm_free_trigger_msg(msg);
	*msg_ptr = NULL;
	return SLURM_ERROR;
}

static void _pack_kvs_host_rec(struct kvs_hosts *msg_ptr, Buf buffer,
			       uint16_t protocol_version)
{
	pack32(msg_ptr->task_id, buffer);
	pack16(msg_ptr->port, buffer);
	packstr(msg_ptr->hostname, buffer);
}

static int _unpack_kvs_host_rec(struct kvs_hosts *msg_ptr, Buf buffer,
				uint16_t protocol_version)
{
	uint32_t uint32_tmp;

	safe_unpack32(&msg_ptr->task_id, buffer);
	safe_unpack16(&msg_ptr->port, buffer);
	safe_unpackstr_xmalloc(&msg_ptr->hostname, &uint32_tmp, buffer);
	return SLURM_SUCCESS;

unpack_error:
	return SLURM_ERROR;
}

static void _pack_kvs_rec(struct kvs_comm *msg_ptr, Buf buffer,
			  uint16_t protocol_version)
{
	int i;
	xassert(msg_ptr);

	if (protocol_version >= SLURM_MIN_PROTOCOL_VERSION) {
		packstr(msg_ptr->kvs_name, buffer);
		pack32(msg_ptr->kvs_cnt, buffer);
		for (i = 0; i < msg_ptr->kvs_cnt; i++) {
			packstr(msg_ptr->kvs_keys[i], buffer);
			packstr(msg_ptr->kvs_values[i], buffer);
		}
	} else {
		error("_pack_kvs_rec: protocol_version "
		      "%hu not supported", protocol_version);
	}
}
static int  _unpack_kvs_rec(struct kvs_comm **msg_ptr, Buf buffer,
			    uint16_t protocol_version)
{
	uint32_t uint32_tmp;
	int i;
	struct kvs_comm *msg;

	msg = xmalloc(sizeof(struct kvs_comm));
	*msg_ptr = msg;
	if (protocol_version >= SLURM_MIN_PROTOCOL_VERSION) {
		safe_unpackstr_xmalloc(&msg->kvs_name, &uint32_tmp, buffer);
		safe_unpack32(&msg->kvs_cnt, buffer);
		if (msg->kvs_cnt > NO_VAL)
			goto unpack_error;
		safe_xcalloc(msg->kvs_keys, msg->kvs_cnt, sizeof(char *));
		safe_xcalloc(msg->kvs_values, msg->kvs_cnt, sizeof(char *));
		for (i = 0; i < msg->kvs_cnt; i++) {
			safe_unpackstr_xmalloc(&msg->kvs_keys[i],
					       &uint32_tmp, buffer);
			safe_unpackstr_xmalloc(&msg->kvs_values[i],
					       &uint32_tmp, buffer);
		}
	} else {
		error("_unpack_kvs_rec: protocol_version "
		      "%hu not supported", protocol_version);
		goto unpack_error;
	}
	return SLURM_SUCCESS;

unpack_error:
	return SLURM_ERROR;
}
static void _pack_kvs_data(kvs_comm_set_t *msg_ptr, Buf buffer,
			   uint16_t protocol_version)
{
	int i;
	xassert(msg_ptr);

	pack16(msg_ptr->host_cnt, buffer);
	for (i = 0; i < msg_ptr->host_cnt; i++)
		_pack_kvs_host_rec(&msg_ptr->kvs_host_ptr[i], buffer,
				   protocol_version);

	pack16(msg_ptr->kvs_comm_recs, buffer);
	for (i = 0; i < msg_ptr->kvs_comm_recs; i++)
		_pack_kvs_rec(msg_ptr->kvs_comm_ptr[i], buffer,
			      protocol_version);
}

static int  _unpack_kvs_data(kvs_comm_set_t **msg_ptr, Buf buffer,
			     uint16_t protocol_version)
{
	kvs_comm_set_t *msg;
	int i;

	msg = xmalloc(sizeof(kvs_comm_set_t));
	*msg_ptr = msg;

	safe_unpack16(&msg->host_cnt, buffer);
	if (msg->host_cnt > NO_VAL16)
		goto unpack_error;
	safe_xcalloc(msg->kvs_host_ptr, msg->host_cnt,
		     sizeof(struct kvs_hosts));
	for (i = 0; i < msg->host_cnt; i++) {
		if (_unpack_kvs_host_rec(&msg->kvs_host_ptr[i], buffer,
					 protocol_version))
			goto unpack_error;
	}

	safe_unpack16(&msg->kvs_comm_recs, buffer);
	if (msg->kvs_comm_recs > NO_VAL16)
		goto unpack_error;
	safe_xcalloc(msg->kvs_comm_ptr, msg->kvs_comm_recs,
		     sizeof(struct kvs_comm *));
	for (i = 0; i < msg->kvs_comm_recs; i++) {
		if (_unpack_kvs_rec(&msg->kvs_comm_ptr[i], buffer,
				    protocol_version))
			goto unpack_error;
	}
	return SLURM_SUCCESS;

unpack_error:
	slurm_free_kvs_comm_set(msg);
	*msg_ptr = NULL;
	return SLURM_ERROR;
}

static void _pack_kvs_get(kvs_get_msg_t *msg_ptr, Buf buffer,
			  uint16_t protocol_version)
{
	pack32((uint32_t)msg_ptr->task_id, buffer);
	pack32((uint32_t)msg_ptr->size, buffer);
	pack16((uint16_t)msg_ptr->port, buffer);
	packstr(msg_ptr->hostname, buffer);
}

static int  _unpack_kvs_get(kvs_get_msg_t **msg_ptr, Buf buffer,
			    uint16_t protocol_version)
{
	uint32_t uint32_tmp;
	kvs_get_msg_t *msg;

	msg = xmalloc(sizeof(struct kvs_get_msg));
	*msg_ptr = msg;
	safe_unpack32(&msg->task_id, buffer);
	safe_unpack32(&msg->size, buffer);
	safe_unpack16(&msg->port, buffer);
	safe_unpackstr_xmalloc(&msg->hostname, &uint32_tmp, buffer);
	return SLURM_SUCCESS;

unpack_error:
	slurm_free_get_kvs_msg(msg);
	*msg_ptr = NULL;
	return SLURM_ERROR;
}

extern void
pack_multi_core_data (multi_core_data_t *multi_core, Buf buffer,
		      uint16_t protocol_version)
{
	if (multi_core == NULL) {
		pack8((uint8_t) 0, buffer);	/* flag as Empty */
		return;
	}

	pack8((uint8_t) 0xff, buffer);		/* flag as Full */

	if (protocol_version >= SLURM_MIN_PROTOCOL_VERSION) {
		pack16(multi_core->boards_per_node,  buffer);
		pack16(multi_core->sockets_per_board, buffer);
		pack16(multi_core->sockets_per_node, buffer);
		pack16(multi_core->cores_per_socket, buffer);
		pack16(multi_core->threads_per_core, buffer);

		pack16(multi_core->ntasks_per_board,  buffer);
		pack16(multi_core->ntasks_per_socket, buffer);
		pack16(multi_core->ntasks_per_core,   buffer);
		pack16(multi_core->plane_size,        buffer);
	} else {
		error("pack_multi_core_data: protocol_version "
		      "%hu not supported", protocol_version);
	}
}

extern int
unpack_multi_core_data (multi_core_data_t **mc_ptr, Buf buffer,
			uint16_t protocol_version)
{
	uint8_t flag;
	multi_core_data_t *multi_core;

	*mc_ptr = NULL;
	safe_unpack8(&flag, buffer);
	if (flag == 0)
		return SLURM_SUCCESS;
	if (flag != 0xff)
		return SLURM_ERROR;

	multi_core = xmalloc(sizeof(multi_core_data_t));

	if (protocol_version >= SLURM_MIN_PROTOCOL_VERSION) {
		safe_unpack16(&multi_core->boards_per_node,  buffer);
		safe_unpack16(&multi_core->sockets_per_board, buffer);
		safe_unpack16(&multi_core->sockets_per_node, buffer);
		safe_unpack16(&multi_core->cores_per_socket, buffer);
		safe_unpack16(&multi_core->threads_per_core, buffer);
		safe_unpack16(&multi_core->ntasks_per_board,  buffer);
		safe_unpack16(&multi_core->ntasks_per_socket, buffer);
		safe_unpack16(&multi_core->ntasks_per_core,   buffer);
		safe_unpack16(&multi_core->plane_size,        buffer);
	} else {
		error("unpack_multi_core_data: protocol_version "
		      "%hu not supported", protocol_version);
		goto unpack_error;
	}
	*mc_ptr = multi_core;
	return SLURM_SUCCESS;

unpack_error:
	xfree(multi_core);
	return SLURM_ERROR;
}

static void _pack_slurmd_status(slurmd_status_t *msg, Buf buffer,
				uint16_t protocol_version)
{
	xassert(msg);

	if (protocol_version >= SLURM_MIN_PROTOCOL_VERSION) {
		pack_time(msg->booted, buffer);
		pack_time(msg->last_slurmctld_msg, buffer);

		pack16(msg->slurmd_debug, buffer);
		pack16(msg->actual_cpus, buffer);
		pack16(msg->actual_boards, buffer);
		pack16(msg->actual_sockets, buffer);
		pack16(msg->actual_cores, buffer);
		pack16(msg->actual_threads, buffer);

		pack64(msg->actual_real_mem, buffer);
		pack32(msg->actual_tmp_disk, buffer);
		pack32(msg->pid, buffer);

		packstr(msg->hostname, buffer);
		packstr(msg->slurmd_logfile, buffer);
		packstr(msg->step_list, buffer);
		packstr(msg->version, buffer);
	} else {
		error("_pack_slurmd_status: protocol_version "
		      "%hu not supported", protocol_version);
	}
}

static int _unpack_slurmd_status(slurmd_status_t **msg_ptr, Buf buffer,
				 uint16_t protocol_version)
{
	uint32_t uint32_tmp;
	slurmd_status_t *msg;

	xassert(msg_ptr);

	msg = xmalloc(sizeof(slurmd_status_t));

	if (protocol_version >= SLURM_MIN_PROTOCOL_VERSION) {
		safe_unpack_time(&msg->booted, buffer);
		safe_unpack_time(&msg->last_slurmctld_msg, buffer);

		safe_unpack16(&msg->slurmd_debug, buffer);
		safe_unpack16(&msg->actual_cpus, buffer);
		safe_unpack16(&msg->actual_boards, buffer);
		safe_unpack16(&msg->actual_sockets, buffer);
		safe_unpack16(&msg->actual_cores, buffer);
		safe_unpack16(&msg->actual_threads, buffer);

		safe_unpack64(&msg->actual_real_mem, buffer);
		safe_unpack32(&msg->actual_tmp_disk, buffer);
		safe_unpack32(&msg->pid, buffer);

		safe_unpackstr_xmalloc(&msg->hostname,
					&uint32_tmp, buffer);
		safe_unpackstr_xmalloc(&msg->slurmd_logfile,
					&uint32_tmp, buffer);
		safe_unpackstr_xmalloc(&msg->step_list,
					&uint32_tmp, buffer);
		safe_unpackstr_xmalloc(&msg->version,
					&uint32_tmp, buffer);
	} else {
		error("_unpack_slurmd_status: protocol_version "
		      "%hu not supported", protocol_version);
		goto unpack_error;
	}

	*msg_ptr = msg;
	return SLURM_SUCCESS;

unpack_error:
	slurm_free_slurmd_status(msg);
	*msg_ptr = NULL;
	return SLURM_ERROR;
}

static void _pack_job_notify(job_notify_msg_t *msg, Buf buffer,
			     uint16_t protocol_version)
{
	xassert(msg);

	pack32(msg->job_id,      buffer);
	pack32(msg->job_step_id, buffer);
	packstr(msg->message,    buffer);
}

static int  _unpack_job_notify(job_notify_msg_t **msg_ptr, Buf buffer,
			       uint16_t protocol_version)
{
	uint32_t uint32_tmp;
	job_notify_msg_t *msg;

	xassert(msg_ptr);

	msg = xmalloc(sizeof(job_notify_msg_t));

	safe_unpack32(&msg->job_id,      buffer);
	safe_unpack32(&msg->job_step_id, buffer);
	safe_unpackstr_xmalloc(&msg->message, &uint32_tmp, buffer);

	*msg_ptr = msg;
	return SLURM_SUCCESS;

unpack_error:
	slurm_free_job_notify_msg(msg);
	*msg_ptr = NULL;
	return SLURM_ERROR;
}

static void
_pack_set_debug_flags_msg(set_debug_flags_msg_t * msg, Buf buffer,
			  uint16_t protocol_version)
{
	if (protocol_version >= SLURM_MIN_PROTOCOL_VERSION) {
		pack64(msg->debug_flags_minus, buffer);
		pack64(msg->debug_flags_plus,  buffer);
	}
}

static int
_unpack_set_debug_flags_msg(set_debug_flags_msg_t ** msg_ptr, Buf buffer,
			    uint16_t protocol_version)
{
	set_debug_flags_msg_t *msg;

	msg = xmalloc(sizeof(set_debug_flags_msg_t));
	*msg_ptr = msg;

	if (protocol_version >= SLURM_MIN_PROTOCOL_VERSION) {
		safe_unpack64(&msg->debug_flags_minus, buffer);
		safe_unpack64(&msg->debug_flags_plus,  buffer);
	}

	return SLURM_SUCCESS;

unpack_error:
	slurm_free_set_debug_flags_msg(msg);
	*msg_ptr = NULL;
	return SLURM_ERROR;
}

static void
_pack_set_debug_level_msg(set_debug_level_msg_t * msg, Buf buffer,
			  uint16_t protocol_version)
{
	pack32(msg->debug_level, buffer);
}

static int
_unpack_set_debug_level_msg(set_debug_level_msg_t ** msg_ptr, Buf buffer,
			    uint16_t protocol_version)
{
	set_debug_level_msg_t *msg;

	msg = xmalloc(sizeof(set_debug_level_msg_t));
	*msg_ptr = msg;

	safe_unpack32(&msg->debug_level, buffer);
	return SLURM_SUCCESS;

unpack_error:
	slurm_free_set_debug_level_msg(msg);
	*msg_ptr = NULL;
	return SLURM_ERROR;
}

static void
_pack_will_run_response_msg(will_run_response_msg_t *msg, Buf buffer,
			    uint16_t protocol_version)
{
	uint32_t count = NO_VAL, *job_id_ptr;

	if (protocol_version >= SLURM_MIN_PROTOCOL_VERSION) {
		pack32(msg->job_id, buffer);
		packstr(msg->job_submit_user_msg, buffer);
		packstr(msg->node_list, buffer);
		packstr(msg->part_name, buffer);

		if (msg->preemptee_job_id)
			count = list_count(msg->preemptee_job_id);
		pack32(count, buffer);
		if (count && (count != NO_VAL)) {
			ListIterator itr =
				list_iterator_create(msg->preemptee_job_id);
			while ((job_id_ptr = list_next(itr)))
				pack32(job_id_ptr[0], buffer);
			list_iterator_destroy(itr);
		}

		pack32(msg->proc_cnt, buffer);
		pack_time(msg->start_time, buffer);
		packdouble(msg->sys_usage_per, buffer);
	} else {
		error("%s: protocol_version %hu not supported",
		      __func__, protocol_version);
	}
}

static void _pre_list_del(void *x)
{
	xfree(x);
}

static int
_unpack_will_run_response_msg(will_run_response_msg_t ** msg_ptr, Buf buffer,
			      uint16_t protocol_version)
{
	will_run_response_msg_t *msg;
	uint32_t count, i, uint32_tmp, *job_id_ptr;

	msg = xmalloc(sizeof(will_run_response_msg_t));

	if (protocol_version >= SLURM_MIN_PROTOCOL_VERSION) {
		safe_unpack32(&msg->job_id, buffer);
		safe_unpackstr_xmalloc(&msg->job_submit_user_msg, &uint32_tmp,
				       buffer);
		safe_unpackstr_xmalloc(&msg->node_list, &uint32_tmp, buffer);
		safe_unpackstr_xmalloc(&msg->part_name, &uint32_tmp, buffer);

		safe_unpack32(&count, buffer);
		if (count > NO_VAL)
			goto unpack_error;
		if (count && (count != NO_VAL)) {
			msg->preemptee_job_id = list_create(_pre_list_del);
			for (i = 0; i < count; i++) {
				safe_unpack32(&uint32_tmp, buffer);
				job_id_ptr = xmalloc(sizeof(uint32_t));
				job_id_ptr[0] = uint32_tmp;
				list_append(msg->preemptee_job_id, job_id_ptr);
			}
		}

		safe_unpack32(&msg->proc_cnt, buffer);
		safe_unpack_time(&msg->start_time, buffer);
		safe_unpackdouble(&msg->sys_usage_per, buffer);
	} else {
		error("%s: protocol_version %hu not supported",
		      __func__, protocol_version);
		goto unpack_error;
	}

	*msg_ptr = msg;
	return SLURM_SUCCESS;

unpack_error:
	slurm_free_will_run_response_msg(msg);
	*msg_ptr = NULL;
	return SLURM_ERROR;
}

static void _pack_accounting_update_msg(accounting_update_msg_t *msg,
					Buf buffer,
					uint16_t protocol_version)
{
	uint32_t count = 0;
	ListIterator itr = NULL;
	slurmdb_update_object_t *rec = NULL;

	if (protocol_version >= SLURM_MIN_PROTOCOL_VERSION) {
		if (msg->update_list)
			count = list_count(msg->update_list);

		pack32(count, buffer);

		if (count) {
			itr = list_iterator_create(msg->update_list);
			while ((rec = list_next(itr))) {
				slurmdb_pack_update_object(
					rec, protocol_version, buffer);
			}
			list_iterator_destroy(itr);
		}
	}
}

static int _unpack_accounting_update_msg(accounting_update_msg_t **msg,
					 Buf buffer,
					 uint16_t protocol_version)
{
	uint32_t count = 0;
	int i = 0;
	accounting_update_msg_t *msg_ptr =
		xmalloc(sizeof(accounting_update_msg_t));
	slurmdb_update_object_t *rec = NULL;

	*msg = msg_ptr;

	if (protocol_version >= SLURM_MIN_PROTOCOL_VERSION) {
		safe_unpack32(&count, buffer);
		if (count > NO_VAL)
			goto unpack_error;
		msg_ptr->update_list = list_create(
			slurmdb_destroy_update_object);
		for (i = 0; i < count; i++) {
			if ((slurmdb_unpack_update_object(
				    &rec, protocol_version, buffer))
			   == SLURM_ERROR)
				goto unpack_error;
			list_append(msg_ptr->update_list, rec);
		}
	} else {
		error("_unpack_accounting_update_msg: protocol_version "
		      "%hu not supported", protocol_version);
		goto unpack_error;
	}
	return SLURM_SUCCESS;

unpack_error:
	slurm_free_accounting_update_msg(msg_ptr);
	*msg = NULL;
	return SLURM_ERROR;
}

static void _pack_topo_info_msg(topo_info_response_msg_t *msg, Buf buffer,
				uint16_t protocol_version)
{
	int i;

	pack32(msg->record_count, buffer);
	for (i=0; i<msg->record_count; i++) {
		pack16(msg->topo_array[i].level,      buffer);
		pack32(msg->topo_array[i].link_speed, buffer);
		packstr(msg->topo_array[i].name,      buffer);
		packstr(msg->topo_array[i].nodes,     buffer);
		packstr(msg->topo_array[i].switches,  buffer);
	}
}

static int _unpack_topo_info_msg(topo_info_response_msg_t **msg,
				 Buf buffer,
				 uint16_t protocol_version)
{
	int i = 0;
	uint32_t uint32_tmp;
	topo_info_response_msg_t *msg_ptr =
		xmalloc(sizeof(topo_info_response_msg_t));

	*msg = msg_ptr;
	safe_unpack32(&msg_ptr->record_count, buffer);
	safe_xcalloc(msg_ptr->topo_array, msg_ptr->record_count,
		     sizeof(topo_info_t));
	for (i=0; i<msg_ptr->record_count; i++) {
		safe_unpack16(&msg_ptr->topo_array[i].level,      buffer);
		safe_unpack32(&msg_ptr->topo_array[i].link_speed, buffer);
		safe_unpackstr_xmalloc(&msg_ptr->topo_array[i].name,
				       &uint32_tmp, buffer);
		safe_unpackstr_xmalloc(&msg_ptr->topo_array[i].nodes,
				       &uint32_tmp, buffer);
		safe_unpackstr_xmalloc(&msg_ptr->topo_array[i].switches,
				       &uint32_tmp, buffer);
	}

	return SLURM_SUCCESS;

unpack_error:
	slurm_free_topo_info_msg(msg_ptr);
	*msg = NULL;
	return SLURM_ERROR;
}

static void _pack_powercap_info_msg(powercap_info_msg_t *msg, Buf buffer,
				    uint16_t protocol_version)
{
	pack32(msg->power_cap, buffer);
	pack32(msg->power_floor, buffer);
	pack32(msg->power_change, buffer);
	pack32(msg->min_watts, buffer);
	pack32(msg->cur_max_watts, buffer);
	pack32(msg->adj_max_watts, buffer);
	pack32(msg->max_watts, buffer);
}

static int  _unpack_powercap_info_msg(powercap_info_msg_t **msg, Buf buffer,
				  uint16_t protocol_version)
{
	powercap_info_msg_t *msg_ptr = xmalloc(sizeof(powercap_info_msg_t));

	*msg = msg_ptr;
	safe_unpack32(&msg_ptr->power_cap, buffer);
	safe_unpack32(&msg_ptr->power_floor, buffer);
	safe_unpack32(&msg_ptr->power_change, buffer);
	safe_unpack32(&msg_ptr->min_watts, buffer);
	safe_unpack32(&msg_ptr->cur_max_watts, buffer);
	safe_unpack32(&msg_ptr->adj_max_watts, buffer);
	safe_unpack32(&msg_ptr->max_watts, buffer);

	return SLURM_SUCCESS;

unpack_error:
	slurm_free_powercap_info_msg(msg_ptr);
	*msg = NULL;
	return SLURM_ERROR;
}

static void _pack_spank_env_request_msg(spank_env_request_msg_t * msg,
					Buf buffer, uint16_t protocol_version)
{
	xassert(msg);

	pack32(msg->job_id, buffer);
}

static int _unpack_spank_env_request_msg(spank_env_request_msg_t ** msg_ptr,
					 Buf buffer, uint16_t protocol_version)
{
	spank_env_request_msg_t *msg;

	xassert(msg_ptr);
	msg = xmalloc(sizeof(spank_env_request_msg_t));
	*msg_ptr = msg;

	safe_unpack32(&msg->job_id, buffer);
	return SLURM_SUCCESS;

unpack_error:
	slurm_free_spank_env_request_msg(msg);
	*msg_ptr = NULL;
	return SLURM_ERROR;
}

static void _pack_spank_env_responce_msg(spank_env_responce_msg_t * msg,
					 Buf buffer, uint16_t protocol_version)
{
	xassert(msg);

	packstr_array(msg->spank_job_env, msg->spank_job_env_size, buffer);
}

static int _unpack_spank_env_responce_msg(spank_env_responce_msg_t ** msg_ptr,
					  Buf buffer, uint16_t protocol_version)
{
	spank_env_responce_msg_t *msg;

	xassert(msg_ptr);
	msg = xmalloc(sizeof(spank_env_responce_msg_t));
	*msg_ptr = msg;

	safe_unpackstr_array(&msg->spank_job_env, &msg->spank_job_env_size,
			     buffer);
	return SLURM_SUCCESS;

unpack_error:
	slurm_free_spank_env_responce_msg(msg);
	*msg_ptr = NULL;
	return SLURM_ERROR;
}

static void _pack_stats_request_msg(stats_info_request_msg_t *msg, Buf buffer,
				    uint16_t protocol_version)
{
	xassert(msg);

	if (protocol_version >= SLURM_MIN_PROTOCOL_VERSION) {
		pack16(msg->command_id, buffer);
	} else {
		error("_pack_stats_request_msg: protocol_version "
		      "%hu not supported", protocol_version);
	}
}

static int  _unpack_stats_request_msg(stats_info_request_msg_t **msg_ptr,
				      Buf buffer, uint16_t protocol_version)
{
	stats_info_request_msg_t * msg;
	xassert(msg_ptr);

	msg = xmalloc ( sizeof(stats_info_request_msg_t) );
	*msg_ptr = msg ;
	if (protocol_version >= SLURM_MIN_PROTOCOL_VERSION) {
		safe_unpack16(&msg->command_id, buffer);
	} else {
		error(" _unpack_stats_request_msg: protocol_version "
		      "%hu not supported", protocol_version);
		goto unpack_error;
	}
	return SLURM_SUCCESS;

unpack_error:
	info("SIM: unpack_stats_request_msg error");
	*msg_ptr = NULL;
	slurm_free_stats_info_request_msg(msg);
	return SLURM_ERROR;
}

static int  _unpack_stats_response_msg(stats_info_response_msg_t **msg_ptr,
				       Buf buffer, uint16_t protocol_version)
{
	uint32_t uint32_tmp = 0;
	stats_info_response_msg_t * msg;
	xassert(msg_ptr);

	msg = xmalloc ( sizeof (stats_info_response_msg_t) );
	*msg_ptr = msg ;

	if (protocol_version >= SLURM_MIN_PROTOCOL_VERSION) {
		safe_unpack32(&msg->parts_packed,	buffer);
		if (msg->parts_packed) {
			safe_unpack_time(&msg->req_time,	buffer);
			safe_unpack_time(&msg->req_time_start,	buffer);
			safe_unpack32(&msg->server_thread_count,buffer);
			safe_unpack32(&msg->agent_queue_size,	buffer);
			safe_unpack32(&msg->agent_count,	buffer);
			safe_unpack32(&msg->dbd_agent_queue_size, buffer);
			safe_unpack32(&msg->gettimeofday_latency, buffer);
			safe_unpack32(&msg->jobs_submitted,	buffer);
			safe_unpack32(&msg->jobs_started,	buffer);
			safe_unpack32(&msg->jobs_completed,	buffer);
			safe_unpack32(&msg->jobs_canceled,	buffer);
			safe_unpack32(&msg->jobs_failed,	buffer);

			safe_unpack32(&msg->jobs_pending,	buffer);
			safe_unpack32(&msg->jobs_running,	buffer);
			safe_unpack_time(&msg->job_states_ts,	buffer);

			safe_unpack32(&msg->schedule_cycle_max,	buffer);
			safe_unpack32(&msg->schedule_cycle_last,buffer);
			safe_unpack32(&msg->schedule_cycle_sum,	buffer);
			safe_unpack32(&msg->schedule_cycle_counter, buffer);
			safe_unpack32(&msg->schedule_cycle_depth, buffer);
			safe_unpack32(&msg->schedule_queue_len,	buffer);

			safe_unpack32(&msg->bf_backfilled_jobs,	buffer);
			safe_unpack32(&msg->bf_last_backfilled_jobs, buffer);
			safe_unpack32(&msg->bf_cycle_counter,	buffer);
			safe_unpack64(&msg->bf_cycle_sum,	buffer);
			safe_unpack32(&msg->bf_cycle_last,	buffer);
			safe_unpack32(&msg->bf_last_depth,	buffer);
			safe_unpack32(&msg->bf_last_depth_try,	buffer);

			safe_unpack32(&msg->bf_queue_len,	buffer);
			safe_unpack32(&msg->bf_cycle_max,	buffer);
			safe_unpack_time(&msg->bf_when_last_cycle, buffer);
			safe_unpack32(&msg->bf_depth_sum,	buffer);
			safe_unpack32(&msg->bf_depth_try_sum,	buffer);
			safe_unpack32(&msg->bf_queue_len_sum,	buffer);

			safe_unpack32(&msg->bf_active,		buffer);
			safe_unpack32(&msg->bf_backfilled_pack_jobs, buffer);
		}

		safe_unpack32(&msg->rpc_type_size,		buffer);
		safe_unpack16_array(&msg->rpc_type_id,   &uint32_tmp, buffer);
		safe_unpack32_array(&msg->rpc_type_cnt,  &uint32_tmp, buffer);
		safe_unpack64_array(&msg->rpc_type_time, &uint32_tmp, buffer);

		safe_unpack32(&msg->rpc_user_size,		buffer);
		safe_unpack32_array(&msg->rpc_user_id,   &uint32_tmp, buffer);
		safe_unpack32_array(&msg->rpc_user_cnt,  &uint32_tmp, buffer);
		safe_unpack64_array(&msg->rpc_user_time, &uint32_tmp, buffer);

		safe_unpack32_array(&msg->rpc_queue_type_id,
				    &msg->rpc_queue_type_count,
				    buffer);
		safe_unpack32_array(&msg->rpc_queue_count,
				    &uint32_tmp, buffer);
		if (uint32_tmp != msg->rpc_queue_type_count)
			goto unpack_error;

		safe_unpack32_array(&msg->rpc_dump_types,
				    &msg->rpc_dump_count,
				    buffer);
		safe_unpackstr_array(&msg->rpc_dump_hostlist,
				     &uint32_tmp,
				     buffer);
		if (uint32_tmp != msg->rpc_dump_count)
			goto unpack_error;
	} else {
		error("%s: protocol_version %hu not supported",
		      __func__, protocol_version);
		goto unpack_error;
	}

	return SLURM_SUCCESS;

unpack_error:
	info("%s: unpack error", __func__);
	*msg_ptr = NULL;
	slurm_free_stats_response_msg(msg);
	return SLURM_ERROR;
}

/* _pack_license_info_request_msg()
 */
static void
_pack_license_info_request_msg(license_info_request_msg_t *msg,
			       Buf buffer,
			       uint16_t protocol_version)
{
	pack_time(msg->last_update, buffer);
	pack16((uint16_t)msg->show_flags, buffer);
}

/* _unpack_license_info_request_msg()
 */
static int
_unpack_license_info_request_msg(license_info_request_msg_t **msg,
				 Buf buffer,
				 uint16_t protocol_version)
{
	*msg = xmalloc(sizeof(license_info_msg_t));

	safe_unpack_time(&(*msg)->last_update, buffer);
	safe_unpack16(&(*msg)->show_flags, buffer);

	return SLURM_SUCCESS;

unpack_error:
	slurm_free_license_info_request_msg(*msg);
	*msg = NULL;
	return SLURM_ERROR;
}

/* _pack_license_info_msg()
 */
static inline void
_pack_license_info_msg(slurm_msg_t *msg, Buf buffer)
{
	_pack_buffer_msg(msg, buffer);
}

/* _unpack_license_info_msg()
 *
 * Decode the array of license as it comes from the
 * controller and build the API licenses structures
 * as defined in slurm.h
 *
 */
static int
_unpack_license_info_msg(license_info_msg_t **msg,
			 Buf buffer,
			 uint16_t protocol_version)
{
	int i;
	uint32_t zz;

	xassert(msg);
	*msg = xmalloc(sizeof(license_info_msg_t));

	/* load buffer's header (data structure version and time)
	 */
	if (protocol_version >= SLURM_MIN_PROTOCOL_VERSION) {

		safe_unpack32(&((*msg)->num_lic), buffer);
		safe_unpack_time(&((*msg)->last_update), buffer);

		safe_xcalloc((*msg)->lic_array, (*msg)->num_lic,
			     sizeof(slurm_license_info_t));

		/* Decode individual license data.
		 */
		for (i = 0; i < (*msg)->num_lic; i++) {
			safe_unpackstr_xmalloc(&((*msg)->lic_array[i]).name,
					       &zz, buffer);
			safe_unpack32(&((*msg)->lic_array[i]).total, buffer);
			safe_unpack32(&((*msg)->lic_array[i]).in_use, buffer);
			/* The total number of licenses can decrease
			 * at runtime.
			 */
			if ((*msg)->lic_array[i].total <
			    (*msg)->lic_array[i].in_use)
				(*msg)->lic_array[i].available = 0;
			else
				(*msg)->lic_array[i].available =
					(*msg)->lic_array[i].total -
					(*msg)->lic_array[i].in_use;
			safe_unpack8(&((*msg)->lic_array[i]).remote, buffer);
		}

	} else {
		error("_unpack_license_info_msg: protocol_version "
		      "%hu not supported", protocol_version);
		goto unpack_error;
	}

	return SLURM_SUCCESS;

unpack_error:
	slurm_free_license_info_msg(*msg);
	*msg = NULL;
	return SLURM_ERROR;
}

static void _pack_job_array_resp_msg(job_array_resp_msg_t *msg, Buf buffer,
				     uint16_t protocol_version)
{
	uint32_t i, cnt = 0;

	if (!msg) {
		pack32(cnt, buffer);
		return;
	}

	pack32(msg->job_array_count, buffer);
	for (i = 0; i < msg->job_array_count; i++) {
		pack32(msg->error_code[i], buffer);
		packstr(msg->job_array_id[i], buffer);
	}
}
static int  _unpack_job_array_resp_msg(job_array_resp_msg_t **msg, Buf buffer,
				       uint16_t protocol_version)
{
	job_array_resp_msg_t *resp;
	uint32_t i, uint32_tmp;

	resp = xmalloc(sizeof(job_array_resp_msg_t));
	safe_unpack32(&resp->job_array_count, buffer);
	if (resp->job_array_count > NO_VAL)
		goto unpack_error;
	safe_xcalloc(resp->error_code, resp->job_array_count, sizeof(uint32_t));
	safe_xcalloc(resp->job_array_id, resp->job_array_count, sizeof(char *));
	for (i = 0; i < resp->job_array_count; i++) {
		safe_unpack32(&resp->error_code[i], buffer);
		safe_unpackstr_xmalloc(&resp->job_array_id[i], &uint32_tmp,
				       buffer);
	}
	*msg = resp;
	return SLURM_SUCCESS;

unpack_error:
	slurm_free_job_array_resp(resp);
	*msg = NULL;
	return SLURM_ERROR;
}


/* _pack_assoc_mgr_info_request_msg()
 */
static void
_pack_assoc_mgr_info_request_msg(assoc_mgr_info_request_msg_t *msg,
				 Buf buffer,
				 uint16_t protocol_version)
{
	uint32_t count = NO_VAL;
	char *tmp_info = NULL;
	ListIterator itr = NULL;

	xassert(msg);

	if (!msg->acct_list || !(count = list_count(msg->acct_list)))
		count = NO_VAL;

	pack32(count, buffer);
	if (count != NO_VAL) {
		itr = list_iterator_create(msg->acct_list);
		while ((tmp_info = list_next(itr)))
			packstr(tmp_info, buffer);
		list_iterator_destroy(itr);
	}

	pack32(msg->flags, buffer);

	if (!msg->qos_list || !(count = list_count(msg->qos_list)))
		count = NO_VAL;

	pack32(count, buffer);
	if (count != NO_VAL) {
		itr = list_iterator_create(msg->qos_list);
		while ((tmp_info = list_next(itr)))
			packstr(tmp_info, buffer);
		list_iterator_destroy(itr);
	}

	if (!msg->user_list || !(count = list_count(msg->user_list)))
		count = NO_VAL;

	pack32(count, buffer);
	if (count != NO_VAL) {
		itr = list_iterator_create(msg->user_list);
		while ((tmp_info = list_next(itr)))
			packstr(tmp_info, buffer);
		list_iterator_destroy(itr);
	}
}

static int
_unpack_assoc_mgr_info_request_msg(assoc_mgr_info_request_msg_t **msg,
				    Buf buffer,
				    uint16_t protocol_version)
{
	uint32_t uint32_tmp;
	uint32_t count = NO_VAL;
	int i;
	char *tmp_info = NULL;
	assoc_mgr_info_request_msg_t *object_ptr = NULL;

	xassert(msg);

	object_ptr = xmalloc(sizeof(assoc_mgr_info_request_msg_t));
	*msg = object_ptr;

	safe_unpack32(&count, buffer);
	if (count > NO_VAL)
		goto unpack_error;
	if (count != NO_VAL) {
		object_ptr->acct_list = list_create(slurm_destroy_char);
		for (i = 0; i < count; i++) {
			safe_unpackstr_xmalloc(&tmp_info,
					       &uint32_tmp, buffer);
			list_append(object_ptr->acct_list, tmp_info);
		}
	}

	safe_unpack32(&object_ptr->flags, buffer);

	safe_unpack32(&count, buffer);
	if (count > NO_VAL)
		goto unpack_error;
	if (count != NO_VAL) {
		object_ptr->qos_list = list_create(slurm_destroy_char);
		for (i = 0; i < count; i++) {
			safe_unpackstr_xmalloc(&tmp_info,
					       &uint32_tmp, buffer);
			list_append(object_ptr->qos_list, tmp_info);
		}
	}

	safe_unpack32(&count, buffer);
	if (count > NO_VAL)
		goto unpack_error;
	if (count != NO_VAL) {
		object_ptr->user_list = list_create(slurm_destroy_char);
		for (i = 0; i < count; i++) {
			safe_unpackstr_xmalloc(&tmp_info,
					       &uint32_tmp, buffer);
			list_append(object_ptr->user_list, tmp_info);
		}
	}
	return SLURM_SUCCESS;

unpack_error:
	slurm_free_assoc_mgr_info_request_msg(object_ptr);
	*msg = NULL;
	return SLURM_ERROR;
}

static void
_pack_event_log_msg(slurm_event_log_msg_t *msg, Buf buffer,
		   uint16_t protocol_version)
{
	if (protocol_version >= SLURM_MIN_PROTOCOL_VERSION) {
		pack16(msg->level, buffer);
		packstr(msg->string, buffer);
	} else {
		error("%s: protocol_version %hu not supported",
		      __func__, protocol_version);
	}
}

static int
_unpack_event_log_msg(slurm_event_log_msg_t **msg, Buf buffer,
		      uint16_t protocol_version)
{
	uint32_t uint32_tmp = 0;
	slurm_event_log_msg_t *object_ptr = NULL;

	xassert(msg);

	object_ptr = xmalloc(sizeof(slurm_event_log_msg_t));
	*msg = object_ptr;

	if (protocol_version >= SLURM_MIN_PROTOCOL_VERSION) {
		safe_unpack16(&object_ptr->level, buffer);
		safe_unpackstr_xmalloc(&object_ptr->string, &uint32_tmp,buffer);
	} else {
		error("%s: protocol_version %hu not supported",
		      __func__, protocol_version);
		goto unpack_error;
	}
	return SLURM_SUCCESS;

unpack_error:
	slurm_free_event_log_msg(object_ptr);
	*msg = NULL;
	return SLURM_ERROR;
}

static void _pack_buf_list_msg(ctld_list_msg_t *msg, Buf buffer,
			       uint16_t protocol_version)
{
	ListIterator iter = NULL;
	Buf req_buf;
	uint32_t size;

	if (protocol_version >= SLURM_MIN_PROTOCOL_VERSION) {
		size = list_count(msg->my_list);
		pack32(size, buffer);
		iter = list_iterator_create(msg->my_list);
		while ((req_buf = list_next(iter))) {
			size = get_buf_offset(req_buf);
			pack32(size, buffer);
			packmem((char *) get_buf_data(req_buf), size,
				buffer);
		}
		list_iterator_destroy(iter);
	} else {
		error("%s: protocol_version %hu not supported", __func__,
		      protocol_version);
	}
}

/* Free Buf record from a list */
static void _ctld_free_list_msg(void *x)
{
	FREE_NULL_BUFFER(x);
}

static int _unpack_buf_list_msg(ctld_list_msg_t **msg, Buf buffer,
				 uint16_t protocol_version)
{
	ctld_list_msg_t *object_ptr = NULL;
	uint32_t i, list_size = 0, buf_size = 0, read_size = 0;
	char *data = NULL;
	Buf req_buf;

	xassert(msg);

	if (protocol_version >= SLURM_MIN_PROTOCOL_VERSION) {
		object_ptr = xmalloc(sizeof(ctld_list_msg_t));
		*msg = object_ptr;

		safe_unpack32(&list_size, buffer);
		if (list_size >= NO_VAL)
			goto unpack_error;
		object_ptr->my_list = list_create(_ctld_free_list_msg);
		for (i = 0; i < list_size; i++) {
			safe_unpack32(&buf_size, buffer);
			safe_unpackmem_xmalloc(&data, &read_size, buffer);
			if (buf_size != read_size)
				goto unpack_error;
			/* Move "data" into "req_buf", NOT a memory leak */
			req_buf = create_buf(data, buf_size);
			data = NULL; /* just to be safe */
			list_append(object_ptr->my_list, req_buf);
		}
	} else {
		error("%s: protocol_version %hu not supported", __func__,
		      protocol_version);
		goto unpack_error;
	}
	return SLURM_SUCCESS;

unpack_error:
	xfree(data);
	slurm_free_ctld_multi_msg(object_ptr);
	*msg = NULL;
	return SLURM_ERROR;
}

static void _pack_set_fs_dampening_factor_msg(
	set_fs_dampening_factor_msg_t *msg,
	Buf buffer, uint16_t protocol_version)
{
	if (protocol_version >= SLURM_MIN_PROTOCOL_VERSION)
		pack16(msg->dampening_factor, buffer);
}


static int _unpack_set_fs_dampening_factor_msg(
	set_fs_dampening_factor_msg_t **msg_ptr,
	Buf buffer, uint16_t protocol_version)
{
	set_fs_dampening_factor_msg_t *msg;

	msg = xmalloc(sizeof(set_fs_dampening_factor_msg_t));
	*msg_ptr = msg;

	if (protocol_version >= SLURM_MIN_PROTOCOL_VERSION)
		safe_unpack16(&msg->dampening_factor, buffer);
	else
		goto unpack_error;

	return SLURM_SUCCESS;

unpack_error:
	slurm_free_set_fs_dampening_factor_msg(msg);
	*msg_ptr = NULL;
	return SLURM_ERROR;
}

static void _pack_control_status_msg(control_status_msg_t *msg,
	Buf buffer, uint16_t protocol_version)
{
	if (protocol_version >= SLURM_MIN_PROTOCOL_VERSION) {
		pack16(msg->backup_inx, buffer);
		pack_time(msg->control_time, buffer);
	}
}

static int _unpack_control_status_msg(control_status_msg_t **msg_ptr,
	Buf buffer, uint16_t protocol_version)
{
	control_status_msg_t *msg;

	msg = xmalloc(sizeof(control_status_msg_t));
	*msg_ptr = msg;
	if (protocol_version >= SLURM_MIN_PROTOCOL_VERSION) {
		safe_unpack16(&msg->backup_inx, buffer);
		safe_unpack_time(&msg->control_time, buffer);
	}

	return SLURM_SUCCESS;

unpack_error:
	slurm_free_control_status_msg(msg);
	*msg_ptr = NULL;
	return SLURM_ERROR;
}

static void _pack_bb_status_req_msg(bb_status_req_msg_t *msg, Buf buffer,
				    uint16_t protocol_version)
{
	packstr_array(msg->argv, msg->argc, buffer);
}

static int _unpack_bb_status_req_msg(bb_status_req_msg_t **msg_ptr, Buf buffer,
				     uint16_t protocol_version)
{
	bb_status_req_msg_t *msg;
	xassert(msg_ptr);

	msg = xmalloc(sizeof(bb_status_req_msg_t));
	*msg_ptr = msg;

	safe_unpackstr_array(&msg->argv, &msg->argc, buffer);
	return SLURM_SUCCESS;

unpack_error:
	slurm_free_bb_status_req_msg(msg);
	*msg_ptr = NULL;
	return SLURM_ERROR;
}

static void _pack_bb_status_resp_msg(bb_status_resp_msg_t *msg, Buf buffer,
				     uint16_t protocol_version)
{
	packstr(msg->status_resp, buffer);
}

static int _unpack_bb_status_resp_msg(bb_status_resp_msg_t **msg_ptr,
				      Buf buffer, uint16_t protocol_version)
{
	uint32_t uint32_tmp = 0;
	bb_status_resp_msg_t *msg;
	xassert(msg_ptr);

	msg = xmalloc(sizeof(bb_status_resp_msg_t));
	*msg_ptr = msg;

	safe_unpackstr_xmalloc(&msg->status_resp, &uint32_tmp, buffer);
	return SLURM_SUCCESS;

unpack_error:
	slurm_free_bb_status_resp_msg(msg);
	*msg_ptr = NULL;
	return SLURM_ERROR;
}<|MERGE_RESOLUTION|>--- conflicted
+++ resolved
@@ -7228,8 +7228,6 @@
 			sib_msg_ptr->data = tmp_msg.data;
 			tmp_msg.data = NULL;
 			slurm_free_msg_members(&tmp_msg);
-<<<<<<< HEAD
-=======
 		}
 	} else {
 		error("%s: protocol_version %hu not supported",
@@ -7267,158 +7265,6 @@
 		job_desc_ptr->bitflags |= USE_DEFAULT_QOS;
 	if (!job_desc_ptr->wckey)
 		job_desc_ptr->bitflags |= USE_DEFAULT_WCKEY;
-
-	/* load the data values */
-	if (protocol_version >= SLURM_19_05_PROTOCOL_VERSION) {
-		pack32(job_desc_ptr->site_factor, buffer);
-		packstr(job_desc_ptr->batch_features, buffer);
-		packstr(job_desc_ptr->cluster_features, buffer);
-		packstr(job_desc_ptr->clusters, buffer);
-		pack16(job_desc_ptr->contiguous, buffer);
-		pack16(job_desc_ptr->core_spec, buffer);
-		pack32(job_desc_ptr->task_dist, buffer);
-		pack16(job_desc_ptr->kill_on_node_fail, buffer);
-		packstr(job_desc_ptr->features, buffer);
-		pack64(job_desc_ptr->fed_siblings_active, buffer);
-		pack64(job_desc_ptr->fed_siblings_viable, buffer);
-		pack32(job_desc_ptr->job_id, buffer);
-		packstr(job_desc_ptr->job_id_str, buffer);
-		packstr(job_desc_ptr->name, buffer);
-
-		packstr(job_desc_ptr->alloc_node, buffer);
-		pack32(job_desc_ptr->alloc_sid, buffer);
-		packstr(job_desc_ptr->array_inx, buffer);
-		packstr(job_desc_ptr->burst_buffer, buffer);
-		pack16(job_desc_ptr->pn_min_cpus, buffer);
-		pack64(job_desc_ptr->pn_min_memory, buffer);
-		pack32(job_desc_ptr->pn_min_tmp_disk, buffer);
-		pack8(job_desc_ptr->power_flags, buffer);
-
-		pack32(job_desc_ptr->cpu_freq_min, buffer);
-		pack32(job_desc_ptr->cpu_freq_max, buffer);
-		pack32(job_desc_ptr->cpu_freq_gov, buffer);
-
-		packstr(job_desc_ptr->partition, buffer);
-		pack32(job_desc_ptr->priority, buffer);
-		packstr(job_desc_ptr->dependency, buffer);
-		packstr(job_desc_ptr->account, buffer);
-		packstr(job_desc_ptr->admin_comment, buffer);
-		packstr(job_desc_ptr->comment, buffer);
-		pack32(job_desc_ptr->nice, buffer);
-		pack32(job_desc_ptr->profile, buffer);
-		packstr(job_desc_ptr->qos, buffer);
-		packstr(job_desc_ptr->mcs_label, buffer);
-
-		packstr(job_desc_ptr->origin_cluster, buffer);
-		pack8(job_desc_ptr->open_mode,   buffer);
-		pack8(job_desc_ptr->overcommit,  buffer);
-		packstr(job_desc_ptr->acctg_freq, buffer);
-		pack32(job_desc_ptr->num_tasks,  buffer);
-		pack16(job_desc_ptr->ckpt_interval, buffer);
-
-		packstr(job_desc_ptr->req_nodes, buffer);
-		packstr(job_desc_ptr->exc_nodes, buffer);
-		packstr_array(job_desc_ptr->environment,
-			      job_desc_ptr->env_size, buffer);
-		packstr_array(job_desc_ptr->spank_job_env,
-			      job_desc_ptr->spank_job_env_size, buffer);
-		packstr(job_desc_ptr->script, buffer);
-		packstr_array(job_desc_ptr->argv, job_desc_ptr->argc, buffer);
-
-		packstr(job_desc_ptr->std_err, buffer);
-		packstr(job_desc_ptr->std_in, buffer);
-		packstr(job_desc_ptr->std_out, buffer);
-		packstr(job_desc_ptr->work_dir, buffer);
-		packstr(job_desc_ptr->ckpt_dir, buffer);
-
-		pack16(job_desc_ptr->immediate, buffer);
-		pack16(job_desc_ptr->reboot, buffer);
-		pack16(job_desc_ptr->requeue, buffer);
-		pack16(job_desc_ptr->shared, buffer);
-		pack16(job_desc_ptr->cpus_per_task, buffer);
-		pack16(job_desc_ptr->ntasks_per_node, buffer);
-		pack16(job_desc_ptr->ntasks_per_board, buffer);
-		pack16(job_desc_ptr->ntasks_per_socket, buffer);
-		pack16(job_desc_ptr->ntasks_per_core, buffer);
-
-		pack16(job_desc_ptr->plane_size, buffer);
-		pack16(job_desc_ptr->cpu_bind_type, buffer);
-		pack16(job_desc_ptr->mem_bind_type, buffer);
-		packstr(job_desc_ptr->cpu_bind, buffer);
-		packstr(job_desc_ptr->mem_bind, buffer);
-
-		pack32(job_desc_ptr->time_limit, buffer);
-		pack32(job_desc_ptr->time_min, buffer);
-		pack32(job_desc_ptr->min_cpus, buffer);
-		pack32(job_desc_ptr->max_cpus, buffer);
-		pack32(job_desc_ptr->min_nodes, buffer);
-		pack32(job_desc_ptr->max_nodes, buffer);
-		pack16(job_desc_ptr->boards_per_node, buffer);
-		pack16(job_desc_ptr->sockets_per_board, buffer);
-		pack16(job_desc_ptr->sockets_per_node, buffer);
-		pack16(job_desc_ptr->cores_per_socket, buffer);
-		pack16(job_desc_ptr->threads_per_core, buffer);
-		pack32(job_desc_ptr->user_id, buffer);
-		pack32(job_desc_ptr->group_id, buffer);
-
-		pack16(job_desc_ptr->alloc_resp_port, buffer);
-		packstr(job_desc_ptr->resp_host, buffer);
-		pack16(job_desc_ptr->other_port, buffer);
-		packstr(job_desc_ptr->network, buffer);
-		pack_time(job_desc_ptr->begin_time, buffer);
-		pack_time(job_desc_ptr->end_time, buffer);
-		pack_time(job_desc_ptr->deadline, buffer);
-
-		packstr(job_desc_ptr->licenses, buffer);
-		pack16(job_desc_ptr->mail_type, buffer);
-		packstr(job_desc_ptr->mail_user, buffer);
-		packstr(job_desc_ptr->reservation, buffer);
-		pack16(job_desc_ptr->restart_cnt, buffer);
-		pack16(job_desc_ptr->warn_flags, buffer);
-		pack16(job_desc_ptr->warn_signal, buffer);
-		pack16(job_desc_ptr->warn_time, buffer);
-		packstr(job_desc_ptr->wckey, buffer);
-		pack32(job_desc_ptr->req_switch, buffer);
-		pack32(job_desc_ptr->wait4switch, buffer);
-
-		if (job_desc_ptr->select_jobinfo) {
-			select_g_select_jobinfo_pack(
-				job_desc_ptr->select_jobinfo,
-				buffer, protocol_version);
-		} else {
-			dynamic_plugin_data_t *select_jobinfo;
-			select_jobinfo = select_g_select_jobinfo_alloc();
-			select_g_select_jobinfo_pack(select_jobinfo, buffer,
-						     protocol_version);
-			select_g_select_jobinfo_free(select_jobinfo);
->>>>>>> 65b74886
-		}
-	} else {
-		error("%s: protocol_version %hu not supported",
-		      __func__, protocol_version);
-		goto unpack_error;
-	}
-
-	return SLURM_SUCCESS;
-
-unpack_error:
-	slurm_free_sib_msg(sib_msg_ptr);
-	*sib_msg_buffer_ptr = NULL;
-	return SLURM_ERROR;
-}
-
-/* _pack_job_desc_msg
- * packs a job_desc struct
- * IN job_desc_ptr - pointer to the job descriptor to pack
- * IN/OUT buffer - destination of the pack, contains pointers that are
- *			automatically updated
- */
-static void
-_pack_job_desc_msg(job_desc_msg_t * job_desc_ptr, Buf buffer,
-		   uint16_t protocol_version)
-{
-	if (job_desc_ptr->script_buf)
-		job_desc_ptr->script = ((Buf) job_desc_ptr->script_buf)->head;
 
 	/* load the data values */
 	if (protocol_version >= SLURM_19_05_PROTOCOL_VERSION) {
