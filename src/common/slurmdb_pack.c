/*****************************************************************************\
 *  slurmdb_pack.h - un/pack definitions used by slurmdb api
 ******************************************************************************
 *  Copyright (C) 2011-2015 SchedMD LLC.
 *  Copyright (C) 2010 Lawrence Livermore National Security.
 *  Produced at Lawrence Livermore National Laboratory (cf, DISCLAIMER).
 *  Written by Danny Auble da@schedmd.com, et. al.
 *  CODE-OCEC-09-009. All rights reserved.
 *
 *  This file is part of Slurm, a resource management program.
 *  For details, see <https://slurm.schedmd.com/>.
 *  Please also read the included file: DISCLAIMER.
 *
 *  Slurm is free software; you can redistribute it and/or modify it under
 *  the terms of the GNU General Public License as published by the Free
 *  Software Foundation; either version 2 of the License, or (at your option)
 *  any later version.
 *
 *  In addition, as a special exception, the copyright holders give permission
 *  to link the code of portions of this program with the OpenSSL library under
 *  certain conditions as described in each individual source file, and
 *  distribute linked combinations including the two. You must obey the GNU
 *  General Public License in all respects for all of the code used other than
 *  OpenSSL. If you modify file(s) with this exception, you may extend this
 *  exception to your version of the file(s), but you are not obligated to do
 *  so. If you do not wish to do so, delete this exception statement from your
 *  version.  If you delete this exception statement from all source files in
 *  the program, then also delete it here.
 *
 *  Slurm is distributed in the hope that it will be useful, but WITHOUT ANY
 *  WARRANTY; without even the implied warranty of MERCHANTABILITY or FITNESS
 *  FOR A PARTICULAR PURPOSE.  See the GNU General Public License for more
 *  details.
 *
 *  You should have received a copy of the GNU General Public License along
 *  with Slurm; if not, write to the Free Software Foundation, Inc.,
 *  51 Franklin Street, Fifth Floor, Boston, MA 02110-1301  USA.
\*****************************************************************************/

#include <stdlib.h>
#include "slurmdb_pack.h"
#include "slurmdbd_defs.h"
#include "slurm_protocol_defs.h"
#include "slurm_jobacct_gather.h"
#include "list.h"
#include "pack.h"

#define KB_ADJ 1024
#define MB_ADJ 1048576

static void _pack_list_of_str(List l, Buf buffer)
{
	uint32_t count = NO_VAL;
	ListIterator itr = NULL;
	char *str;

	if (l)
		count = list_count(l);

	pack32(count, buffer);
	if (count && (count != NO_VAL)) {
		itr = list_iterator_create(l);
		while ((str = list_next(itr)))
			packstr(str, buffer);
		list_iterator_destroy(itr);
	}
}

static void _pack_slurmdb_stats(slurmdb_stats_t *stats,
				uint16_t protocol_version, Buf buffer)
{
	int i=0;

	xassert(buffer);

	if (protocol_version >= SLURM_20_02_PROTOCOL_VERSION) {
		if (!stats) {
			packdouble(0, buffer);

			pack64(0, buffer);

			for (i=0; i<16; i++) {
				packnull(buffer);
			}
			return;
		}

		packdouble(stats->act_cpufreq, buffer);

		pack64(stats->consumed_energy, buffer);

		packstr(stats->tres_usage_in_ave, buffer);
		packstr(stats->tres_usage_in_max, buffer);
		packstr(stats->tres_usage_in_max_nodeid, buffer);
		packstr(stats->tres_usage_in_max_taskid, buffer);
		packstr(stats->tres_usage_in_min, buffer);
		packstr(stats->tres_usage_in_min_nodeid, buffer);
		packstr(stats->tres_usage_in_min_taskid, buffer);
		packstr(stats->tres_usage_in_tot, buffer);
		packstr(stats->tres_usage_out_ave, buffer);
		packstr(stats->tres_usage_out_max, buffer);
		packstr(stats->tres_usage_out_max_nodeid, buffer);
		packstr(stats->tres_usage_out_max_taskid, buffer);
		packstr(stats->tres_usage_out_min, buffer);
		packstr(stats->tres_usage_out_min_nodeid, buffer);
		packstr(stats->tres_usage_out_min_taskid, buffer);
		packstr(stats->tres_usage_out_tot, buffer);
	} else if (protocol_version >= SLURM_MIN_PROTOCOL_VERSION) {
		if (!stats) {
			packdouble(0, buffer);

			pack64(0, buffer);

			for (i=0; i<16; i++) {
				packnull(buffer);
			}
			return;
		}

		packdouble(stats->act_cpufreq, buffer);

		pack64(stats->consumed_energy, buffer);

		packstr(stats->tres_usage_in_ave, buffer);
		packstr(stats->tres_usage_in_max, buffer);
		packstr(stats->tres_usage_in_max_nodeid, buffer);
		packstr(stats->tres_usage_in_max_taskid, buffer);
		packstr(stats->tres_usage_in_min, buffer);
		packstr(stats->tres_usage_in_min_nodeid, buffer);
		packstr(stats->tres_usage_in_min_taskid, buffer);
		packstr(stats->tres_usage_in_tot, buffer);
		packstr(stats->tres_usage_out_ave, buffer);
		packstr(stats->tres_usage_out_max, buffer);
		packstr(stats->tres_usage_out_max_nodeid, buffer);
		packstr(stats->tres_usage_out_max_taskid, buffer);
		packstr(stats->tres_usage_out_min, buffer);
		packstr(stats->tres_usage_out_min_nodeid, buffer);
		packstr(stats->tres_usage_out_min_taskid, buffer);
		packstr(stats->tres_usage_out_tot, buffer);
	} else {
		error("%s: protocol_version %hu not supported",
		      __func__, protocol_version);
	}
}

static int _unpack_slurmdb_stats(slurmdb_stats_t *stats,
				 uint16_t protocol_version, Buf buffer)
{
	uint32_t uint32_tmp;

	xassert(stats);
	xassert(buffer);

	if (protocol_version >= SLURM_20_02_PROTOCOL_VERSION) {
		safe_unpackdouble(&stats->act_cpufreq, buffer);

		safe_unpack64(&stats->consumed_energy, buffer);

		safe_unpackstr_xmalloc(&stats->tres_usage_in_ave,
				       &uint32_tmp, buffer);
		safe_unpackstr_xmalloc(&stats->tres_usage_in_max,
				       &uint32_tmp, buffer);
		safe_unpackstr_xmalloc(&stats->tres_usage_in_max_nodeid,
				       &uint32_tmp, buffer);
		safe_unpackstr_xmalloc(&stats->tres_usage_in_max_taskid,
				       &uint32_tmp, buffer);
		safe_unpackstr_xmalloc(&stats->tres_usage_in_min,
				       &uint32_tmp, buffer);
		safe_unpackstr_xmalloc(&stats->tres_usage_in_min_nodeid,
				       &uint32_tmp, buffer);
		safe_unpackstr_xmalloc(&stats->tres_usage_in_min_taskid,
				       &uint32_tmp, buffer);
		safe_unpackstr_xmalloc(&stats->tres_usage_in_tot,
				       &uint32_tmp, buffer);
		safe_unpackstr_xmalloc(&stats->tres_usage_out_ave,
				       &uint32_tmp, buffer);
		safe_unpackstr_xmalloc(&stats->tres_usage_out_max,
				       &uint32_tmp, buffer);
		safe_unpackstr_xmalloc(&stats->tres_usage_out_max_nodeid,
				       &uint32_tmp, buffer);
		safe_unpackstr_xmalloc(&stats->tres_usage_out_max_taskid,
				       &uint32_tmp, buffer);
		safe_unpackstr_xmalloc(&stats->tres_usage_out_min,
				       &uint32_tmp, buffer);
		safe_unpackstr_xmalloc(&stats->tres_usage_out_min_nodeid,
				       &uint32_tmp, buffer);
		safe_unpackstr_xmalloc(&stats->tres_usage_out_min_taskid,
				       &uint32_tmp, buffer);
		safe_unpackstr_xmalloc(&stats->tres_usage_out_tot,
				       &uint32_tmp, buffer);
	} else if (protocol_version >= SLURM_MIN_PROTOCOL_VERSION) {
		safe_unpackdouble(&stats->act_cpufreq, buffer);

		safe_unpack64(&stats->consumed_energy, buffer);

		safe_unpackstr_xmalloc(&stats->tres_usage_in_ave,
				       &uint32_tmp, buffer);
		safe_unpackstr_xmalloc(&stats->tres_usage_in_max,
				       &uint32_tmp, buffer);
		safe_unpackstr_xmalloc(&stats->tres_usage_in_max_nodeid,
				       &uint32_tmp, buffer);
		safe_unpackstr_xmalloc(&stats->tres_usage_in_max_taskid,
				       &uint32_tmp, buffer);
		safe_unpackstr_xmalloc(&stats->tres_usage_in_min,
				       &uint32_tmp, buffer);
		safe_unpackstr_xmalloc(&stats->tres_usage_in_min_nodeid,
				       &uint32_tmp, buffer);
		safe_unpackstr_xmalloc(&stats->tres_usage_in_min_taskid,
				       &uint32_tmp, buffer);
		safe_unpackstr_xmalloc(&stats->tres_usage_in_tot,
				       &uint32_tmp, buffer);
		safe_unpackstr_xmalloc(&stats->tres_usage_out_ave,
				       &uint32_tmp, buffer);
		safe_unpackstr_xmalloc(&stats->tres_usage_out_max,
				       &uint32_tmp, buffer);
		safe_unpackstr_xmalloc(&stats->tres_usage_out_max_nodeid,
				       &uint32_tmp, buffer);
		safe_unpackstr_xmalloc(&stats->tres_usage_out_max_taskid,
				       &uint32_tmp, buffer);
		safe_unpackstr_xmalloc(&stats->tres_usage_out_min,
				       &uint32_tmp, buffer);
		safe_unpackstr_xmalloc(&stats->tres_usage_out_min_nodeid,
				       &uint32_tmp, buffer);
		safe_unpackstr_xmalloc(&stats->tres_usage_out_min_taskid,
				       &uint32_tmp, buffer);
		safe_unpackstr_xmalloc(&stats->tres_usage_out_tot,
				       &uint32_tmp, buffer);
	} else {
		error("%s: protocol_version %hu not supported",
		      __func__, protocol_version);
		goto unpack_error;
	}

	return SLURM_SUCCESS;

unpack_error:
	memset(stats, 0, sizeof(slurmdb_stats_t));
	return SLURM_ERROR;
}


extern void slurmdb_pack_user_rec(void *in, uint16_t protocol_version,
				  Buf buffer)
{
	slurmdb_user_rec_t *object = (slurmdb_user_rec_t *)in;

	xassert(buffer);

	if (protocol_version >= SLURM_MIN_PROTOCOL_VERSION) {
		if (!object) {
			pack16(0, buffer);
			pack32(NO_VAL, buffer);
			pack32(NO_VAL, buffer);
			packnull(buffer);
			packnull(buffer);
			packnull(buffer);
			packnull(buffer);
			pack32(0, buffer);
			pack32(NO_VAL, buffer);
			return;
		}

		pack16(object->admin_level, buffer);

		slurm_pack_list(object->assoc_list, slurmdb_pack_assoc_rec,
				buffer, protocol_version);

		slurm_pack_list(object->coord_accts, slurmdb_pack_coord_rec,
				buffer, protocol_version);

		packstr(object->default_acct, buffer);
		packstr(object->default_wckey, buffer);
		packstr(object->name, buffer);
		packstr(object->old_name, buffer);

		pack32(object->uid, buffer);

		slurm_pack_list(object->wckey_list, slurmdb_pack_wckey_rec,
				buffer, protocol_version);
	} else {
		error("%s: protocol_version %hu not supported",
		      __func__, protocol_version);
	}
}

extern int slurmdb_unpack_user_rec(void **object, uint16_t protocol_version,
				   Buf buffer)
{
	uint32_t uint32_tmp;
	slurmdb_user_rec_t *object_ptr = xmalloc(sizeof(slurmdb_user_rec_t));
	uint32_t count = NO_VAL;
	slurmdb_coord_rec_t *coord = NULL;
	slurmdb_assoc_rec_t *assoc = NULL;
	slurmdb_wckey_rec_t *wckey = NULL;
	int i;

	xassert(object);
	xassert(buffer);

	*object = object_ptr;

	if (protocol_version >= SLURM_MIN_PROTOCOL_VERSION) {
		safe_unpack16(&object_ptr->admin_level, buffer);
		safe_unpack32(&count, buffer);
		if (count > NO_VAL)
			goto unpack_error;
		if (count != NO_VAL) {
			object_ptr->assoc_list =
				list_create(slurmdb_destroy_assoc_rec);
			for (i = 0; i < count; i++) {
				if (slurmdb_unpack_assoc_rec(
					    (void *)&assoc, protocol_version,
					    buffer)
				    == SLURM_ERROR)
					goto unpack_error;
				list_append(object_ptr->assoc_list, assoc);
			}
		}
		safe_unpack32(&count, buffer);
		if (count > NO_VAL)
			goto unpack_error;
		if (count != NO_VAL) {
			object_ptr->coord_accts =
				list_create(slurmdb_destroy_coord_rec);
			for (i = 0; i < count; i++) {
				if (slurmdb_unpack_coord_rec(
					    (void *)&coord, protocol_version,
					    buffer)
				    == SLURM_ERROR)
					goto unpack_error;
				list_append(object_ptr->coord_accts, coord);
			}
		}
		safe_unpackstr_xmalloc(&object_ptr->default_acct, &uint32_tmp,
				       buffer);
		safe_unpackstr_xmalloc(&object_ptr->default_wckey, &uint32_tmp,
				       buffer);
		safe_unpackstr_xmalloc(&object_ptr->name, &uint32_tmp, buffer);
		safe_unpackstr_xmalloc(&object_ptr->old_name,
				       &uint32_tmp, buffer);
		safe_unpack32(&object_ptr->uid, buffer);
		safe_unpack32(&count, buffer);
		if (count > NO_VAL)
			goto unpack_error;
		if (count != NO_VAL) {
			object_ptr->wckey_list =
				list_create(slurmdb_destroy_wckey_rec);
			for (i = 0; i < count; i++) {
				if (slurmdb_unpack_wckey_rec(
					    (void *)&wckey, protocol_version,
					    buffer)
				    == SLURM_ERROR)
					goto unpack_error;
				list_append(object_ptr->wckey_list, wckey);
			}
		}

	} else {
		error("%s: protocol_version %hu not supported",
		      __func__, protocol_version);
		goto unpack_error;
	}

	return SLURM_SUCCESS;

unpack_error:
	slurmdb_destroy_user_rec(object_ptr);
	*object = NULL;
	return SLURM_ERROR;
}

extern void slurmdb_pack_used_limits(void *in, uint32_t tres_cnt,
				     uint16_t protocol_version, Buf buffer)
{
	slurmdb_used_limits_t *object = (slurmdb_used_limits_t *)in;

	xassert(buffer);

	if (protocol_version >= SLURM_MIN_PROTOCOL_VERSION) {
		if (!object) {
			pack32(0, buffer);
			packnull(buffer);
			pack32(0, buffer);
			pack32(0, buffer);
			pack64_array(NULL, 0, buffer);
			pack64_array(NULL, 0, buffer);
			pack32(0, buffer);
			return;
		}

		pack32(object->accrue_cnt, buffer);
		packstr(object->acct, buffer);
		pack32(object->jobs, buffer);
		pack32(object->submit_jobs, buffer);
		pack64_array(object->tres, tres_cnt, buffer);
		pack64_array(object->tres_run_mins, tres_cnt, buffer);
		pack32(object->uid, buffer);
	} else {
		error("%s: protocol_version %hu not supported",
		      __func__, protocol_version);
	}
}

extern int slurmdb_unpack_used_limits(void **object, uint32_t tres_cnt,
				      uint16_t protocol_version, Buf buffer)
{
	slurmdb_used_limits_t *object_ptr =
		xmalloc(sizeof(slurmdb_used_limits_t));
	uint32_t tmp32;

	xassert(object);
	xassert(buffer);

	*object = (void *)object_ptr;

	if (protocol_version >= SLURM_MIN_PROTOCOL_VERSION) {
		safe_unpack32(&object_ptr->accrue_cnt, buffer);
		safe_unpackstr_xmalloc(&object_ptr->acct, &tmp32, buffer);
		safe_unpack32(&object_ptr->jobs, buffer);
		safe_unpack32(&object_ptr->submit_jobs, buffer);
		safe_unpack64_array(&object_ptr->tres, &tmp32, buffer);
		if (tmp32 != tres_cnt)
			goto unpack_error;
		safe_unpack64_array(&object_ptr->tres_run_mins, &tmp32, buffer);
		if (tmp32 != tres_cnt)
			goto unpack_error;

		safe_unpack32(&object_ptr->uid, buffer);
	} else {
		error("%s: too old of a version %u", __func__, protocol_version);
		goto unpack_error;
	}

	return SLURM_SUCCESS;

unpack_error:
	slurmdb_destroy_used_limits(object_ptr);
	*object = NULL;
	return SLURM_ERROR;
}

extern void slurmdb_pack_account_rec(void *in, uint16_t protocol_version,
				     Buf buffer)
{
	slurmdb_account_rec_t *object = (slurmdb_account_rec_t *)in;

	xassert(buffer);

	if (protocol_version >= SLURM_MIN_PROTOCOL_VERSION) {
		if (!object) {
			pack32(NO_VAL, buffer);
			pack32(NO_VAL, buffer);
			packnull(buffer);
			packnull(buffer);
			packnull(buffer);
			return;
		}

		slurm_pack_list(object->assoc_list, slurmdb_pack_assoc_rec,
				buffer, protocol_version);
		slurm_pack_list(object->coordinators, slurmdb_pack_coord_rec,
				buffer, protocol_version);

		packstr(object->description, buffer);
		packstr(object->name, buffer);
		packstr(object->organization, buffer);
	} else {
		error("%s: protocol_version %hu not supported",
		      __func__, protocol_version);
	}
}

extern int slurmdb_unpack_account_rec(void **object, uint16_t protocol_version,
				      Buf buffer)
{
	uint32_t uint32_tmp;
	int i;
	uint32_t count;
	slurmdb_coord_rec_t *coord = NULL;
	slurmdb_assoc_rec_t *assoc = NULL;
	slurmdb_account_rec_t *object_ptr =
		xmalloc(sizeof(slurmdb_account_rec_t));

	xassert(object);
	xassert(buffer);

	*object = object_ptr;

	if (protocol_version >= SLURM_MIN_PROTOCOL_VERSION) {
		safe_unpack32(&count, buffer);
		if (count != NO_VAL) {
			object_ptr->assoc_list =
				list_create(slurmdb_destroy_assoc_rec);
			for(i=0; i<count; i++) {
				if (slurmdb_unpack_assoc_rec(
					    (void *)&assoc, protocol_version,
					    buffer)
				    == SLURM_ERROR)
					goto unpack_error;
				list_append(object_ptr->assoc_list, assoc);
			}
		}
		safe_unpack32(&count, buffer);
		if (count != NO_VAL) {
			object_ptr->coordinators =
				list_create(slurmdb_destroy_coord_rec);
			for(i=0; i<count; i++) {
				if (slurmdb_unpack_coord_rec(
					    (void *)&coord, protocol_version,
					    buffer)
				    == SLURM_ERROR)
					goto unpack_error;
				list_append(object_ptr->coordinators, coord);
			}
		}
		safe_unpackstr_xmalloc(&object_ptr->description,
				       &uint32_tmp, buffer);
		safe_unpackstr_xmalloc(&object_ptr->name, &uint32_tmp, buffer);
		safe_unpackstr_xmalloc(&object_ptr->organization,
				       &uint32_tmp, buffer);
	} else {
		error("%s: protocol_version %hu not supported",
		      __func__, protocol_version);
		goto unpack_error;
	}

	return SLURM_SUCCESS;

unpack_error:
	slurmdb_destroy_account_rec(object_ptr);
	*object = NULL;
	return SLURM_ERROR;
}

extern void slurmdb_pack_coord_rec(void *in, uint16_t protocol_version,
				   Buf buffer)
{
	slurmdb_coord_rec_t *object = (slurmdb_coord_rec_t *)in;

	xassert(buffer);

	if (protocol_version >= SLURM_MIN_PROTOCOL_VERSION) {
		if (!object) {
			packnull(buffer);
			pack16(0, buffer);
			return;
		}

		packstr(object->name, buffer);
		pack16(object->direct, buffer);
	} else {
		error("%s: protocol_version %hu not supported",
		      __func__, protocol_version);
	}
}

extern int slurmdb_unpack_coord_rec(void **object, uint16_t protocol_version,
				    Buf buffer)
{
	uint32_t uint32_tmp;
	slurmdb_coord_rec_t *object_ptr = xmalloc(sizeof(slurmdb_coord_rec_t));

	xassert(object);
	xassert(buffer);

	if (protocol_version >= SLURM_MIN_PROTOCOL_VERSION) {
		*object = object_ptr;
		safe_unpackstr_xmalloc(&object_ptr->name, &uint32_tmp, buffer);
		safe_unpack16(&object_ptr->direct, buffer);
	} else {
		error("%s: protocol_version %hu not supported",
		      __func__, protocol_version);
		goto unpack_error;
	}

	return SLURM_SUCCESS;

unpack_error:
	slurmdb_destroy_coord_rec(object_ptr);
	*object = NULL;
	return SLURM_ERROR;
}

extern void slurmdb_pack_cluster_accounting_rec(void *in,
						uint16_t protocol_version,
						Buf buffer)
{
	slurmdb_cluster_accounting_rec_t *object =
		(slurmdb_cluster_accounting_rec_t *)in;

	xassert(buffer);

	if (protocol_version >= SLURM_MIN_PROTOCOL_VERSION) {
		if (!object) {
			pack64(0, buffer);
			slurmdb_pack_tres_rec(NULL, protocol_version, buffer);
			pack64(0, buffer);
			pack64(0, buffer);
			pack64(0, buffer);
			pack64(0, buffer);
			pack64(0, buffer);
			pack_time(0, buffer);
			pack64(0, buffer);
			return;
		}

		pack64(object->alloc_secs, buffer);
		slurmdb_pack_tres_rec(&object->tres_rec, protocol_version,
				      buffer);
		pack64(object->down_secs, buffer);
		pack64(object->idle_secs, buffer);
		pack64(object->over_secs, buffer);
		pack64(object->pdown_secs, buffer);
		pack_time(object->period_start, buffer);
		pack64(object->resv_secs, buffer);
	} else {
		error("%s: protocol_version %hu not supported",
		      __func__, protocol_version);
	}
}

extern int slurmdb_unpack_cluster_accounting_rec(void **object,
						 uint16_t protocol_version,
						 Buf buffer)
{
	slurmdb_cluster_accounting_rec_t *object_ptr =
		xmalloc(sizeof(slurmdb_cluster_accounting_rec_t));

	xassert(object);
	xassert(buffer);

	*object = object_ptr;

	if (protocol_version >= SLURM_MIN_PROTOCOL_VERSION) {
		safe_unpack64(&object_ptr->alloc_secs, buffer);
		if (slurmdb_unpack_tres_rec_noalloc(
			    &object_ptr->tres_rec, protocol_version, buffer)
		    != SLURM_SUCCESS)
			goto unpack_error;
		safe_unpack64(&object_ptr->down_secs, buffer);
		safe_unpack64(&object_ptr->idle_secs, buffer);
		safe_unpack64(&object_ptr->over_secs, buffer);
		safe_unpack64(&object_ptr->pdown_secs, buffer);
		safe_unpack_time(&object_ptr->period_start, buffer);
		safe_unpack64(&object_ptr->resv_secs, buffer);
	} else {
		error("%s: protocol_version %hu not supported",
		      __func__, protocol_version);
		goto unpack_error;
	}

	return SLURM_SUCCESS;

unpack_error:
	slurmdb_destroy_cluster_accounting_rec(object_ptr);
	*object = NULL;
	return SLURM_ERROR;
}

extern void slurmdb_pack_clus_res_rec(void *in, uint16_t protocol_version,
				      Buf buffer)
{
	slurmdb_clus_res_rec_t *object = (slurmdb_clus_res_rec_t *)in;

	xassert(buffer);

	if (protocol_version >= SLURM_MIN_PROTOCOL_VERSION) {
		if (!object) {
			packnull(buffer);
			pack16(NO_VAL16, buffer);
			return;
		}
		packstr(object->cluster, buffer);
		pack16(object->percent_allowed, buffer);
	} else {
		error("%s: protocol_version %hu not supported",
		      __func__, protocol_version);
	}
}

extern int slurmdb_unpack_clus_res_rec(void **object, uint16_t protocol_version,
				       Buf buffer)
{
	uint32_t uint32_tmp;
	slurmdb_clus_res_rec_t *object_ptr =
		xmalloc(sizeof(slurmdb_clus_res_rec_t));

	xassert(object);
	xassert(buffer);

	*object = object_ptr;

	slurmdb_init_clus_res_rec(object_ptr, 0);

	if (protocol_version >= SLURM_MIN_PROTOCOL_VERSION) {
		safe_unpackstr_xmalloc(&object_ptr->cluster, &uint32_tmp,
				       buffer);
		safe_unpack16(&object_ptr->percent_allowed, buffer);
	} else {
		error("%s: protocol_version %hu not supported",
		      __func__, protocol_version);
		goto unpack_error;
	}

	return SLURM_SUCCESS;

unpack_error:
	slurmdb_destroy_clus_res_rec(object_ptr);
	*object = NULL;
	return SLURM_ERROR;
}

extern void slurmdb_pack_cluster_rec(void *in, uint16_t protocol_version,
				     Buf buffer)
{
	slurmdb_cluster_rec_t *object = (slurmdb_cluster_rec_t *)in;
	slurm_persist_conn_t *persist_conn;

	if (protocol_version >= SLURM_19_05_PROTOCOL_VERSION) {
		if (!object) {
			pack32(NO_VAL, buffer);		/* count */
			pack16(0, buffer);
			packnull(buffer);
			pack32(0, buffer);
			pack16(1, buffer);

			pack32(NO_VAL, buffer);		/* count */
			packnull(buffer);
			pack32(0, buffer);
			pack32(0, buffer);
			pack8(0, buffer);
			pack8(0, buffer);

			pack32(NO_VAL, buffer);		/* flags */

			packnull(buffer);
			packnull(buffer);

			pack32(NO_VAL, buffer);		/* plugin_id_select */

			slurmdb_pack_assoc_rec(NULL, protocol_version, buffer);

			pack16(0, buffer);
			pack8(0, buffer);
			pack8(0, buffer);
			packnull(buffer);
			return;
		}

		slurm_pack_list(object->accounting_list,
				slurmdb_pack_cluster_accounting_rec,
				buffer, protocol_version);

		pack16(object->classification, buffer);
		packstr(object->control_host, buffer);
		pack32(object->control_port, buffer);
		pack16(object->dimensions, buffer);

		_pack_list_of_str(object->fed.feature_list, buffer);

		packstr(object->fed.name, buffer);
		pack32(object->fed.id, buffer);
		pack32(object->fed.state, buffer);
		pack8((uint8_t)object->fed.sync_recvd, buffer);
		pack8((uint8_t)object->fed.sync_sent, buffer);

		pack32(object->flags, buffer);

		packstr(object->name, buffer);
		packstr(object->nodes, buffer);

		pack32(object->plugin_id_select, buffer);

		slurmdb_pack_assoc_rec(object->root_assoc,
				       protocol_version, buffer);

		pack16(object->rpc_version, buffer);
		persist_conn = object->fed.recv;
		pack8((persist_conn && persist_conn->fd != -1) ? 1 : 0, buffer);
		persist_conn = object->fed.send;
		pack8((persist_conn && persist_conn->fd != -1) ? 1 : 0, buffer);
		packstr(object->tres_str, buffer);
	} else if (protocol_version >= SLURM_MIN_PROTOCOL_VERSION) {
		if (!object) {
			pack32(NO_VAL, buffer);
			pack16(0, buffer);
			packnull(buffer);
			pack32(0, buffer);
			pack16(1, buffer);

			pack32(NO_VAL, buffer);
			packnull(buffer);
			pack32(0, buffer);
			pack32(0, buffer);

			pack32(NO_VAL, buffer);

			packnull(buffer);
			packnull(buffer);

			pack32(NO_VAL, buffer);

			slurmdb_pack_assoc_rec(NULL, protocol_version, buffer);

			pack16(0, buffer);
			pack8(0, buffer);
			pack8(0, buffer);
			packnull(buffer);
			return;
		}

		slurm_pack_list(object->accounting_list,
				slurmdb_pack_cluster_accounting_rec,
				buffer, protocol_version);

		pack16(object->classification, buffer);
		packstr(object->control_host, buffer);
		pack32(object->control_port, buffer);
		pack16(object->dimensions, buffer);

		_pack_list_of_str(object->fed.feature_list, buffer);

		packstr(object->fed.name, buffer);
		pack32(object->fed.id, buffer);
		pack32(object->fed.state, buffer);

		pack32(object->flags, buffer);

		packstr(object->name, buffer);
		packstr(object->nodes, buffer);

		pack32(object->plugin_id_select, buffer);

		slurmdb_pack_assoc_rec(object->root_assoc,
				       protocol_version, buffer);

		pack16(object->rpc_version, buffer);
		persist_conn = object->fed.recv;
		pack8((persist_conn && persist_conn->fd != -1) ? 1 : 0, buffer);
		persist_conn = object->fed.send;
		pack8((persist_conn && persist_conn->fd != -1) ? 1 : 0, buffer);
		packstr(object->tres_str, buffer);
	} else {
		error("%s: protocol_version %hu not supported",
		      __func__, protocol_version);
	}
}

extern int slurmdb_unpack_cluster_rec(void **object, uint16_t protocol_version,
				      Buf buffer)
{
	uint32_t uint32_tmp;
	uint8_t uint8_tmp;
	int i;
	uint32_t count;
	slurmdb_cluster_rec_t *object_ptr =
		xmalloc(sizeof(slurmdb_cluster_rec_t));
	slurmdb_cluster_accounting_rec_t *slurmdb_info = NULL;
	slurm_persist_conn_t *conn;

	*object = object_ptr;

	slurmdb_init_cluster_rec(object_ptr, 0);
	if (protocol_version >= SLURM_19_05_PROTOCOL_VERSION) {
		safe_unpack32(&count, buffer);
		if (count > NO_VAL)
			goto unpack_error;
		if (count != NO_VAL) {
			object_ptr->accounting_list = list_create(
				slurmdb_destroy_cluster_accounting_rec);
			for (i = 0; i < count; i++) {
				if (slurmdb_unpack_cluster_accounting_rec(
					    (void *)&slurmdb_info,
					    protocol_version, buffer) ==
				    SLURM_ERROR)
					goto unpack_error;
				list_append(object_ptr->accounting_list,
					    slurmdb_info);
			}
		}

		safe_unpack16(&object_ptr->classification, buffer);
		safe_unpackstr_xmalloc(&object_ptr->control_host,
				       &uint32_tmp, buffer);
		safe_unpack32(&object_ptr->control_port, buffer);
		safe_unpack16(&object_ptr->dimensions, buffer);

		safe_unpack32(&count, buffer);
		if (count > NO_VAL)
			goto unpack_error;
		if (count != NO_VAL) {
			object_ptr->fed.feature_list =
				list_create(slurm_destroy_char);
			for (i = 0; i < count; i++) {
				char *tmp_feature = NULL;
				safe_unpackstr_xmalloc(&tmp_feature,
						       &uint32_tmp, buffer);
				list_append(object_ptr->fed.feature_list,
					    tmp_feature);
			}
		}
		safe_unpackstr_xmalloc(&object_ptr->fed.name,
				       &uint32_tmp, buffer);
		safe_unpack32(&object_ptr->fed.id, buffer);
		safe_unpack32(&object_ptr->fed.state, buffer);
		safe_unpack8(&uint8_tmp, buffer);
		object_ptr->fed.sync_recvd = uint8_tmp;
		safe_unpack8(&uint8_tmp, buffer);
		object_ptr->fed.sync_sent = uint8_tmp;

		safe_unpack32(&object_ptr->flags, buffer);

		safe_unpackstr_xmalloc(&object_ptr->name, &uint32_tmp, buffer);
		safe_unpackstr_xmalloc(&object_ptr->nodes, &uint32_tmp, buffer);

		safe_unpack32(&object_ptr->plugin_id_select, buffer);

		if (slurmdb_unpack_assoc_rec(
			    (void **)&object_ptr->root_assoc,
			    protocol_version, buffer)
		    == SLURM_ERROR)
			goto unpack_error;

		safe_unpack16(&object_ptr->rpc_version, buffer);
		safe_unpack8(&uint8_tmp, buffer);
		if (uint8_tmp) {
			conn = xmalloc(sizeof(slurm_persist_conn_t));
			conn->fd = -1;
			object_ptr->fed.recv = conn;
		}
		safe_unpack8(&uint8_tmp, buffer);
		if (uint8_tmp) {
			conn = xmalloc(sizeof(slurm_persist_conn_t));
			conn->fd = -1;
			object_ptr->fed.send = conn;
		}
		safe_unpackstr_xmalloc(&object_ptr->tres_str,
				       &uint32_tmp, buffer);
	} else if (protocol_version >= SLURM_MIN_PROTOCOL_VERSION) {
		safe_unpack32(&count, buffer);
		if (count > NO_VAL)
			goto unpack_error;
		if (count != NO_VAL) {
			object_ptr->accounting_list = list_create(
				slurmdb_destroy_cluster_accounting_rec);
			for (i = 0; i < count; i++) {
				if (slurmdb_unpack_cluster_accounting_rec(
					    (void *)&slurmdb_info,
					    protocol_version, buffer) ==
				    SLURM_ERROR)
					goto unpack_error;
				list_append(object_ptr->accounting_list,
					    slurmdb_info);
			}
		}

		safe_unpack16(&object_ptr->classification, buffer);
		safe_unpackstr_xmalloc(&object_ptr->control_host,
				       &uint32_tmp, buffer);
		safe_unpack32(&object_ptr->control_port, buffer);
		safe_unpack16(&object_ptr->dimensions, buffer);

		safe_unpack32(&count, buffer);
		if (count > NO_VAL)
			goto unpack_error;
		if (count != NO_VAL) {
			object_ptr->fed.feature_list =
				list_create(slurm_destroy_char);
			for (i = 0; i < count; i++) {
				char *tmp_feature = NULL;
				safe_unpackstr_xmalloc(&tmp_feature,
						       &uint32_tmp, buffer);
				list_append(object_ptr->fed.feature_list,
					    tmp_feature);
			}
		}
		safe_unpackstr_xmalloc(&object_ptr->fed.name,
				       &uint32_tmp, buffer);
		safe_unpack32(&object_ptr->fed.id, buffer);
		safe_unpack32(&object_ptr->fed.state, buffer);

		safe_unpack32(&object_ptr->flags, buffer);

		safe_unpackstr_xmalloc(&object_ptr->name, &uint32_tmp, buffer);
		safe_unpackstr_xmalloc(&object_ptr->nodes, &uint32_tmp, buffer);

		safe_unpack32(&object_ptr->plugin_id_select, buffer);

		if (slurmdb_unpack_assoc_rec(
			    (void **)&object_ptr->root_assoc,
			    protocol_version, buffer)
		    == SLURM_ERROR)
			goto unpack_error;

		safe_unpack16(&object_ptr->rpc_version, buffer);
		safe_unpack8(&uint8_tmp, buffer);
		if (uint8_tmp) {
			conn = xmalloc(sizeof(slurm_persist_conn_t));
			conn->fd = -1;
			object_ptr->fed.recv = conn;
		}
		safe_unpack8(&uint8_tmp, buffer);
		if (uint8_tmp) {
			conn = xmalloc(sizeof(slurm_persist_conn_t));
			conn->fd = -1;
			object_ptr->fed.send = conn;
		}
		safe_unpackstr_xmalloc(&object_ptr->tres_str,
				       &uint32_tmp, buffer);
	} else {
		error("%s: protocol_version %hu not supported",
		      __func__, protocol_version);
		goto unpack_error;
	}

	/* Take the lower of the remote cluster is using and what I am or I
	 * won't be able to talk to the remote cluster. domo arigato. */
	object_ptr->rpc_version = MIN(SLURM_PROTOCOL_VERSION,
				      object_ptr->rpc_version);

	return SLURM_SUCCESS;

unpack_error:
	slurmdb_destroy_cluster_rec(object_ptr);
	*object = NULL;
	return SLURM_ERROR;
}

extern void slurmdb_pack_federation_rec(void *in, uint16_t protocol_version,
					Buf buffer)
{
	slurmdb_federation_rec_t *object = (slurmdb_federation_rec_t *)in;

	xassert(buffer);

	if (protocol_version >= SLURM_MIN_PROTOCOL_VERSION) {
		if (!object) {
			pack8(0, buffer); /* NULL */
			return;
		}
		pack8(1, buffer); /* Not NULL */
		packstr(object->name, buffer);
		pack32(object->flags, buffer);

		slurm_pack_list(object->cluster_list, slurmdb_pack_cluster_rec,
				buffer, protocol_version);
	} else {
		error("%s: protocol_version %hu not supported.",
		      __func__, protocol_version);
	}
}

extern int slurmdb_unpack_federation_rec(void **object,
					 uint16_t protocol_version, Buf buffer)
{
	uint8_t  uint8_tmp;
	uint32_t uint32_tmp;
	uint32_t count;
	int      i;
	slurmdb_cluster_rec_t *tmp_cluster = NULL;
	slurmdb_federation_rec_t *object_ptr = NULL;

	xassert(object);
	xassert(buffer);

	*object = NULL;

	if (protocol_version >= SLURM_MIN_PROTOCOL_VERSION) {
		safe_unpack8(&uint8_tmp, buffer);
		if (!uint8_tmp) /* NULL fed_rec */
			return SLURM_SUCCESS;

		object_ptr = xmalloc(sizeof(slurmdb_federation_rec_t));
		slurmdb_init_federation_rec(object_ptr, 0);
		*object = object_ptr;

		safe_unpackstr_xmalloc(&object_ptr->name, &uint32_tmp, buffer);
		safe_unpack32(&object_ptr->flags, buffer);

		safe_unpack32(&count, buffer);
		if (count != NO_VAL) {
			object_ptr->cluster_list =
				list_create(slurmdb_destroy_cluster_rec);
			for(i = 0; i < count; i++) {
				if (slurmdb_unpack_cluster_rec(
						(void **)&tmp_cluster,
						protocol_version, buffer)
				    != SLURM_SUCCESS) {
					error("unpacking cluster_rec");
					goto unpack_error;
				}
				list_append(object_ptr->cluster_list,
					    tmp_cluster);
			}
		}
	} else {
		error("%s: protocol_version %hu is not supported.",
		      __func__, protocol_version);
		goto unpack_error;
	}

	return SLURM_SUCCESS;

unpack_error:
	slurmdb_destroy_federation_rec(object_ptr);
	*object = NULL;
	return SLURM_ERROR;
}

extern void slurmdb_pack_accounting_rec(void *in, uint16_t protocol_version,
					Buf buffer)
{
	slurmdb_accounting_rec_t *object = (slurmdb_accounting_rec_t *)in;

	if (protocol_version >= SLURM_MIN_PROTOCOL_VERSION) {
		if (!object) {
			pack64(0, buffer);
			slurmdb_pack_tres_rec(NULL, protocol_version, buffer);
			pack32(0, buffer);
			pack_time(0, buffer);
			return;
		}

		pack64(object->alloc_secs, buffer);
		slurmdb_pack_tres_rec(&object->tres_rec,
				      protocol_version, buffer);
		pack32(object->id, buffer);
		pack_time(object->period_start, buffer);
	} else {
		error("%s: protocol_version %hu not supported",
		      __func__, protocol_version);
	}
}

extern int slurmdb_unpack_accounting_rec(void **object,
					 uint16_t protocol_version,
					 Buf buffer)
{
	slurmdb_accounting_rec_t *object_ptr =
		xmalloc(sizeof(slurmdb_accounting_rec_t));

	*object = object_ptr;

	if (protocol_version >= SLURM_MIN_PROTOCOL_VERSION) {
		safe_unpack64(&object_ptr->alloc_secs, buffer);
		if (slurmdb_unpack_tres_rec_noalloc(
			    &object_ptr->tres_rec, protocol_version, buffer)
		    != SLURM_SUCCESS)
			goto unpack_error;
		safe_unpack32(&object_ptr->id, buffer);
		safe_unpack_time(&object_ptr->period_start, buffer);
	} else {
		error("%s: protocol_version %hu not supported",
		      __func__, protocol_version);
		goto unpack_error;
	}

	return SLURM_SUCCESS;

unpack_error:
	slurmdb_destroy_accounting_rec(object_ptr);
	*object = NULL;
	return SLURM_ERROR;
}

extern void slurmdb_pack_assoc_rec(void *in, uint16_t protocol_version,
				   Buf buffer)
{
	slurmdb_assoc_rec_t *object = (slurmdb_assoc_rec_t *)in;

	if (protocol_version >= SLURM_19_05_PROTOCOL_VERSION) {
		if (!object) {
			pack32(NO_VAL, buffer);
			packnull(buffer);
			packnull(buffer);

			pack32(NO_VAL, buffer);

			pack32(NO_VAL, buffer);

			packnull(buffer);
			packnull(buffer);
			packnull(buffer);
			pack32(NO_VAL, buffer);
			pack32(NO_VAL, buffer);
			pack32(NO_VAL, buffer);
			pack32(NO_VAL, buffer);

			pack32(0, buffer);
			pack16(0, buffer);
			pack32(0, buffer);

			packnull(buffer);
			packnull(buffer);
			packnull(buffer);
			packnull(buffer);
			pack32(NO_VAL, buffer);
			pack32(NO_VAL, buffer);
			pack32(NO_VAL, buffer);
			pack32(NO_VAL, buffer);
			pack32(NO_VAL, buffer);

			packnull(buffer);
			pack32(0, buffer);
			packnull(buffer);
			pack32(0, buffer);

			pack32(NO_VAL, buffer);

			pack32(0, buffer);
			pack32(0, buffer);

			packnull(buffer);
			return;
		}

		slurm_pack_list(object->accounting_list,
				slurmdb_pack_accounting_rec,
				buffer, protocol_version);

		packstr(object->acct, buffer);
		packstr(object->cluster, buffer);

		pack32(object->def_qos_id, buffer);

		/* this used to be named fairshare to not have to redo
		   the order of things just to be in alpha order we
		   just renamed it and called it good */
		pack32(object->shares_raw, buffer);

		packstr(object->grp_tres_mins, buffer);
		packstr(object->grp_tres_run_mins, buffer);
		packstr(object->grp_tres, buffer);
		pack32(object->grp_jobs, buffer);
		pack32(object->grp_jobs_accrue, buffer);
		pack32(object->grp_submit_jobs, buffer);
		pack32(object->grp_wall, buffer);

		pack32(object->id, buffer);
		pack16(object->is_def, buffer);
		pack32(object->lft, buffer);

		packstr(object->max_tres_mins_pj, buffer);
		packstr(object->max_tres_run_mins, buffer);
		packstr(object->max_tres_pj, buffer);
		packstr(object->max_tres_pn, buffer);
		pack32(object->max_jobs, buffer);
		pack32(object->max_jobs_accrue, buffer);
		pack32(object->min_prio_thresh, buffer);
		pack32(object->max_submit_jobs, buffer);
		pack32(object->max_wall_pj, buffer);

		packstr(object->parent_acct, buffer);
		pack32(object->parent_id, buffer);
		packstr(object->partition, buffer);
		pack32(object->priority, buffer);

		_pack_list_of_str(object->qos_list, buffer);

		pack32(object->rgt, buffer);
		pack32(object->uid, buffer);

		packstr(object->user, buffer);
	} else if (protocol_version >= SLURM_MIN_PROTOCOL_VERSION) {
		if (!object) {
			pack32(NO_VAL, buffer);
			packnull(buffer);
			packnull(buffer);

			pack32(NO_VAL, buffer);

			pack32(NO_VAL, buffer);

			packnull(buffer);
			packnull(buffer);
			packnull(buffer);
			pack32(NO_VAL, buffer);
			pack32(NO_VAL, buffer);
			pack32(NO_VAL, buffer);
			pack32(NO_VAL, buffer);

			pack32(0, buffer);
			pack16(0, buffer);
			pack32(0, buffer);

			packnull(buffer);
			packnull(buffer);
			packnull(buffer);
			packnull(buffer);
			pack32(NO_VAL, buffer);
			pack32(NO_VAL, buffer);
			pack32(NO_VAL, buffer);
			pack32(NO_VAL, buffer);
			pack32(NO_VAL, buffer);

			packnull(buffer);
			pack32(0, buffer);
			packnull(buffer);

			pack32(NO_VAL, buffer);

			pack32(0, buffer);
			pack32(0, buffer);

			packnull(buffer);
			return;
		}

		slurm_pack_list(object->accounting_list,
				slurmdb_pack_accounting_rec,
				buffer, protocol_version);

		packstr(object->acct, buffer);
		packstr(object->cluster, buffer);

		pack32(object->def_qos_id, buffer);

		/* this used to be named fairshare to not have to redo
		   the order of things just to be in alpha order we
		   just renamed it and called it good */
		pack32(object->shares_raw, buffer);

		packstr(object->grp_tres_mins, buffer);
		packstr(object->grp_tres_run_mins, buffer);
		packstr(object->grp_tres, buffer);
		pack32(object->grp_jobs, buffer);
		pack32(object->grp_jobs_accrue, buffer);
		pack32(object->grp_submit_jobs, buffer);
		pack32(object->grp_wall, buffer);

		pack32(object->id, buffer);
		pack16(object->is_def, buffer);
		pack32(object->lft, buffer);

		packstr(object->max_tres_mins_pj, buffer);
		packstr(object->max_tres_run_mins, buffer);
		packstr(object->max_tres_pj, buffer);
		packstr(object->max_tres_pn, buffer);
		pack32(object->max_jobs, buffer);
		pack32(object->max_jobs_accrue, buffer);
		pack32(object->min_prio_thresh, buffer);
		pack32(object->max_submit_jobs, buffer);
		pack32(object->max_wall_pj, buffer);

		packstr(object->parent_acct, buffer);
		pack32(object->parent_id, buffer);
		packstr(object->partition, buffer);

		_pack_list_of_str(object->qos_list, buffer);

		pack32(object->rgt, buffer);
		pack32(object->uid, buffer);

		packstr(object->user, buffer);
	} else {
		error("%s: protocol_version %hu not supported",
		      __func__, protocol_version);
	}
}

extern int slurmdb_unpack_assoc_rec_members(slurmdb_assoc_rec_t *object_ptr,
					    uint16_t protocol_version,
					    Buf buffer)
{
	uint32_t uint32_tmp;
	int i;
	uint32_t count;
	char *tmp_info = NULL;
	slurmdb_accounting_rec_t *slurmdb_info = NULL;

	slurmdb_init_assoc_rec(object_ptr, 0);

	if (protocol_version >= SLURM_19_05_PROTOCOL_VERSION) {
		safe_unpack32(&count, buffer);
		if (count > NO_VAL)
			goto unpack_error;
		if (count != NO_VAL) {
			object_ptr->accounting_list =
				list_create(slurmdb_destroy_accounting_rec);
			for (i = 0; i < count; i++) {
				if (slurmdb_unpack_accounting_rec(
					    (void **)&slurmdb_info,
					    protocol_version,
					    buffer) == SLURM_ERROR)
					goto unpack_error;
				list_append(object_ptr->accounting_list,
					    slurmdb_info);
			}
		}

		safe_unpackstr_xmalloc(&object_ptr->acct, &uint32_tmp, buffer);
		safe_unpackstr_xmalloc(&object_ptr->cluster, &uint32_tmp,
				       buffer);

		safe_unpack32(&object_ptr->def_qos_id, buffer);

		safe_unpack32(&object_ptr->shares_raw, buffer);

		safe_unpackstr_xmalloc(&object_ptr->grp_tres_mins,
				       &uint32_tmp, buffer);
		safe_unpackstr_xmalloc(&object_ptr->grp_tres_run_mins,
				       &uint32_tmp, buffer);
		safe_unpackstr_xmalloc(&object_ptr->grp_tres,
				       &uint32_tmp, buffer);
		safe_unpack32(&object_ptr->grp_jobs, buffer);
		safe_unpack32(&object_ptr->grp_jobs_accrue, buffer);
		safe_unpack32(&object_ptr->grp_submit_jobs, buffer);
		safe_unpack32(&object_ptr->grp_wall, buffer);

		safe_unpack32(&object_ptr->id, buffer);
		safe_unpack16(&object_ptr->is_def, buffer);
		safe_unpack32(&object_ptr->lft, buffer);

		safe_unpackstr_xmalloc(&object_ptr->max_tres_mins_pj,
				       &uint32_tmp, buffer);
		safe_unpackstr_xmalloc(&object_ptr->max_tres_run_mins,
				       &uint32_tmp, buffer);
		safe_unpackstr_xmalloc(&object_ptr->max_tres_pj,
				       &uint32_tmp, buffer);
		safe_unpackstr_xmalloc(&object_ptr->max_tres_pn,
				       &uint32_tmp, buffer);
		safe_unpack32(&object_ptr->max_jobs, buffer);
		safe_unpack32(&object_ptr->max_jobs_accrue, buffer);
		safe_unpack32(&object_ptr->min_prio_thresh, buffer);
		safe_unpack32(&object_ptr->max_submit_jobs, buffer);
		safe_unpack32(&object_ptr->max_wall_pj, buffer);

		safe_unpackstr_xmalloc(&object_ptr->parent_acct, &uint32_tmp,
				       buffer);
		safe_unpack32(&object_ptr->parent_id, buffer);
		safe_unpackstr_xmalloc(&object_ptr->partition, &uint32_tmp,
				       buffer);
		safe_unpack32(&object_ptr->priority, buffer);

		safe_unpack32(&count, buffer);
		/* This needs to look for zero to tell if something
		   has changed */
		if (count != NO_VAL) {
			object_ptr->qos_list = list_create(slurm_destroy_char);
			for(i=0; i<count; i++) {
				safe_unpackstr_xmalloc(&tmp_info, &uint32_tmp,
						       buffer);
				list_append(object_ptr->qos_list, tmp_info);
			}
		}

		safe_unpack32(&object_ptr->rgt, buffer);
		safe_unpack32(&object_ptr->uid, buffer);

		safe_unpackstr_xmalloc(&object_ptr->user, &uint32_tmp, buffer);
	} else if (protocol_version >= SLURM_MIN_PROTOCOL_VERSION) {
		safe_unpack32(&count, buffer);
		if (count > NO_VAL)
			goto unpack_error;
		if (count != NO_VAL) {
			object_ptr->accounting_list =
				list_create(slurmdb_destroy_accounting_rec);
			for (i = 0; i < count; i++) {
				if (slurmdb_unpack_accounting_rec(
					    (void **)&slurmdb_info,
					    protocol_version,
					    buffer) == SLURM_ERROR)
					goto unpack_error;
				list_append(object_ptr->accounting_list,
					    slurmdb_info);
			}
		}

		safe_unpackstr_xmalloc(&object_ptr->acct, &uint32_tmp, buffer);
		safe_unpackstr_xmalloc(&object_ptr->cluster, &uint32_tmp,
				       buffer);

		safe_unpack32(&object_ptr->def_qos_id, buffer);

		safe_unpack32(&object_ptr->shares_raw, buffer);

		safe_unpackstr_xmalloc(&object_ptr->grp_tres_mins,
				       &uint32_tmp, buffer);
		safe_unpackstr_xmalloc(&object_ptr->grp_tres_run_mins,
				       &uint32_tmp, buffer);
		safe_unpackstr_xmalloc(&object_ptr->grp_tres,
				       &uint32_tmp, buffer);
		safe_unpack32(&object_ptr->grp_jobs, buffer);
		safe_unpack32(&object_ptr->grp_jobs_accrue, buffer);
		safe_unpack32(&object_ptr->grp_submit_jobs, buffer);
		safe_unpack32(&object_ptr->grp_wall, buffer);

		safe_unpack32(&object_ptr->id, buffer);
		safe_unpack16(&object_ptr->is_def, buffer);
		safe_unpack32(&object_ptr->lft, buffer);

		safe_unpackstr_xmalloc(&object_ptr->max_tres_mins_pj,
				       &uint32_tmp, buffer);
		safe_unpackstr_xmalloc(&object_ptr->max_tres_run_mins,
				       &uint32_tmp, buffer);
		safe_unpackstr_xmalloc(&object_ptr->max_tres_pj,
				       &uint32_tmp, buffer);
		safe_unpackstr_xmalloc(&object_ptr->max_tres_pn,
				       &uint32_tmp, buffer);
		safe_unpack32(&object_ptr->max_jobs, buffer);
		safe_unpack32(&object_ptr->max_jobs_accrue, buffer);
		safe_unpack32(&object_ptr->min_prio_thresh, buffer);
		safe_unpack32(&object_ptr->max_submit_jobs, buffer);
		safe_unpack32(&object_ptr->max_wall_pj, buffer);

		safe_unpackstr_xmalloc(&object_ptr->parent_acct, &uint32_tmp,
				       buffer);
		safe_unpack32(&object_ptr->parent_id, buffer);
		safe_unpackstr_xmalloc(&object_ptr->partition, &uint32_tmp,
				       buffer);

		safe_unpack32(&count, buffer);
		/* This needs to look for zero to tell if something
		   has changed */
		if (count != NO_VAL) {
			object_ptr->qos_list = list_create(slurm_destroy_char);
			for(i=0; i<count; i++) {
				safe_unpackstr_xmalloc(&tmp_info, &uint32_tmp,
						       buffer);
				list_append(object_ptr->qos_list, tmp_info);
			}
		}

		safe_unpack32(&object_ptr->rgt, buffer);
		safe_unpack32(&object_ptr->uid, buffer);

		safe_unpackstr_xmalloc(&object_ptr->user, &uint32_tmp, buffer);
	} else {
		error("%s: protocol_version %hu not supported",
		      __func__, protocol_version);
		goto unpack_error;
	}

	return SLURM_SUCCESS;

unpack_error:

	return SLURM_ERROR;
}

extern int slurmdb_unpack_assoc_rec(void **object, uint16_t protocol_version,
				    Buf buffer)
{
	int rc;
	slurmdb_assoc_rec_t *object_ptr = xmalloc(sizeof(slurmdb_assoc_rec_t));

	*object = object_ptr;

	slurmdb_init_assoc_rec(object_ptr, 0);

	if ((rc = slurmdb_unpack_assoc_rec_members(
		     object_ptr, protocol_version, buffer)) != SLURM_SUCCESS) {
		slurmdb_destroy_assoc_rec(object_ptr);
		*object = NULL;
	}
	return rc;
}

extern void slurmdb_pack_assoc_usage(void *in, uint16_t protocol_version,
				     Buf buffer)
{
	slurmdb_assoc_usage_t *usage = (slurmdb_assoc_usage_t *)in;

	xassert(buffer);
	xassert(usage);

	if (protocol_version >= SLURM_MIN_PROTOCOL_VERSION) {
		pack32(usage->accrue_cnt, buffer);
		pack64_array(usage->grp_used_tres, usage->tres_cnt, buffer);
		pack64_array(usage->grp_used_tres_run_secs, usage->tres_cnt,
			     buffer);
		packdouble(usage->grp_used_wall, buffer);
		packdouble(usage->fs_factor, buffer);
		pack32(usage->level_shares, buffer);
		packdouble(usage->shares_norm, buffer);
		packlongdouble(usage->usage_efctv, buffer);
		packlongdouble(usage->usage_norm, buffer);
		packlongdouble(usage->usage_raw, buffer);
		packlongdouble_array(usage->usage_tres_raw, usage->tres_cnt,
				     buffer);
		pack32(usage->used_jobs, buffer);
		pack32(usage->used_submit_jobs, buffer);
		packlongdouble(usage->level_fs, buffer);
		pack_bit_str_hex(usage->valid_qos, buffer);
	} else {
		error("%s: protocol_version %hu not supported",
		      __func__, protocol_version);
	}
}

extern int slurmdb_unpack_assoc_usage(void **object, uint16_t protocol_version,
				      Buf buffer)
{
	slurmdb_assoc_usage_t *object_ptr =
		xmalloc(sizeof(slurmdb_assoc_usage_t));
	uint32_t tmp32;
	*object = object_ptr;

	if (protocol_version >= SLURM_MIN_PROTOCOL_VERSION) {
		safe_unpack32(&object_ptr->accrue_cnt, buffer);
		safe_unpack64_array(&object_ptr->grp_used_tres, &tmp32, buffer);
		object_ptr->tres_cnt = tmp32;
		safe_unpack64_array(&object_ptr->grp_used_tres_run_secs,
				    &tmp32, buffer);
		safe_unpackdouble(&object_ptr->grp_used_wall, buffer);
		safe_unpackdouble(&object_ptr->fs_factor, buffer);
		safe_unpack32(&object_ptr->level_shares, buffer);
		safe_unpackdouble(&object_ptr->shares_norm, buffer);
		safe_unpacklongdouble(&object_ptr->usage_efctv, buffer);
		safe_unpacklongdouble(&object_ptr->usage_norm, buffer);
		safe_unpacklongdouble(&object_ptr->usage_raw, buffer);
		safe_unpacklongdouble_array(&object_ptr->usage_tres_raw,
					    &tmp32, buffer);

		safe_unpack32(&object_ptr->used_jobs, buffer);
		safe_unpack32(&object_ptr->used_submit_jobs, buffer);
		safe_unpacklongdouble(&object_ptr->level_fs, buffer);
		unpack_bit_str_hex(&object_ptr->valid_qos, buffer);
	} else {
		error("%s: protocol_version %hu not supported",
		      __func__, protocol_version);
		goto unpack_error;
	}

	return SLURM_SUCCESS;

unpack_error:
	slurmdb_destroy_assoc_usage(object_ptr);
	*object = NULL;

	return SLURM_ERROR;
}

extern void slurmdb_pack_assoc_rec_with_usage(void *in,
					      uint16_t protocol_version,
					      Buf buffer)
{
	slurmdb_assoc_rec_t *object = (slurmdb_assoc_rec_t *)in;

	slurmdb_pack_assoc_rec(in, protocol_version, buffer);
	slurmdb_pack_assoc_usage(object->usage, protocol_version, buffer);

	if (protocol_version >= SLURM_MIN_PROTOCOL_VERSION) {
		pack64_array(object->grp_tres_mins_ctld,
			     object->usage->tres_cnt, buffer);
		pack64_array(object->grp_tres_run_mins_ctld,
			     object->usage->tres_cnt, buffer);
		pack64_array(object->grp_tres_ctld,
			     object->usage->tres_cnt, buffer);

		pack64_array(object->max_tres_mins_ctld,
			     object->usage->tres_cnt, buffer);
		pack64_array(object->max_tres_run_mins_ctld,
			     object->usage->tres_cnt, buffer);
		pack64_array(object->max_tres_ctld,
			     object->usage->tres_cnt, buffer);
		pack64_array(object->max_tres_pn_ctld,
		     object->usage->tres_cnt, buffer);
	} else {
		error("%s: protocol_version %hu not supported",
		      __func__, protocol_version);
	}

}

extern int slurmdb_unpack_assoc_rec_with_usage(void **object,
					       uint16_t protocol_version,
					       Buf buffer)
{
	int rc;
	uint32_t uint32_tmp;
	slurmdb_assoc_rec_t *object_ptr;

	xassert(object);
	xassert(buffer);

	if ((rc = slurmdb_unpack_assoc_rec(object, protocol_version, buffer))
	    != SLURM_SUCCESS)
		return rc;

	object_ptr = *object;

	if ((rc = slurmdb_unpack_assoc_usage((void **)&object_ptr->usage,
					     protocol_version, buffer)))
		goto unpack_error;

	if (protocol_version >= SLURM_MIN_PROTOCOL_VERSION) {
		safe_unpack64_array(&object_ptr->grp_tres_mins_ctld,
				    &uint32_tmp, buffer);
		safe_unpack64_array(&object_ptr->grp_tres_run_mins_ctld,
				    &uint32_tmp, buffer);
		safe_unpack64_array(&object_ptr->grp_tres_ctld,
				    &uint32_tmp, buffer);

		safe_unpack64_array(&object_ptr->max_tres_mins_ctld,
				    &uint32_tmp, buffer);
		safe_unpack64_array(&object_ptr->max_tres_run_mins_ctld,
				    &uint32_tmp, buffer);
		safe_unpack64_array(&object_ptr->max_tres_ctld,
				    &uint32_tmp, buffer);
		safe_unpack64_array(&object_ptr->max_tres_pn_ctld,
				    &uint32_tmp, buffer);
	} else {
		error("%s: protocol_version %hu not supported",
		      __func__, protocol_version);
		goto unpack_error;
	}

	return rc;

unpack_error:
	slurmdb_destroy_assoc_rec(object_ptr);
	*object = NULL;
	return SLURM_ERROR;
}

extern void slurmdb_pack_event_rec(void *in, uint16_t protocol_version,
				   Buf buffer)
{
	slurmdb_event_rec_t *object = (slurmdb_event_rec_t *)in;

	xassert(buffer);

	if (protocol_version >= SLURM_20_02_PROTOCOL_VERSION) {
		if (!object) {
			packnull(buffer);
			packnull(buffer);
			pack16(0, buffer);
			packnull(buffer);
			pack_time(0, buffer);
			pack_time(0, buffer);
			packnull(buffer);
			pack32(NO_VAL, buffer);
			pack32(NO_VAL, buffer);
			packnull(buffer);
			return;
		}

		packstr(object->cluster, buffer);
		packstr(object->cluster_nodes, buffer);
		pack16(object->event_type, buffer);
		packstr(object->node_name, buffer);
		pack_time(object->period_start, buffer);
		pack_time(object->period_end, buffer);
		packstr(object->reason, buffer);
		pack32(object->reason_uid, buffer);
		pack32(object->state, buffer);
		packstr(object->tres_str, buffer);
	} else if (protocol_version >= SLURM_MIN_PROTOCOL_VERSION) {
		if (!object) {
			packnull(buffer);
			packnull(buffer);
			pack16(0, buffer);
			packnull(buffer);
			pack_time(0, buffer);
			pack_time(0, buffer);
			packnull(buffer);
			pack32(NO_VAL, buffer);
			pack16(NO_VAL16, buffer);
			packnull(buffer);
			return;
		}

		packstr(object->cluster, buffer);
		packstr(object->cluster_nodes, buffer);
		pack16(object->event_type, buffer);
		packstr(object->node_name, buffer);
		pack_time(object->period_start, buffer);
		pack_time(object->period_end, buffer);
		packstr(object->reason, buffer);
		pack32(object->reason_uid, buffer);
		pack16(object->state, buffer);
		packstr(object->tres_str, buffer);
	} else {
		error("%s: protocol_version %hu not supported",
		      __func__, protocol_version);
	}
}

extern int slurmdb_unpack_event_rec(void **object, uint16_t protocol_version,
				    Buf buffer)
{
	uint32_t uint32_tmp;
	uint16_t uint16_tmp;
	slurmdb_event_rec_t *object_ptr = xmalloc(sizeof(slurmdb_event_rec_t));

	xassert(buffer);
	xassert(object);

	*object = object_ptr;

	if (protocol_version >= SLURM_20_02_PROTOCOL_VERSION) {
		safe_unpackstr_xmalloc(&object_ptr->cluster,
				       &uint32_tmp, buffer);
		safe_unpackstr_xmalloc(&object_ptr->cluster_nodes,
				       &uint32_tmp, buffer);
		safe_unpack16(&object_ptr->event_type, buffer);
		safe_unpackstr_xmalloc(&object_ptr->node_name,
				       &uint32_tmp, buffer);
		safe_unpack_time(&object_ptr->period_start, buffer);
		safe_unpack_time(&object_ptr->period_end, buffer);
		safe_unpackstr_xmalloc(&object_ptr->reason,
				       &uint32_tmp, buffer);
		safe_unpack32(&object_ptr->reason_uid, buffer);
		safe_unpack32(&object_ptr->state, buffer);
		safe_unpackstr_xmalloc(&object_ptr->tres_str,
				       &uint32_tmp, buffer);
	} else if (protocol_version >= SLURM_MIN_PROTOCOL_VERSION) {
		safe_unpackstr_xmalloc(&object_ptr->cluster,
				       &uint32_tmp, buffer);
		safe_unpackstr_xmalloc(&object_ptr->cluster_nodes,
				       &uint32_tmp, buffer);
		safe_unpack16(&object_ptr->event_type, buffer);
		safe_unpackstr_xmalloc(&object_ptr->node_name,
				       &uint32_tmp, buffer);
		safe_unpack_time(&object_ptr->period_start, buffer);
		safe_unpack_time(&object_ptr->period_end, buffer);
		safe_unpackstr_xmalloc(&object_ptr->reason,
				       &uint32_tmp, buffer);
		safe_unpack32(&object_ptr->reason_uid, buffer);
		safe_unpack16(&uint16_tmp, buffer);
		object_ptr->state = uint16_tmp;
		safe_unpackstr_xmalloc(&object_ptr->tres_str,
				       &uint32_tmp, buffer);
	} else {
		error("%s: protocol_version %hu not supported",
		      __func__, protocol_version);
		goto unpack_error;
	}

	return SLURM_SUCCESS;

unpack_error:
	slurmdb_destroy_event_rec(object_ptr);
	*object = NULL;
	return SLURM_ERROR;
}

extern void slurmdb_pack_qos_rec(void *in, uint16_t protocol_version, Buf buffer)
{
	slurmdb_qos_rec_t *object = (slurmdb_qos_rec_t *)in;

	if (protocol_version >= SLURM_19_05_PROTOCOL_VERSION) {
		if (!object) {
			packnull(buffer);
			pack32(0, buffer);

			pack32(QOS_FLAG_NOTSET, buffer);

			pack32(NO_VAL, buffer);
			packnull(buffer);
			packnull(buffer);
			packnull(buffer);
			pack32(NO_VAL, buffer);
			pack32(NO_VAL, buffer);
			pack32(NO_VAL, buffer);
			pack32(NO_VAL, buffer);

			packnull(buffer);
			packnull(buffer);
			packnull(buffer);
			packnull(buffer);
			packnull(buffer);
			packnull(buffer);
			packnull(buffer);
			pack32(NO_VAL, buffer);
			pack32(NO_VAL, buffer);
			pack32(NO_VAL, buffer);
			pack32(NO_VAL, buffer);
			pack32(NO_VAL, buffer);
			pack32(NO_VAL, buffer);
			pack32(NO_VAL, buffer);
			pack32(NO_VAL, buffer);
			packnull(buffer);

			packnull(buffer);

			pack_bit_str_hex(NULL, buffer);
			pack32(NO_VAL, buffer);

			pack16(0, buffer);
			pack32(0, buffer);
			pack32(0, buffer);

			packdouble(NO_VAL64, buffer);
			packdouble(NO_VAL64, buffer);
			return;
		}
		packstr(object->description, buffer);
		pack32(object->id, buffer);

		pack32(object->flags, buffer);

		pack32(object->grace_time, buffer);
		packstr(object->grp_tres_mins, buffer);
		packstr(object->grp_tres_run_mins, buffer);
		packstr(object->grp_tres, buffer);
		pack32(object->grp_jobs, buffer);
		pack32(object->grp_jobs_accrue, buffer);
		pack32(object->grp_submit_jobs, buffer);
		pack32(object->grp_wall, buffer);

		packstr(object->max_tres_mins_pj, buffer);
		packstr(object->max_tres_run_mins_pa, buffer);
		packstr(object->max_tres_run_mins_pu, buffer);
		packstr(object->max_tres_pa, buffer);
		packstr(object->max_tres_pj, buffer);
		packstr(object->max_tres_pn, buffer);
		packstr(object->max_tres_pu, buffer);
		pack32(object->max_jobs_pa, buffer);
		pack32(object->max_jobs_pu, buffer);
		pack32(object->max_jobs_accrue_pa, buffer);
		pack32(object->max_jobs_accrue_pu, buffer);
		pack32(object->min_prio_thresh, buffer);
		pack32(object->max_submit_jobs_pa, buffer);
		pack32(object->max_submit_jobs_pu, buffer);
		pack32(object->max_wall_pj, buffer);
		packstr(object->min_tres_pj, buffer);

		packstr(object->name, buffer);

		pack_bit_str_hex(object->preempt_bitstr, buffer);

		_pack_list_of_str(object->preempt_list, buffer);

		pack16(object->preempt_mode, buffer);
		pack32(object->preempt_exempt_time, buffer);
		pack32(object->priority, buffer);

		packdouble(object->usage_factor, buffer);
		packdouble(object->usage_thres, buffer);
	} else if (protocol_version >= SLURM_MIN_PROTOCOL_VERSION) {
		if (!object) {
			packnull(buffer);
			pack32(0, buffer);

			pack32(QOS_FLAG_NOTSET, buffer);

			pack32(NO_VAL, buffer);
			packnull(buffer);
			packnull(buffer);
			packnull(buffer);
			pack32(NO_VAL, buffer);
			pack32(NO_VAL, buffer);
			pack32(NO_VAL, buffer);
			pack32(NO_VAL, buffer);

			packnull(buffer);
			packnull(buffer);
			packnull(buffer);
			packnull(buffer);
			packnull(buffer);
			packnull(buffer);
			packnull(buffer);
			pack32(NO_VAL, buffer);
			pack32(NO_VAL, buffer);
			pack32(NO_VAL, buffer);
			pack32(NO_VAL, buffer);
			pack32(NO_VAL, buffer);
			pack32(NO_VAL, buffer);
			pack32(NO_VAL, buffer);
			pack32(NO_VAL, buffer);
			packnull(buffer);

			packnull(buffer);

			pack_bit_str_hex(NULL, buffer);
			pack32(NO_VAL, buffer);

			pack16(0, buffer);
			pack32(0, buffer);

			packdouble(NO_VAL64, buffer);
			packdouble(NO_VAL64, buffer);
			return;
		}
		packstr(object->description, buffer);
		pack32(object->id, buffer);

		pack32(object->flags, buffer);

		pack32(object->grace_time, buffer);
		packstr(object->grp_tres_mins, buffer);
		packstr(object->grp_tres_run_mins, buffer);
		packstr(object->grp_tres, buffer);
		pack32(object->grp_jobs, buffer);
		pack32(object->grp_jobs_accrue, buffer);
		pack32(object->grp_submit_jobs, buffer);
		pack32(object->grp_wall, buffer);

		packstr(object->max_tres_mins_pj, buffer);
		packstr(object->max_tres_run_mins_pa, buffer);
		packstr(object->max_tres_run_mins_pu, buffer);
		packstr(object->max_tres_pa, buffer);
		packstr(object->max_tres_pj, buffer);
		packstr(object->max_tres_pn, buffer);
		packstr(object->max_tres_pu, buffer);
		pack32(object->max_jobs_pa, buffer);
		pack32(object->max_jobs_pu, buffer);
		pack32(object->max_jobs_accrue_pa, buffer);
		pack32(object->max_jobs_accrue_pu, buffer);
		pack32(object->min_prio_thresh, buffer);
		pack32(object->max_submit_jobs_pa, buffer);
		pack32(object->max_submit_jobs_pu, buffer);
		pack32(object->max_wall_pj, buffer);
		packstr(object->min_tres_pj, buffer);

		packstr(object->name, buffer);

		pack_bit_str_hex(object->preempt_bitstr, buffer);

		_pack_list_of_str(object->preempt_list, buffer);

		pack16(object->preempt_mode, buffer);
		pack32(object->priority, buffer);

		packdouble(object->usage_factor, buffer);
		packdouble(object->usage_thres, buffer);
	} else {
		error("%s: protocol_version %hu not supported",
		      __func__, protocol_version);
	}
}

extern int slurmdb_unpack_qos_rec(void **object, uint16_t protocol_version,
				  Buf buffer)
{
	uint32_t uint32_tmp;
	int i;
	slurmdb_qos_rec_t *object_ptr = xmalloc(sizeof(slurmdb_qos_rec_t));
	uint32_t count = NO_VAL;
	char *tmp_info = NULL;

	*object = object_ptr;

	slurmdb_init_qos_rec(object_ptr, 0, NO_VAL);

	if (protocol_version >= SLURM_19_05_PROTOCOL_VERSION) {
		safe_unpackstr_xmalloc(&object_ptr->description,
				       &uint32_tmp, buffer);
		safe_unpack32(&object_ptr->id, buffer);

		safe_unpack32(&object_ptr->flags, buffer);

		safe_unpack32(&object_ptr->grace_time, buffer);
		safe_unpackstr_xmalloc(&object_ptr->grp_tres_mins,
				       &uint32_tmp, buffer);
		safe_unpackstr_xmalloc(&object_ptr->grp_tres_run_mins,
				       &uint32_tmp, buffer);
		safe_unpackstr_xmalloc(&object_ptr->grp_tres,
				       &uint32_tmp, buffer);
		safe_unpack32(&object_ptr->grp_jobs, buffer);
		safe_unpack32(&object_ptr->grp_jobs_accrue, buffer);
		safe_unpack32(&object_ptr->grp_submit_jobs, buffer);
		safe_unpack32(&object_ptr->grp_wall, buffer);

		safe_unpackstr_xmalloc(&object_ptr->max_tres_mins_pj,
				       &uint32_tmp, buffer);
		safe_unpackstr_xmalloc(&object_ptr->max_tres_run_mins_pa,
				       &uint32_tmp, buffer);
		safe_unpackstr_xmalloc(&object_ptr->max_tres_run_mins_pu,
				       &uint32_tmp, buffer);
		safe_unpackstr_xmalloc(&object_ptr->max_tres_pa,
				       &uint32_tmp, buffer);
		safe_unpackstr_xmalloc(&object_ptr->max_tres_pj,
				       &uint32_tmp, buffer);
		safe_unpackstr_xmalloc(&object_ptr->max_tres_pn,
				       &uint32_tmp, buffer);
		safe_unpackstr_xmalloc(&object_ptr->max_tres_pu,
				       &uint32_tmp, buffer);
		safe_unpack32(&object_ptr->max_jobs_pa, buffer);
		safe_unpack32(&object_ptr->max_jobs_pu, buffer);
		safe_unpack32(&object_ptr->max_jobs_accrue_pa, buffer);
		safe_unpack32(&object_ptr->max_jobs_accrue_pu, buffer);
		safe_unpack32(&object_ptr->min_prio_thresh, buffer);
		safe_unpack32(&object_ptr->max_submit_jobs_pa, buffer);
		safe_unpack32(&object_ptr->max_submit_jobs_pu, buffer);
		safe_unpack32(&object_ptr->max_wall_pj, buffer);
		safe_unpackstr_xmalloc(&object_ptr->min_tres_pj,
				       &uint32_tmp, buffer);

		safe_unpackstr_xmalloc(&object_ptr->name, &uint32_tmp, buffer);

		unpack_bit_str_hex(&object_ptr->preempt_bitstr, buffer);

		safe_unpack32(&count, buffer);
		if (count > NO_VAL)
			goto unpack_error;
		if (count != NO_VAL) {
			object_ptr->preempt_list =
				list_create(slurm_destroy_char);
			for (i = 0; i < count; i++) {
				safe_unpackstr_xmalloc(&tmp_info, &uint32_tmp,
						       buffer);
				list_append(object_ptr->preempt_list,
					    tmp_info);
			}
		}

		safe_unpack16(&object_ptr->preempt_mode, buffer);
		safe_unpack32(&object_ptr->preempt_exempt_time, buffer);
		safe_unpack32(&object_ptr->priority, buffer);

		safe_unpackdouble(&object_ptr->usage_factor, buffer);
		safe_unpackdouble(&object_ptr->usage_thres, buffer);
	} else if (protocol_version >= SLURM_MIN_PROTOCOL_VERSION) {
		safe_unpackstr_xmalloc(&object_ptr->description,
				       &uint32_tmp, buffer);
		safe_unpack32(&object_ptr->id, buffer);

		safe_unpack32(&object_ptr->flags, buffer);

		safe_unpack32(&object_ptr->grace_time, buffer);
		safe_unpackstr_xmalloc(&object_ptr->grp_tres_mins,
				       &uint32_tmp, buffer);
		safe_unpackstr_xmalloc(&object_ptr->grp_tres_run_mins,
				       &uint32_tmp, buffer);
		safe_unpackstr_xmalloc(&object_ptr->grp_tres,
				       &uint32_tmp, buffer);
		safe_unpack32(&object_ptr->grp_jobs, buffer);
		safe_unpack32(&object_ptr->grp_jobs_accrue, buffer);
		safe_unpack32(&object_ptr->grp_submit_jobs, buffer);
		safe_unpack32(&object_ptr->grp_wall, buffer);

		safe_unpackstr_xmalloc(&object_ptr->max_tres_mins_pj,
				       &uint32_tmp, buffer);
		safe_unpackstr_xmalloc(&object_ptr->max_tres_run_mins_pa,
				       &uint32_tmp, buffer);
		safe_unpackstr_xmalloc(&object_ptr->max_tres_run_mins_pu,
				       &uint32_tmp, buffer);
		safe_unpackstr_xmalloc(&object_ptr->max_tres_pa,
				       &uint32_tmp, buffer);
		safe_unpackstr_xmalloc(&object_ptr->max_tres_pj,
				       &uint32_tmp, buffer);
		safe_unpackstr_xmalloc(&object_ptr->max_tres_pn,
				       &uint32_tmp, buffer);
		safe_unpackstr_xmalloc(&object_ptr->max_tres_pu,
				       &uint32_tmp, buffer);
		safe_unpack32(&object_ptr->max_jobs_pa, buffer);
		safe_unpack32(&object_ptr->max_jobs_pu, buffer);
		safe_unpack32(&object_ptr->max_jobs_accrue_pa, buffer);
		safe_unpack32(&object_ptr->max_jobs_accrue_pu, buffer);
		safe_unpack32(&object_ptr->min_prio_thresh, buffer);
		safe_unpack32(&object_ptr->max_submit_jobs_pa, buffer);
		safe_unpack32(&object_ptr->max_submit_jobs_pu, buffer);
		safe_unpack32(&object_ptr->max_wall_pj, buffer);
		safe_unpackstr_xmalloc(&object_ptr->min_tres_pj,
				       &uint32_tmp, buffer);

		safe_unpackstr_xmalloc(&object_ptr->name, &uint32_tmp, buffer);

		unpack_bit_str_hex(&object_ptr->preempt_bitstr, buffer);

		safe_unpack32(&count, buffer);
		if (count > NO_VAL)
			goto unpack_error;
		if (count != NO_VAL) {
			object_ptr->preempt_list =
				list_create(slurm_destroy_char);
			for (i = 0; i < count; i++) {
				safe_unpackstr_xmalloc(&tmp_info, &uint32_tmp,
						       buffer);
				list_append(object_ptr->preempt_list,
					    tmp_info);
			}
		}

		safe_unpack16(&object_ptr->preempt_mode, buffer);
		safe_unpack32(&object_ptr->priority, buffer);

		safe_unpackdouble(&object_ptr->usage_factor, buffer);
		safe_unpackdouble(&object_ptr->usage_thres, buffer);
	} else {
		error("%s: protocol_version %hu not supported",
		      __func__, protocol_version);
		goto unpack_error;
	}

	return SLURM_SUCCESS;

unpack_error:
	slurmdb_destroy_qos_rec(object_ptr);
	*object = NULL;
	return SLURM_ERROR;
}

extern void slurmdb_pack_qos_usage(void *in, uint16_t protocol_version,
				   Buf buffer)
{
	slurmdb_qos_usage_t *usage = (slurmdb_qos_usage_t *)in;
	uint32_t count;
	ListIterator itr;
	void *used_limits;

	if (protocol_version >= SLURM_MIN_PROTOCOL_VERSION) {
		pack32(usage->accrue_cnt, buffer);
		pack32(usage->grp_used_jobs, buffer);
		pack32(usage->grp_used_submit_jobs, buffer);
		pack64_array(usage->grp_used_tres, usage->tres_cnt, buffer);
		pack64_array(usage->grp_used_tres_run_secs,
			     usage->tres_cnt, buffer);
		packdouble(usage->grp_used_wall, buffer);
		packdouble(usage->norm_priority, buffer);
		packlongdouble(usage->usage_raw, buffer);
		packlongdouble_array(usage->usage_tres_raw,
				     usage->tres_cnt, buffer);

		if (!usage->user_limit_list ||
		    !(count = list_count(usage->user_limit_list)))
			count = NO_VAL;

		/* We have to pack anything that is verified by
		 * tres_cnt after this.  It is used in the unpack,
		 * that is the reason it isn't alpha.
		 */
		pack32(count, buffer);
		if (count != NO_VAL) {
			itr = list_iterator_create(usage->user_limit_list);
			while ((used_limits = list_next(itr)))
				slurmdb_pack_used_limits(
					used_limits, usage->tres_cnt,
					protocol_version, buffer);
			list_iterator_destroy(itr);
		}
		if (!usage->acct_limit_list ||
		    !(count = list_count(usage->acct_limit_list)))
			count = NO_VAL;

		pack32(count, buffer);
		if (count != NO_VAL) {
			itr = list_iterator_create(usage->acct_limit_list);
			while ((used_limits = list_next(itr)))
				slurmdb_pack_used_limits(
					used_limits, usage->tres_cnt,
					protocol_version, buffer);
			list_iterator_destroy(itr);
		}
	} else {
		error("%s: version too old %u", __func__, protocol_version);
		return;
	}

}

extern int slurmdb_unpack_qos_usage(void **object, uint16_t protocol_version,
				    Buf buffer)
{
	slurmdb_qos_usage_t *object_ptr = xmalloc(sizeof(slurmdb_qos_usage_t));

	uint32_t count;
	void *used_limits;
	int i;

	*object = object_ptr;

	if (protocol_version >= SLURM_MIN_PROTOCOL_VERSION) {
		safe_unpack32(&object_ptr->accrue_cnt, buffer);
		safe_unpack32(&object_ptr->grp_used_jobs, buffer);
		safe_unpack32(&object_ptr->grp_used_submit_jobs, buffer);
		safe_unpack64_array(&object_ptr->grp_used_tres,
				    &object_ptr->tres_cnt, buffer);
		safe_unpack64_array(&object_ptr->grp_used_tres_run_secs,
				    &object_ptr->tres_cnt, buffer);
		safe_unpackdouble(&object_ptr->grp_used_wall, buffer);
		safe_unpackdouble(&object_ptr->norm_priority, buffer);
		safe_unpacklongdouble(&object_ptr->usage_raw, buffer);
		safe_unpacklongdouble_array(&object_ptr->usage_tres_raw,
					    &count, buffer);

		safe_unpack32(&count, buffer);
		if (count > NO_VAL)
			goto unpack_error;
		if (count != NO_VAL) {
			object_ptr->user_limit_list =
				list_create(slurmdb_destroy_used_limits);
			for (i = 0; i < count; i++) {
				if (slurmdb_unpack_used_limits(
					    &used_limits,
					    object_ptr->tres_cnt,
					    protocol_version, buffer)
				    != SLURM_SUCCESS)
					goto unpack_error;
				list_append(object_ptr->user_limit_list,
					    used_limits);
			}
		}

		safe_unpack32(&count, buffer);
		if (count > NO_VAL)
			goto unpack_error;
		if (count != NO_VAL) {
			object_ptr->acct_limit_list =
				list_create(slurmdb_destroy_used_limits);
			for (i = 0; i < count; i++) {
				if (slurmdb_unpack_used_limits(
					    &used_limits,
					    object_ptr->tres_cnt,
					    protocol_version, buffer)
				    != SLURM_SUCCESS)
					goto unpack_error;
				list_append(object_ptr->acct_limit_list,
					    used_limits);
			}
		}
	} else {
		error("%s: version too old %u", __func__, protocol_version);
		goto unpack_error;
	}

	return SLURM_SUCCESS;

unpack_error:
	slurmdb_destroy_qos_usage(object_ptr);
	*object = NULL;

	return SLURM_ERROR;
}

extern void slurmdb_pack_qos_rec_with_usage(void *in, uint16_t protocol_version,
					    Buf buffer)
{
	slurmdb_qos_rec_t *object = (slurmdb_qos_rec_t *)in;

	slurmdb_pack_qos_rec(in, protocol_version, buffer);

	if (protocol_version >= SLURM_MIN_PROTOCOL_VERSION) {
		pack64_array(object->grp_tres_mins_ctld,
			     object->usage->tres_cnt, buffer);
		pack64_array(object->grp_tres_run_mins_ctld,
			     object->usage->tres_cnt, buffer);
		pack64_array(object->grp_tres_ctld,
			     object->usage->tres_cnt, buffer);

		pack64_array(object->max_tres_mins_pj_ctld,
			     object->usage->tres_cnt, buffer);
		pack64_array(object->max_tres_run_mins_pa_ctld,
			     object->usage->tres_cnt, buffer);
		pack64_array(object->max_tres_run_mins_pu_ctld,
			     object->usage->tres_cnt, buffer);
		pack64_array(object->max_tres_pa_ctld,
			     object->usage->tres_cnt, buffer);
		pack64_array(object->max_tres_pj_ctld,
			     object->usage->tres_cnt, buffer);
		pack64_array(object->max_tres_pn_ctld,
			     object->usage->tres_cnt, buffer);
		pack64_array(object->max_tres_pu_ctld,
			     object->usage->tres_cnt, buffer);
		pack64_array(object->min_tres_pj_ctld,
			     object->usage->tres_cnt, buffer);
	} else {
		error("%s: version too old %u", __func__, protocol_version);
		return;
	}

	slurmdb_pack_qos_usage(object->usage,
			       protocol_version, buffer);

}

extern int slurmdb_unpack_qos_rec_with_usage(void **object,
					     uint16_t protocol_version,
					     Buf buffer)
{
	int rc;
	slurmdb_qos_rec_t *object_ptr;
	uint32_t uint32_tmp;

	if ((rc = slurmdb_unpack_qos_rec(object, protocol_version, buffer))
	    != SLURM_SUCCESS)
		return rc;

	object_ptr = *object;

	if (protocol_version >= SLURM_MIN_PROTOCOL_VERSION) {
		safe_unpack64_array(&object_ptr->grp_tres_mins_ctld,
				    &uint32_tmp, buffer);
		safe_unpack64_array(&object_ptr->grp_tres_run_mins_ctld,
				    &uint32_tmp, buffer);
		safe_unpack64_array(&object_ptr->grp_tres_ctld,
				    &uint32_tmp, buffer);

		safe_unpack64_array(&object_ptr->max_tres_mins_pj_ctld,
				    &uint32_tmp, buffer);
		safe_unpack64_array(&object_ptr->max_tres_run_mins_pa_ctld,
				    &uint32_tmp, buffer);
		safe_unpack64_array(&object_ptr->max_tres_run_mins_pu_ctld,
				    &uint32_tmp, buffer);
		safe_unpack64_array(&object_ptr->max_tres_pa_ctld,
				    &uint32_tmp, buffer);
		safe_unpack64_array(&object_ptr->max_tres_pj_ctld,
				    &uint32_tmp, buffer);
		safe_unpack64_array(&object_ptr->max_tres_pn_ctld,
				    &uint32_tmp, buffer);
		safe_unpack64_array(&object_ptr->max_tres_pu_ctld,
				    &uint32_tmp, buffer);
		safe_unpack64_array(&object_ptr->min_tres_pj_ctld,
				    &uint32_tmp, buffer);
	} else {
		error("%s: version too old %u", __func__, protocol_version);
		goto unpack_error;
	}

	rc = slurmdb_unpack_qos_usage((void **)&object_ptr->usage,
				      protocol_version, buffer);

	return rc;

unpack_error:
	slurmdb_destroy_qos_rec(object_ptr);
	*object = NULL;
	return SLURM_ERROR;
}

extern void slurmdb_pack_reservation_rec(void *in, uint16_t protocol_version,
					 Buf buffer)
{
	slurmdb_reservation_rec_t *object = (slurmdb_reservation_rec_t *)in;

	if (protocol_version >= SLURM_20_02_PROTOCOL_VERSION) {
		if (!object) {
			packnull(buffer);
			packnull(buffer);
			pack32(NO_VAL, buffer);
			pack32(NO_VAL, buffer);
			packnull(buffer);
			packnull(buffer);
			packnull(buffer);
			pack_time(0, buffer);
			pack_time(0, buffer);
			pack_time(0, buffer);
			packnull(buffer);
			pack32(NO_VAL, buffer);
			packdouble(0.0, buffer);
			return;
		}

		packstr(object->assocs, buffer);
		packstr(object->cluster, buffer);
		pack32(object->flags, buffer);
		pack32(object->id, buffer);
		packstr(object->name, buffer);
		packstr(object->nodes, buffer);
		packstr(object->node_inx, buffer);
		pack_time(object->time_end, buffer);
		pack_time(object->time_start, buffer);
		pack_time(object->time_start_prev, buffer);
		packstr(object->tres_str, buffer);

		slurm_pack_list(object->tres_list, slurmdb_pack_tres_rec,
				buffer, protocol_version);

		packdouble(object->unused_wall, buffer);
	} else if (protocol_version >= SLURM_MIN_PROTOCOL_VERSION) {
		if (!object) {
			packnull(buffer);
			packnull(buffer);
			pack32(NO_VAL, buffer);
			pack32(NO_VAL, buffer);
			packnull(buffer);
			packnull(buffer);
			packnull(buffer);
			pack_time(0, buffer);
			pack_time(0, buffer);
			pack_time(0, buffer);
			packnull(buffer);
			pack32(NO_VAL, buffer);
			packdouble(0.0, buffer);
			return;
		}

		packstr(object->assocs, buffer);
		packstr(object->cluster, buffer);
		pack32(object->flags, buffer);
		pack32(object->id, buffer);
		packstr(object->name, buffer);
		packstr(object->nodes, buffer);
		packstr(object->node_inx, buffer);
		pack_time(object->time_end, buffer);
		pack_time(object->time_start, buffer);
		pack_time(object->time_start_prev, buffer);
		packstr(object->tres_str, buffer);

		slurm_pack_list(object->tres_list, slurmdb_pack_tres_rec,
				buffer, protocol_version);

		packdouble(object->unused_wall, buffer);
	} else {
		error("%s: protocol_version %hu not supported",
		      __func__, protocol_version);
	}
}

extern int slurmdb_unpack_reservation_rec(void **object,
					  uint16_t protocol_version,
					  Buf buffer)
{
	uint32_t uint32_tmp, count;
	int i;
	void *tmp_info;
	slurmdb_reservation_rec_t *object_ptr =
		xmalloc(sizeof(slurmdb_reservation_rec_t));

	*object = object_ptr;

	if (protocol_version >= SLURM_20_02_PROTOCOL_VERSION) {
		safe_unpackstr_xmalloc(&object_ptr->assocs, &uint32_tmp,
				       buffer);
		safe_unpackstr_xmalloc(&object_ptr->cluster, &uint32_tmp,
				       buffer);
		safe_unpack32(&object_ptr->flags, buffer);
		safe_unpack32(&object_ptr->id, buffer);
		safe_unpackstr_xmalloc(&object_ptr->name, &uint32_tmp, buffer);
		safe_unpackstr_xmalloc(&object_ptr->nodes, &uint32_tmp, buffer);
		safe_unpackstr_xmalloc(&object_ptr->node_inx, &uint32_tmp,
				       buffer);
		safe_unpack_time(&object_ptr->time_end, buffer);
		safe_unpack_time(&object_ptr->time_start, buffer);
		safe_unpack_time(&object_ptr->time_start_prev, buffer);
		safe_unpackstr_xmalloc(&object_ptr->tres_str,
				       &uint32_tmp, buffer);
		safe_unpack32(&count, buffer);
		if (count != NO_VAL) {
			object_ptr->tres_list =
				list_create(slurmdb_destroy_tres_rec);
			for (i = 0; i < count; i++) {
				if (slurmdb_unpack_tres_rec(&tmp_info,
							    protocol_version,
							    buffer)
				    != SLURM_SUCCESS)
					goto unpack_error;
				list_append(object_ptr->tres_list, tmp_info);
			}
		}
		safe_unpackdouble(&object_ptr->unused_wall, buffer);
	} else if (protocol_version >= SLURM_MIN_PROTOCOL_VERSION) {
		safe_unpackstr_xmalloc(&object_ptr->assocs, &uint32_tmp,
				       buffer);
		safe_unpackstr_xmalloc(&object_ptr->cluster, &uint32_tmp,
				       buffer);
		safe_unpack32(&object_ptr->flags, buffer);
		safe_unpack32(&object_ptr->id, buffer);
		safe_unpackstr_xmalloc(&object_ptr->name, &uint32_tmp, buffer);
		safe_unpackstr_xmalloc(&object_ptr->nodes, &uint32_tmp, buffer);
		safe_unpackstr_xmalloc(&object_ptr->node_inx, &uint32_tmp,
				       buffer);
		safe_unpack_time(&object_ptr->time_end, buffer);
		safe_unpack_time(&object_ptr->time_start, buffer);
		safe_unpack_time(&object_ptr->time_start_prev, buffer);
		safe_unpackstr_xmalloc(&object_ptr->tres_str,
				       &uint32_tmp, buffer);
		safe_unpack32(&count, buffer);
		if (count != NO_VAL) {
			object_ptr->tres_list =
				list_create(slurmdb_destroy_tres_rec);
			for (i=0; i<count; i++) {
				if (slurmdb_unpack_tres_rec(
					    &tmp_info, protocol_version, buffer)
				    != SLURM_SUCCESS)
					goto unpack_error;
				list_append(object_ptr->tres_list, tmp_info);
			}
		}
		safe_unpackdouble(&object_ptr->unused_wall, buffer);
	} else {
		error("%s: protocol_version %hu not supported",
		      __func__, protocol_version);
		goto unpack_error;
	}

	return SLURM_SUCCESS;

unpack_error:
	slurmdb_destroy_reservation_rec(object_ptr);
	*object = NULL;
	return SLURM_ERROR;
}


extern void slurmdb_pack_res_rec(void *in, uint16_t protocol_version, Buf buffer)
{
	slurmdb_res_rec_t *object = (slurmdb_res_rec_t *)in;

	if (!object) {
		pack32(NO_VAL, buffer); // clus_res_list
		pack32(NO_VAL, buffer); // clus_res_rec
		pack32(NO_VAL, buffer); // count
		packnull(buffer); // description
		pack32(SLURMDB_RES_FLAG_NOTSET, buffer); // flags
		pack32(NO_VAL, buffer); // id
		packnull(buffer); // manager
		packnull(buffer); // name
		pack16(0, buffer); // percent_used
		packnull(buffer); // server
		pack32(SLURMDB_RESOURCE_NOTSET, buffer); // type

		return;
	}

	slurm_pack_list(object->clus_res_list, slurmdb_pack_clus_res_rec,
			buffer, protocol_version);

	if (object->clus_res_rec) {
		pack32(0, buffer); /* anything not NO_VAL */
		slurmdb_pack_clus_res_rec(
			object->clus_res_rec, protocol_version, buffer);
	} else
		pack32(NO_VAL, buffer);

	pack32(object->count, buffer);
	packstr(object->description, buffer);
	pack32(object->flags, buffer);
	pack32(object->id, buffer);
	packstr(object->manager, buffer);
	packstr(object->name, buffer);
	pack16(object->percent_used, buffer);
	packstr(object->server, buffer);
	pack32(object->type, buffer);
}

extern int slurmdb_unpack_res_rec(void **object, uint16_t protocol_version,
				  Buf buffer)
{
	uint32_t uint32_tmp;
	uint32_t count;
	int i;
	slurmdb_res_rec_t *object_ptr =
		xmalloc(sizeof(slurmdb_res_rec_t));
	slurmdb_clus_res_rec_t *clus_res;

	*object = object_ptr;

	slurmdb_init_res_rec(object_ptr, 0);

	safe_unpack32(&count, buffer);
	if (count != NO_VAL) {
		object_ptr->clus_res_list =
			list_create(slurmdb_destroy_clus_res_rec);
		for (i=0; i<count; i++) {
			if (slurmdb_unpack_clus_res_rec(
				    (void **)&clus_res, protocol_version, buffer)
			    != SLURM_SUCCESS)
				goto unpack_error;
			list_append(object_ptr->clus_res_list, clus_res);
		}
	}

	safe_unpack32(&count, buffer);
	if (count != NO_VAL) {
		if (slurmdb_unpack_clus_res_rec(
			    (void **)&object_ptr->clus_res_rec,
			    protocol_version, buffer) != SLURM_SUCCESS)
			goto unpack_error;
	}

	safe_unpack32(&object_ptr->count, buffer);
	safe_unpackstr_xmalloc(&object_ptr->description, &uint32_tmp, buffer);
	safe_unpack32(&object_ptr->flags, buffer);
	safe_unpack32(&object_ptr->id, buffer);
	safe_unpackstr_xmalloc(&object_ptr->manager, &uint32_tmp, buffer);
	safe_unpackstr_xmalloc(&object_ptr->name, &uint32_tmp, buffer);
	safe_unpack16(&object_ptr->percent_used, buffer);
	safe_unpackstr_xmalloc(&object_ptr->server, &uint32_tmp, buffer);
	safe_unpack32(&object_ptr->type, buffer);

	return SLURM_SUCCESS;

unpack_error:
	slurmdb_destroy_res_rec(object_ptr);
	*object = NULL;
	return SLURM_ERROR;
}

extern void slurmdb_pack_txn_rec(void *in, uint16_t protocol_version, Buf buffer)
{
	slurmdb_txn_rec_t *object = (slurmdb_txn_rec_t *)in;

	if (protocol_version >= SLURM_MIN_PROTOCOL_VERSION) {
		if (!object) {
			packnull(buffer);
			pack16(0, buffer);
			packnull(buffer);
			packnull(buffer);
			pack32(0, buffer);
			packnull(buffer);
			pack_time(0, buffer);
			packnull(buffer);
			packnull(buffer);
			return;
		}

		packstr(object->accts, buffer);
		pack16(object->action, buffer);
		packstr(object->actor_name, buffer);
		packstr(object->clusters, buffer);
		pack32(object->id, buffer);
		packstr(object->set_info, buffer);
		pack_time(object->timestamp, buffer);
		packstr(object->users, buffer);
		packstr(object->where_query, buffer);
	}
}

extern int slurmdb_unpack_txn_rec(
	void **object, uint16_t protocol_version, Buf buffer)
{
	uint32_t uint32_tmp;
	slurmdb_txn_rec_t *object_ptr = xmalloc(sizeof(slurmdb_txn_rec_t));

	*object = object_ptr;
	if (protocol_version >= SLURM_MIN_PROTOCOL_VERSION) {
		safe_unpackstr_xmalloc(&object_ptr->accts,
				       &uint32_tmp, buffer);
		safe_unpack16(&object_ptr->action, buffer);
		safe_unpackstr_xmalloc(&object_ptr->actor_name,
				       &uint32_tmp, buffer);
		safe_unpackstr_xmalloc(&object_ptr->clusters,
				       &uint32_tmp, buffer);
		safe_unpack32(&object_ptr->id, buffer);
		safe_unpackstr_xmalloc(&object_ptr->set_info,
				       &uint32_tmp, buffer);
		safe_unpack_time(&object_ptr->timestamp, buffer);
		safe_unpackstr_xmalloc(&object_ptr->users,
				       &uint32_tmp, buffer);
		safe_unpackstr_xmalloc(&object_ptr->where_query,
				       &uint32_tmp, buffer);
	}
	return SLURM_SUCCESS;

unpack_error:
	slurmdb_destroy_txn_rec(object_ptr);
	*object = NULL;
	return SLURM_ERROR;

}

extern void slurmdb_pack_wckey_rec(void *in, uint16_t protocol_version,
				   Buf buffer)
{
	slurmdb_wckey_rec_t *object = (slurmdb_wckey_rec_t *)in;

	if (protocol_version >= SLURM_MIN_PROTOCOL_VERSION) {
		if (!object) {
			pack32(NO_VAL, buffer);

			packnull(buffer);

			pack32(NO_VAL, buffer);

			packnull(buffer);

			pack32(NO_VAL, buffer);

			packnull(buffer);
			return;
		}

		slurm_pack_list(object->accounting_list,
				slurmdb_pack_accounting_rec,
				buffer, protocol_version);

		packstr(object->cluster, buffer);

		pack32(object->id, buffer);

		pack16(object->is_def, buffer);

		packstr(object->name, buffer);

		pack32(object->uid, buffer);

		packstr(object->user, buffer);
	}
}

extern int slurmdb_unpack_wckey_rec(void **object, uint16_t protocol_version,
				    Buf buffer)
{
	uint32_t uint32_tmp;
	int i;
	uint32_t count;
	slurmdb_wckey_rec_t *object_ptr =
		xmalloc(sizeof(slurmdb_wckey_rec_t));
	slurmdb_accounting_rec_t *slurmdb_info = NULL;

	*object = object_ptr;

	if (protocol_version >= SLURM_MIN_PROTOCOL_VERSION) {
		safe_unpack32(&count, buffer);
		if (count > NO_VAL)
			goto unpack_error;
		if (count != NO_VAL) {
			object_ptr->accounting_list =
				list_create(slurmdb_destroy_accounting_rec);
			for (i = 0; i < count; i++) {
				if (slurmdb_unpack_accounting_rec(
					    (void **)&slurmdb_info,
					    protocol_version,
					    buffer) == SLURM_ERROR)
					goto unpack_error;
				list_append(object_ptr->accounting_list,
					    slurmdb_info);
			}
		}

		safe_unpackstr_xmalloc(&object_ptr->cluster, &uint32_tmp,
				       buffer);

		safe_unpack32(&object_ptr->id, buffer);

		safe_unpack16(&object_ptr->is_def, buffer);

		safe_unpackstr_xmalloc(&object_ptr->name, &uint32_tmp, buffer);

		safe_unpack32(&object_ptr->uid, buffer);

		safe_unpackstr_xmalloc(&object_ptr->user, &uint32_tmp, buffer);
	}

	return SLURM_SUCCESS;

unpack_error:
	slurmdb_destroy_wckey_rec(object_ptr);
	*object = NULL;
	return SLURM_ERROR;
}

extern void slurmdb_pack_archive_rec(void *in, uint16_t protocol_version,
				     Buf buffer)
{
	slurmdb_archive_rec_t *object = (slurmdb_archive_rec_t *)in;

	if (!object) {
		packnull(buffer);
		packnull(buffer);
		return;
	}

	packstr(object->archive_file, buffer);
	packstr(object->insert, buffer);
}

extern int slurmdb_unpack_archive_rec(void **object, uint16_t protocol_version,
				      Buf buffer)
{
	uint32_t uint32_tmp;
	slurmdb_archive_rec_t *object_ptr =
		xmalloc(sizeof(slurmdb_archive_rec_t));

	*object = object_ptr;

	safe_unpackstr_xmalloc(&object_ptr->archive_file, &uint32_tmp, buffer);
	safe_unpackstr_xmalloc(&object_ptr->insert, &uint32_tmp, buffer);

	return SLURM_SUCCESS;

unpack_error:
	slurmdb_destroy_archive_rec(object_ptr);
	*object = NULL;
	return SLURM_ERROR;

}

extern void slurmdb_pack_tres_cond(void *in, uint16_t protocol_version,
				   Buf buffer)
{
	slurmdb_tres_cond_t *object = (slurmdb_tres_cond_t *)in;

	if (protocol_version >= SLURM_MIN_PROTOCOL_VERSION) {
		if (!object) {
			pack64(NO_VAL, buffer);
			pack32(NO_VAL, buffer);
			pack32(NO_VAL, buffer);
			pack32(NO_VAL, buffer);
			pack32(NO_VAL, buffer);
			pack16(0, buffer);
			return;
		}

		pack64(object->count, buffer);
		_pack_list_of_str(object->format_list, buffer);
		_pack_list_of_str(object->id_list, buffer);
		_pack_list_of_str(object->name_list, buffer);
		_pack_list_of_str(object->type_list, buffer);
		pack16(object->with_deleted, buffer);
	}
}

extern int slurmdb_unpack_tres_cond(void **object, uint16_t protocol_version,
				    Buf buffer)
{
	uint32_t uint32_tmp;
	int i;
	uint32_t count;
	char *tmp_info = NULL;
	slurmdb_tres_cond_t *object_ptr =
		xmalloc(sizeof(slurmdb_tres_cond_t));

	*object = object_ptr;

	if (protocol_version >= SLURM_MIN_PROTOCOL_VERSION) {

		safe_unpack64(&object_ptr->count, buffer);

		safe_unpack32(&count, buffer);
		if (count > NO_VAL)
			goto unpack_error;
		if (count != NO_VAL) {
			object_ptr->format_list =
				list_create(slurm_destroy_char);
			for (i = 0; i < count; i++) {
				safe_unpackstr_xmalloc(&tmp_info, &uint32_tmp,
						       buffer);
				list_append(object_ptr->format_list, tmp_info);
			}
		}

		safe_unpack32(&count, buffer);
		if (count > NO_VAL)
			goto unpack_error;
		if (count != NO_VAL) {
			if (!object_ptr->id_list)
				object_ptr->id_list =
					list_create(slurm_destroy_char);
			for (i=0; i<count; i++) {
				safe_unpackstr_xmalloc(
					&tmp_info, &uint32_tmp, buffer);
				list_append(object_ptr->id_list,
					    tmp_info);
			}
		}

		safe_unpack32(&count, buffer);
		if (count > NO_VAL)
			goto unpack_error;
		if (count != NO_VAL) {
			if (!object_ptr->name_list)
				object_ptr->name_list =
					list_create(slurm_destroy_char);
			for (i=0; i<count; i++) {
				safe_unpackstr_xmalloc(
					&tmp_info, &uint32_tmp, buffer);
				list_append(object_ptr->name_list,
					    tmp_info);
			}
		}
		safe_unpack32(&count, buffer);
		if (count > NO_VAL)
			goto unpack_error;
		if (count != NO_VAL) {
			if (!object_ptr->type_list)
				object_ptr->type_list =
					list_create(slurm_destroy_char);
			for (i=0; i<count; i++) {
				safe_unpackstr_xmalloc(
					&tmp_info, &uint32_tmp, buffer);
				list_append(object_ptr->type_list,
					    tmp_info);
			}
		}

		safe_unpack16(&object_ptr->with_deleted, buffer);
	} else
		goto unpack_error;

	return SLURM_SUCCESS;

unpack_error:
	slurmdb_destroy_tres_cond(object_ptr);
	*object = NULL;

	return SLURM_ERROR;
}

extern void slurmdb_pack_tres_rec(void *in, uint16_t protocol_version,
				  Buf buffer)
{
	slurmdb_tres_rec_t *object = (slurmdb_tres_rec_t *)in;

	if (!object) {
		pack64(0, buffer);
		pack64(0, buffer);
		pack32(0, buffer);
		packnull(buffer);
		packnull(buffer);
		return;
	}

	pack64(object->alloc_secs, buffer);
	pack64(object->count, buffer);
	pack32(object->id, buffer);
	packstr(object->name, buffer);
	packstr(object->type, buffer);
}

extern int slurmdb_unpack_tres_rec_noalloc(
	slurmdb_tres_rec_t *object_ptr, uint16_t protocol_version, Buf buffer)
{
	uint32_t uint32_tmp;

	safe_unpack64(&object_ptr->alloc_secs, buffer);
	safe_unpack64(&object_ptr->count, buffer);
	safe_unpack32(&object_ptr->id, buffer);
	safe_unpackstr_xmalloc(&object_ptr->name, &uint32_tmp, buffer);
	safe_unpackstr_xmalloc(&object_ptr->type, &uint32_tmp, buffer);

	return SLURM_SUCCESS;

unpack_error:
	return SLURM_ERROR;

}

extern int slurmdb_unpack_tres_rec(void **object, uint16_t protocol_version,
				    Buf buffer)
{
	int rc;
	slurmdb_tres_rec_t *object_ptr =
		xmalloc(sizeof(slurmdb_tres_rec_t));

	*object = object_ptr;

	rc = slurmdb_unpack_tres_rec_noalloc(object_ptr, protocol_version,
					     buffer);

	if (rc != SLURM_SUCCESS) {
		slurmdb_destroy_tres_rec(object_ptr);
		*object = NULL;
	}

	return rc;
}

extern void slurmdb_pack_user_cond(void *in, uint16_t protocol_version, Buf buffer)
{
	slurmdb_user_cond_t *object = (slurmdb_user_cond_t *)in;

	if (protocol_version >= SLURM_MIN_PROTOCOL_VERSION) {
		if (!object) {
			pack16(0, buffer);
			slurmdb_pack_assoc_cond(
				NULL, protocol_version, buffer);
			pack32(NO_VAL, buffer);
			pack32(NO_VAL, buffer);
			pack16(0, buffer);
			pack16(0, buffer);
			pack16(0, buffer);
			pack16(0, buffer);
			return;
		}

		pack16(object->admin_level, buffer);

		slurmdb_pack_assoc_cond(object->assoc_cond,
					protocol_version, buffer);

		_pack_list_of_str(object->def_acct_list, buffer);
		_pack_list_of_str(object->def_wckey_list, buffer);

		pack16(object->with_assocs, buffer);
		pack16(object->with_coords, buffer);
		pack16(object->with_deleted, buffer);
		pack16(object->with_wckeys, buffer);
	}
}

extern int slurmdb_unpack_user_cond(void **object, uint16_t protocol_version,
				    Buf buffer)
{
	uint32_t uint32_tmp;
	int i;
	uint32_t count;
	slurmdb_user_cond_t *object_ptr = xmalloc(sizeof(slurmdb_user_cond_t));
	char *tmp_info = NULL;

	*object = object_ptr;

	if (protocol_version >= SLURM_MIN_PROTOCOL_VERSION) {
		safe_unpack16(&object_ptr->admin_level, buffer);

		if (slurmdb_unpack_assoc_cond(
			    (void **)&object_ptr->assoc_cond,
			    protocol_version, buffer) == SLURM_ERROR)
			goto unpack_error;

		safe_unpack32(&count, buffer);
		if (count > NO_VAL)
			goto unpack_error;
		if (count != NO_VAL) {
			if (!object_ptr->def_acct_list)
				object_ptr->def_acct_list =
					list_create(slurm_destroy_char);
			for (i = 0; i < count; i++) {
				safe_unpackstr_xmalloc(
					&tmp_info, &uint32_tmp, buffer);
				list_append(object_ptr->def_acct_list,
					    tmp_info);
			}
		}

		safe_unpack32(&count, buffer);
		if (count > NO_VAL)
			goto unpack_error;
		if (count != NO_VAL) {
			object_ptr->def_wckey_list =
				list_create(slurm_destroy_char);
			for (i = 0; i < count; i++) {
				safe_unpackstr_xmalloc(&tmp_info,
						       &uint32_tmp, buffer);
				list_append(object_ptr->def_wckey_list,
					    tmp_info);
			}
		}
		safe_unpack16(&object_ptr->with_assocs, buffer);
		safe_unpack16(&object_ptr->with_coords, buffer);
		safe_unpack16(&object_ptr->with_deleted, buffer);
		safe_unpack16(&object_ptr->with_wckeys, buffer);
	}

	return SLURM_SUCCESS;

unpack_error:
	slurmdb_destroy_user_cond(object_ptr);
	*object = NULL;
	return SLURM_ERROR;
}

extern void slurmdb_pack_account_cond(void *in, uint16_t protocol_version,
				      Buf buffer)
{
	slurmdb_account_cond_t *object = (slurmdb_account_cond_t *)in;

	if (protocol_version >= SLURM_MIN_PROTOCOL_VERSION) {
		if (!object) {
			slurmdb_pack_assoc_cond(NULL, protocol_version,
						buffer);
			pack32(NO_VAL, buffer);
			pack32(NO_VAL, buffer);
			pack16(0, buffer);
			pack16(0, buffer);
			pack16(0, buffer);
			return;
		}
		slurmdb_pack_assoc_cond(object->assoc_cond,
					protocol_version, buffer);

		_pack_list_of_str(object->description_list, buffer);
		_pack_list_of_str(object->organization_list, buffer);

		pack16(object->with_assocs, buffer);
		pack16(object->with_coords, buffer);
		pack16(object->with_deleted, buffer);
	}
}

extern int slurmdb_unpack_account_cond(void **object, uint16_t protocol_version,
				       Buf buffer)
{
	uint32_t uint32_tmp;
	int i;
	uint32_t count;
	slurmdb_account_cond_t *object_ptr =
		xmalloc(sizeof(slurmdb_account_cond_t));
	char *tmp_info = NULL;

	*object = object_ptr;

	if (protocol_version >= SLURM_MIN_PROTOCOL_VERSION) {
		if (slurmdb_unpack_assoc_cond(
			    (void **)&object_ptr->assoc_cond,
			    protocol_version, buffer) == SLURM_ERROR)
			goto unpack_error;

		safe_unpack32(&count, buffer);
		if (count != NO_VAL) {
			object_ptr->description_list =
				list_create(slurm_destroy_char);
			for(i=0; i<count; i++) {
				safe_unpackstr_xmalloc(&tmp_info,
						       &uint32_tmp, buffer);
				list_append(object_ptr->description_list,
					    tmp_info);
			}
		}
		safe_unpack32(&count, buffer);
		if (count != NO_VAL) {
			object_ptr->organization_list =
				list_create(slurm_destroy_char);
			for(i=0; i<count; i++) {
				safe_unpackstr_xmalloc(&tmp_info,
						       &uint32_tmp, buffer);
				list_append(object_ptr->organization_list,
					    tmp_info);
			}
		}

		safe_unpack16(&object_ptr->with_assocs, buffer);
		safe_unpack16(&object_ptr->with_coords, buffer);
		safe_unpack16(&object_ptr->with_deleted, buffer);
	}
	return SLURM_SUCCESS;

unpack_error:
	slurmdb_destroy_account_cond(object_ptr);
	*object = NULL;
	return SLURM_ERROR;
}

extern void slurmdb_pack_cluster_cond(void *in, uint16_t protocol_version,
				      Buf buffer)
{
	slurmdb_cluster_cond_t *object = (slurmdb_cluster_cond_t *)in;

	if (protocol_version >= SLURM_MIN_PROTOCOL_VERSION) {
		if (!object) {
			pack16(0, buffer);
			pack32(NO_VAL, buffer);
			pack32(NO_VAL, buffer);
			pack32(NO_VAL, buffer);
			pack32(NO_VAL, buffer);
			pack32(NO_VAL, buffer);
			pack32(NO_VAL, buffer);
			pack_time(0, buffer);
			pack_time(0, buffer);
			pack16(0, buffer);
			pack16(0, buffer);
			return;
		}

		pack16(object->classification, buffer);

		_pack_list_of_str(object->cluster_list, buffer);
		_pack_list_of_str(object->federation_list, buffer);

		pack32(object->flags, buffer);

		_pack_list_of_str(object->format_list, buffer);
		_pack_list_of_str(object->plugin_id_select_list, buffer);
		_pack_list_of_str(object->rpc_version_list, buffer);

		pack_time(object->usage_end, buffer);
		pack_time(object->usage_start, buffer);

		pack16(object->with_usage, buffer);
		pack16(object->with_deleted, buffer);
	}
}

extern int slurmdb_unpack_cluster_cond(void **object, uint16_t protocol_version,
				       Buf buffer)
{
	uint32_t uint32_tmp;
	int i;
	uint32_t count;
	slurmdb_cluster_cond_t *object_ptr =
		xmalloc(sizeof(slurmdb_cluster_cond_t));
	char *tmp_info = NULL;

	*object = object_ptr;

	slurmdb_init_cluster_cond(object_ptr, 0);
	if (protocol_version >= SLURM_MIN_PROTOCOL_VERSION) {
		safe_unpack16(&object_ptr->classification, buffer);
		safe_unpack32(&count, buffer);
		if (count > NO_VAL)
			goto unpack_error;
		if (count && (count != NO_VAL)) {
			object_ptr->cluster_list =
				list_create(slurm_destroy_char);
			for (i = 0; i < count; i++) {
				safe_unpackstr_xmalloc(&tmp_info,
						       &uint32_tmp, buffer);
				list_append(object_ptr->cluster_list, tmp_info);
			}
		}

		safe_unpack32(&count, buffer);
		if (count > NO_VAL)
			goto unpack_error;
		if (count && (count != NO_VAL)) {
			object_ptr->federation_list =
				list_create(slurm_destroy_char);
			for (i = 0; i < count; i++) {
				safe_unpackstr_xmalloc(&tmp_info,
						       &uint32_tmp, buffer);
				list_append(object_ptr->federation_list,
					    tmp_info);
			}
		}

		safe_unpack32(&object_ptr->flags, buffer);

		safe_unpack32(&count, buffer);
		if (count > NO_VAL)
			goto unpack_error;
		if (count && (count != NO_VAL)) {
			object_ptr->format_list =
				list_create(slurm_destroy_char);
			for (i = 0; i < count; i++) {
				safe_unpackstr_xmalloc(&tmp_info, &uint32_tmp,
						       buffer);
				list_append(object_ptr->format_list, tmp_info);
			}
		}

		safe_unpack32(&count, buffer);
		if (count > NO_VAL)
			goto unpack_error;
		if (count && (count != NO_VAL)) {
			object_ptr->plugin_id_select_list =
				list_create(slurm_destroy_char);
			for (i = 0; i < count; i++) {
				safe_unpackstr_xmalloc(&tmp_info,
						       &uint32_tmp, buffer);
				list_append(object_ptr->plugin_id_select_list,
					    tmp_info);
			}
		}

		safe_unpack32(&count, buffer);
		if (count > NO_VAL)
			goto unpack_error;
		if (count && (count != NO_VAL)) {
			object_ptr->rpc_version_list =
				list_create(slurm_destroy_char);
			for (i = 0; i < count; i++) {
				safe_unpackstr_xmalloc(&tmp_info,
						       &uint32_tmp, buffer);
				list_append(object_ptr->rpc_version_list,
					    tmp_info);
			}
		}

		safe_unpack_time(&object_ptr->usage_end, buffer);
		safe_unpack_time(&object_ptr->usage_start, buffer);

		safe_unpack16(&object_ptr->with_usage, buffer);
		safe_unpack16(&object_ptr->with_deleted, buffer);
	} else
		goto unpack_error;

	return SLURM_SUCCESS;

unpack_error:
	slurmdb_destroy_cluster_cond(object_ptr);
	*object = NULL;
	return SLURM_ERROR;
}

extern void slurmdb_pack_federation_cond(void *in, uint16_t protocol_version,
					 Buf buffer)
{
	slurmdb_federation_cond_t *object = (slurmdb_federation_cond_t *)in;

	if (protocol_version >= SLURM_MIN_PROTOCOL_VERSION) {
		if (!object) {
			pack32(NO_VAL, buffer);
			pack32(NO_VAL, buffer);
			pack32(NO_VAL, buffer);
			pack16(0, buffer);
			return;
		}

		_pack_list_of_str(object->cluster_list, buffer);
		_pack_list_of_str(object->federation_list, buffer);
		_pack_list_of_str(object->format_list, buffer);

		pack16(object->with_deleted, buffer);
	}
}

extern int slurmdb_unpack_federation_cond(void **object,
					  uint16_t protocol_version,
					  Buf buffer)
{
	uint32_t uint32_tmp;
	int i;
	uint32_t count;
	slurmdb_federation_cond_t *object_ptr =
		xmalloc(sizeof(slurmdb_federation_cond_t));
	char *tmp_info = NULL;

	*object = object_ptr;

	slurmdb_init_federation_cond(object_ptr, 0);
	if (protocol_version >= SLURM_MIN_PROTOCOL_VERSION) {
		safe_unpack32(&count, buffer);
		if (count > NO_VAL)
			goto unpack_error;
		if (count && (count != NO_VAL)) {
			object_ptr->cluster_list =
				list_create(slurm_destroy_char);
			for (i = 0; i < count; i++) {
				safe_unpackstr_xmalloc(&tmp_info,
						       &uint32_tmp, buffer);
				list_append(object_ptr->cluster_list,
					    tmp_info);
			}
		}

		safe_unpack32(&count, buffer);
		if (count > NO_VAL)
			goto unpack_error;
		if (count && (count != NO_VAL)) {
			object_ptr->federation_list =
				list_create(slurm_destroy_char);
			for (i = 0; i < count; i++) {
				safe_unpackstr_xmalloc(&tmp_info,
						       &uint32_tmp, buffer);
				list_append(object_ptr->federation_list,
					    tmp_info);
			}
		}

		safe_unpack32(&count, buffer);
		if (count > NO_VAL)
			goto unpack_error;
		if (count && (count != NO_VAL)) {
			object_ptr->format_list =
				list_create(slurm_destroy_char);
			for (i = 0; i < count; i++) {
				safe_unpackstr_xmalloc(&tmp_info, &uint32_tmp,
						       buffer);
				list_append(object_ptr->format_list, tmp_info);
			}
		}

		safe_unpack16(&object_ptr->with_deleted, buffer);
	} else
		goto unpack_error;

	return SLURM_SUCCESS;

unpack_error:
	slurmdb_destroy_federation_cond(object_ptr);
	*object = NULL;
	return SLURM_ERROR;
}

extern void slurmdb_pack_assoc_cond(void *in, uint16_t protocol_version,
				    Buf buffer)
{
	slurmdb_assoc_cond_t *object = (slurmdb_assoc_cond_t *)in;

	if (protocol_version >= SLURM_MIN_PROTOCOL_VERSION) {
		if (!object) {
			pack32(NO_VAL, buffer);
			pack32(NO_VAL, buffer);

			pack32(NO_VAL, buffer);

			pack32(NO_VAL, buffer);
			pack32(NO_VAL, buffer);

			pack16(0, buffer);

			pack32(NO_VAL, buffer);
			pack32(NO_VAL, buffer);

			pack32(NO_VAL, buffer);

			pack_time(0, buffer);
			pack_time(0, buffer);

			pack32(NO_VAL, buffer);

			pack16(0, buffer);
			pack16(0, buffer);
			pack16(0, buffer);
			pack16(0, buffer);
			pack16(0, buffer);
			pack16(0, buffer);
			return;
		}

		_pack_list_of_str(object->acct_list, buffer);
		_pack_list_of_str(object->cluster_list, buffer);
		_pack_list_of_str(object->def_qos_id_list, buffer);
		_pack_list_of_str(object->format_list, buffer);
		_pack_list_of_str(object->id_list, buffer);

		pack16(object->only_defs, buffer);

		_pack_list_of_str(object->partition_list, buffer);
		_pack_list_of_str(object->parent_acct_list, buffer);
		_pack_list_of_str(object->qos_list, buffer);

		pack_time(object->usage_end, buffer);
		pack_time(object->usage_start, buffer);

		_pack_list_of_str(object->user_list, buffer);

		pack16(object->with_usage, buffer);
		pack16(object->with_deleted, buffer);
		pack16(object->with_raw_qos, buffer);
		pack16(object->with_sub_accts, buffer);
		pack16(object->without_parent_info, buffer);
		pack16(object->without_parent_limits, buffer);
	} else {
		error("%s: protocol_version %hu not supported",
		      __func__, protocol_version);
	}
}

extern int slurmdb_unpack_assoc_cond(void **object,
				     uint16_t protocol_version, Buf buffer)
{
	uint32_t uint32_tmp;
	int i;
	uint32_t count;
	slurmdb_assoc_cond_t *object_ptr =
		xmalloc(sizeof(slurmdb_assoc_cond_t));
	char *tmp_info = NULL;
	*object = object_ptr;

	if (protocol_version >= SLURM_MIN_PROTOCOL_VERSION) {
		safe_unpack32(&count, buffer);
		if (count > NO_VAL)
			goto unpack_error;
		if (count != NO_VAL) {
			object_ptr->acct_list =
				list_create(slurm_destroy_char);
			for (i = 0; i < count; i++) {
				safe_unpackstr_xmalloc(&tmp_info, &uint32_tmp,
						       buffer);
				list_append(object_ptr->acct_list, tmp_info);
			}
		}
		safe_unpack32(&count, buffer);
		if (count > NO_VAL)
			goto unpack_error;
		if (count != NO_VAL) {
			object_ptr->cluster_list =
				list_create(slurm_destroy_char);
			for (i = 0; i < count; i++) {
				safe_unpackstr_xmalloc(&tmp_info, &uint32_tmp,
						       buffer);
				list_append(object_ptr->cluster_list,
					    tmp_info);
			}
		}

		safe_unpack32(&count, buffer);
		if (count > NO_VAL)
			goto unpack_error;
		if (count != NO_VAL) {
			object_ptr->def_qos_id_list =
				list_create(slurm_destroy_char);
			for (i = 0; i < count; i++) {
				safe_unpackstr_xmalloc(&tmp_info, &uint32_tmp,
						       buffer);
				list_append(object_ptr->def_qos_id_list,
					    tmp_info);
			}
		}

		safe_unpack32(&count, buffer);
		if (count > NO_VAL)
			goto unpack_error;
		if (count && (count != NO_VAL)) {
			object_ptr->format_list =
				list_create(slurm_destroy_char);
			for (i = 0; i < count; i++) {
				safe_unpackstr_xmalloc(&tmp_info, &uint32_tmp,
						       buffer);
				list_append(object_ptr->format_list, tmp_info);
			}
		}

		safe_unpack32(&count, buffer);
		if (count != NO_VAL) {
			object_ptr->id_list = list_create(slurm_destroy_char);
			for(i=0; i<count; i++) {
				safe_unpackstr_xmalloc(&tmp_info, &uint32_tmp,
						       buffer);
				list_append(object_ptr->id_list, tmp_info);
			}
		}

		safe_unpack16(&object_ptr->only_defs, buffer);

		safe_unpack32(&count, buffer);
		if (count > NO_VAL)
			goto unpack_error;
		if (count != NO_VAL) {
			object_ptr->partition_list =
				list_create(slurm_destroy_char);
			for (i = 0; i < count; i++) {
				safe_unpackstr_xmalloc(&tmp_info, &uint32_tmp,
						       buffer);
				list_append(object_ptr->partition_list,
					    tmp_info);
			}
		}

		safe_unpack32(&count, buffer);
		if (count > NO_VAL)
			goto unpack_error;
		if (count != NO_VAL) {
			object_ptr->parent_acct_list =
				list_create(slurm_destroy_char);
			for (i = 0; i < count; i++) {
				safe_unpackstr_xmalloc(&tmp_info, &uint32_tmp,
						       buffer);
				list_append(object_ptr->parent_acct_list,
					    tmp_info);
			}
		}

		safe_unpack32(&count, buffer);
		if (count > NO_VAL)
			goto unpack_error;
		if (count != NO_VAL) {
			object_ptr->qos_list = list_create(slurm_destroy_char);
			for (i = 0; i < count; i++) {
				safe_unpackstr_xmalloc(&tmp_info, &uint32_tmp,
						       buffer);
				list_append(object_ptr->qos_list, tmp_info);
			}
		}

		safe_unpack_time(&object_ptr->usage_end, buffer);
		safe_unpack_time(&object_ptr->usage_start, buffer);

		safe_unpack32(&count, buffer);
		if (count > NO_VAL)
			goto unpack_error;
		if (count != NO_VAL) {
			object_ptr->user_list =
				list_create(slurm_destroy_char);
			for (i = 0; i < count; i++) {
				safe_unpackstr_xmalloc(&tmp_info, &uint32_tmp,
						       buffer);
				list_append(object_ptr->user_list, tmp_info);
			}
		}

		safe_unpack16(&object_ptr->with_usage, buffer);
		safe_unpack16(&object_ptr->with_deleted, buffer);
		safe_unpack16(&object_ptr->with_raw_qos, buffer);
		safe_unpack16(&object_ptr->with_sub_accts, buffer);
		safe_unpack16(&object_ptr->without_parent_info, buffer);
		safe_unpack16(&object_ptr->without_parent_limits, buffer);
	} else {
		error("%s: protocol_version %hu not supported",
		      __func__, protocol_version);
		goto unpack_error;
	}

	return SLURM_SUCCESS;

unpack_error:
	slurmdb_destroy_assoc_cond(object_ptr);
	*object = NULL;
	return SLURM_ERROR;
}

extern void slurmdb_pack_event_cond(void *in, uint16_t protocol_version,
				    Buf buffer)
{
	slurmdb_event_cond_t *object = (slurmdb_event_cond_t *)in;

	if (protocol_version >= SLURM_MIN_PROTOCOL_VERSION) {
		if (!object) {
			pack32(NO_VAL, buffer);
			pack32(NO_VAL, buffer);
			pack32(NO_VAL, buffer);
			pack16(0, buffer);
			pack32(NO_VAL, buffer);
			pack32(NO_VAL, buffer);
			pack_time(0, buffer);
			pack_time(0, buffer);
			pack32(NO_VAL, buffer);
			pack32(NO_VAL, buffer);
			pack32(NO_VAL, buffer);
			return;
		}

		_pack_list_of_str(object->cluster_list, buffer);

		pack32(object->cpus_max, buffer);
		pack32(object->cpus_min, buffer);
		pack16(object->event_type, buffer);

		_pack_list_of_str(object->format_list, buffer);
		_pack_list_of_str(object->node_list, buffer);

		pack_time(object->period_end, buffer);
		pack_time(object->period_start, buffer);

		_pack_list_of_str(object->reason_list, buffer);
		_pack_list_of_str(object->reason_uid_list, buffer);
		_pack_list_of_str(object->state_list, buffer);
	}
}

extern int slurmdb_unpack_event_cond(void **object, uint16_t protocol_version,
				     Buf buffer)
{
	uint32_t uint32_tmp;
	int i;
	uint32_t count;
	slurmdb_event_cond_t *object_ptr =
		xmalloc(sizeof(slurmdb_event_cond_t));
	char *tmp_info = NULL;

	*object = object_ptr;

	if (protocol_version >= SLURM_MIN_PROTOCOL_VERSION) {
		safe_unpack32(&count, buffer);
		if (count > NO_VAL)
			goto unpack_error;
		if (count != NO_VAL) {
			object_ptr->cluster_list = list_create(
				slurm_destroy_char);
			for (i = 0; i < count; i++) {
				safe_unpackstr_xmalloc(&tmp_info, &uint32_tmp,
						       buffer);
				list_append(object_ptr->cluster_list, tmp_info);
			}
		}
		safe_unpack32(&object_ptr->cpus_max, buffer);
		safe_unpack32(&object_ptr->cpus_min, buffer);
		safe_unpack16(&object_ptr->event_type, buffer);

		safe_unpack32(&count, buffer);
		if (count > NO_VAL)
			goto unpack_error;
		if (count && (count != NO_VAL)) {
			object_ptr->format_list =
				list_create(slurm_destroy_char);
			for (i = 0; i < count; i++) {
				safe_unpackstr_xmalloc(&tmp_info, &uint32_tmp,
						       buffer);
				list_append(object_ptr->format_list, tmp_info);
			}
		}

		safe_unpack32(&count, buffer);
		if (count > NO_VAL)
			goto unpack_error;
		if (count != NO_VAL) {
			object_ptr->node_list = list_create(slurm_destroy_char);
			for (i = 0; i < count; i++) {
				safe_unpackstr_xmalloc(&tmp_info, &uint32_tmp,
						       buffer);
				list_append(object_ptr->node_list, tmp_info);
			}
		}

		safe_unpack_time(&object_ptr->period_end, buffer);
		safe_unpack_time(&object_ptr->period_start, buffer);

		safe_unpack32(&count, buffer);
		if (count > NO_VAL)
			goto unpack_error;
		if (count != NO_VAL) {
			object_ptr->reason_list = list_create(
				slurm_destroy_char);
			for (i = 0; i < count; i++) {
				safe_unpackstr_xmalloc(&tmp_info, &uint32_tmp,
						       buffer);
				list_append(object_ptr->reason_list, tmp_info);
			}
		}

		safe_unpack32(&count, buffer);
		if (count > NO_VAL)
			goto unpack_error;
		if (count != NO_VAL) {
			object_ptr->reason_uid_list = list_create(
				slurm_destroy_char);
			for (i = 0; i < count; i++) {
				safe_unpackstr_xmalloc(&tmp_info, &uint32_tmp,
						       buffer);
				list_append(object_ptr->reason_uid_list,
					    tmp_info);
			}
		}

		safe_unpack32(&count, buffer);
		if (count > NO_VAL)
			goto unpack_error;
		if (count != NO_VAL) {
			object_ptr->state_list = list_create(
				slurm_destroy_char);
			for (i = 0; i < count; i++) {
				safe_unpackstr_xmalloc(&tmp_info, &uint32_tmp,
						       buffer);
				list_append(object_ptr->state_list, tmp_info);
			}
		}
	} else
		goto unpack_error;

	return SLURM_SUCCESS;

unpack_error:
	slurmdb_destroy_event_cond(object_ptr);
	*object = NULL;
	return SLURM_ERROR;
}

extern void slurmdb_pack_job_cond(void *in, uint16_t protocol_version,
				  Buf buffer)
{
	slurmdb_job_cond_t *object = (slurmdb_job_cond_t *)in;

	if (protocol_version >= SLURM_19_05_PROTOCOL_VERSION) {
		if (!object) {
			pack32(NO_VAL, buffer);	/* count(acct_list) */
			pack32(NO_VAL, buffer);	/* count(associd_list) */
			pack32(NO_VAL, buffer);	/* count(cluster_list) */
			pack32(NO_VAL, buffer);	/* count(constraint_list) */
			pack32(0, buffer);	/* cpus_max */
			pack32(0, buffer);	/* cpus_min */
			pack32(SLURMDB_JOB_FLAG_NOTSET, buffer); /* db_flags */
			pack32(0, buffer);	/* exitcode */
			pack32(0, buffer);	/* job cond flags */
			pack32(NO_VAL, buffer);	/* count(format_list) */
			pack32(NO_VAL, buffer);	/* count(groupid_list) */
			pack32(NO_VAL, buffer);	/* count(jobname_list) */
			pack32(0, buffer);	/* nodes_max */
			pack32(0, buffer);	/* nodes_min */
			pack32(NO_VAL, buffer);	/* count(partition_list) */
			pack32(NO_VAL, buffer);	/* count(qos_list) */
			pack32(NO_VAL, buffer);	/* count(reason_list) */
			pack32(NO_VAL, buffer);	/* count(resv_list) */
			pack32(NO_VAL, buffer);	/* count(resvid_list) */
			pack32(NO_VAL, buffer);	/* count(step_list) */
			pack32(NO_VAL, buffer);	/* count(state_list) */
			pack32(0, buffer);	/* timelimit_max */
			pack32(0, buffer);	/* timelimit_min */
			pack_time(0, buffer);	/* usage_end */
			pack_time(0, buffer);	/* usage_start */
			packnull(buffer);	/* used_nodes */
			pack32(NO_VAL, buffer);	/* count(userid_list) */
			pack32(NO_VAL, buffer);	/* count(wckey_list) */
			return;
		}

		_pack_list_of_str(object->acct_list, buffer);
		_pack_list_of_str(object->associd_list, buffer);
		_pack_list_of_str(object->cluster_list, buffer);
		_pack_list_of_str(object->constraint_list, buffer);

		pack32(object->cpus_max, buffer);
		pack32(object->cpus_min, buffer);
		pack32(object->db_flags, buffer);
		pack32((uint32_t)object->exitcode, buffer);
		pack32(object->flags, buffer);

		_pack_list_of_str(object->format_list, buffer);
		_pack_list_of_str(object->groupid_list, buffer);
		_pack_list_of_str(object->jobname_list, buffer);

		pack32(object->nodes_max, buffer);
		pack32(object->nodes_min, buffer);

		_pack_list_of_str(object->partition_list, buffer);
		_pack_list_of_str(object->qos_list, buffer);
		_pack_list_of_str(object->reason_list, buffer);
		_pack_list_of_str(object->resv_list, buffer);
		_pack_list_of_str(object->resvid_list, buffer);

		slurm_pack_list(object->step_list, slurmdb_pack_selected_step,
				buffer, protocol_version);

		_pack_list_of_str(object->state_list, buffer);

		pack32(object->timelimit_max, buffer);
		pack32(object->timelimit_min, buffer);
		pack_time(object->usage_end, buffer);
		pack_time(object->usage_start, buffer);

		packstr(object->used_nodes, buffer);

		_pack_list_of_str(object->userid_list, buffer);
		_pack_list_of_str(object->wckey_list, buffer);
	} else if (protocol_version >= SLURM_MIN_PROTOCOL_VERSION) {
		if (!object) {
			pack32(NO_VAL, buffer);	/* count(acct_list) */
			pack32(NO_VAL, buffer);	/* count(associd_list) */
			pack32(NO_VAL, buffer);	/* count(cluster_list) */
			pack32(0, buffer);	/* cpus_max */
			pack32(0, buffer);	/* cpus_min */
			pack32(0, buffer);	/* exitcode */
			pack32(0, buffer);	/* job cond flags */
			pack32(NO_VAL, buffer);	/* count(format_list) */
			pack32(NO_VAL, buffer);	/* count(groupid_list) */
			pack32(NO_VAL, buffer);	/* count(jobname_list) */
			pack32(0, buffer);	/* nodes_max */
			pack32(0, buffer);	/* nodes_min */
			pack32(NO_VAL, buffer);	/* count(partition_list) */
			pack32(NO_VAL, buffer);	/* count(qos_list) */
			pack32(NO_VAL, buffer);	/* count(resv_list) */
			pack32(NO_VAL, buffer);	/* count(resvid_list) */
			pack32(NO_VAL, buffer);	/* count(step_list) */
			pack32(NO_VAL, buffer);	/* count(state_list) */
			pack32(0, buffer);	/* timelimit_max */
			pack32(0, buffer);	/* timelimit_min */
			pack_time(0, buffer);	/* usage_end */
			pack_time(0, buffer);	/* usage_start */
			packnull(buffer);	/* used_nodes */
			pack32(NO_VAL, buffer);	/* count(userid_list) */
			pack32(NO_VAL, buffer);	/* count(wckey_list) */
			return;
		}

		_pack_list_of_str(object->acct_list, buffer);
		_pack_list_of_str(object->associd_list, buffer);
		_pack_list_of_str(object->cluster_list, buffer);

		pack32(object->cpus_max, buffer);
		pack32(object->cpus_min, buffer);
		pack32((uint32_t)object->exitcode, buffer);
		pack32(object->flags, buffer);

		_pack_list_of_str(object->format_list, buffer);
		_pack_list_of_str(object->groupid_list, buffer);
		_pack_list_of_str(object->jobname_list, buffer);

		pack32(object->nodes_max, buffer);
		pack32(object->nodes_min, buffer);

		_pack_list_of_str(object->partition_list, buffer);
		_pack_list_of_str(object->qos_list, buffer);
		_pack_list_of_str(object->resv_list, buffer);
		_pack_list_of_str(object->resvid_list, buffer);

		slurm_pack_list(object->step_list, slurmdb_pack_selected_step,
				buffer, protocol_version);

		_pack_list_of_str(object->state_list, buffer);

		pack32(object->timelimit_max, buffer);
		pack32(object->timelimit_min, buffer);
		pack_time(object->usage_end, buffer);
		pack_time(object->usage_start, buffer);

		packstr(object->used_nodes, buffer);

		_pack_list_of_str(object->userid_list, buffer);
		_pack_list_of_str(object->wckey_list, buffer);
	}
}

extern int slurmdb_unpack_job_cond(void **object, uint16_t protocol_version,
				   Buf buffer)
{
	uint32_t uint32_tmp;
	int i;
	uint32_t count;
	slurmdb_job_cond_t *object_ptr = xmalloc(sizeof(slurmdb_job_cond_t));
	char *tmp_info = NULL;
	slurmdb_selected_step_t *job = NULL;

	*object = object_ptr;

	if (protocol_version >= SLURM_19_05_PROTOCOL_VERSION) {
		safe_unpack32(&count, buffer);
		if (count > NO_VAL)
			goto unpack_error;
		if (count != NO_VAL) {
			object_ptr->acct_list = list_create(slurm_destroy_char);
			for (i = 0; i < count; i++) {
				safe_unpackstr_xmalloc(&tmp_info, &uint32_tmp,
						       buffer);
				list_append(object_ptr->acct_list, tmp_info);
			}
		}

		safe_unpack32(&count, buffer);
		if (count > NO_VAL)
			goto unpack_error;
		if (count != NO_VAL) {
			object_ptr->associd_list =
				list_create(slurm_destroy_char);
			for (i = 0; i < count; i++) {
				safe_unpackstr_xmalloc(&tmp_info, &uint32_tmp,
						       buffer);
				list_append(object_ptr->associd_list, tmp_info);
			}
		}

		safe_unpack32(&count, buffer);
		if (count > NO_VAL)
			goto unpack_error;
		if (count != NO_VAL) {
			object_ptr->cluster_list =
				list_create(slurm_destroy_char);
			for (i = 0; i < count; i++) {
				safe_unpackstr_xmalloc(&tmp_info, &uint32_tmp,
						       buffer);
				list_append(object_ptr->cluster_list, tmp_info);
			}
		}

		safe_unpack32(&count, buffer);
		if (count > NO_VAL)
			goto unpack_error;
		if (count && (count != NO_VAL)) {
			object_ptr->constraint_list =
				list_create(slurm_destroy_char);
			for (i = 0; i < count; i++) {
				safe_unpackstr_xmalloc(&tmp_info, &uint32_tmp,
						       buffer);
				list_append(object_ptr->constraint_list,
					    tmp_info);
			}
		}

		safe_unpack32(&object_ptr->cpus_max, buffer);
		safe_unpack32(&object_ptr->cpus_min, buffer);
<<<<<<< HEAD
		safe_unpack32(&object_ptr->db_flags, buffer);
=======
		object_ptr->db_flags = SLURMDB_JOB_FLAG_NOTSET;
>>>>>>> 6158e479
		safe_unpack32(&uint32_tmp, buffer);
		object_ptr->exitcode = (int32_t)uint32_tmp;
		safe_unpack32(&object_ptr->flags, buffer);

		safe_unpack32(&count, buffer);
		if (count > NO_VAL)
			goto unpack_error;
		if (count && (count != NO_VAL)) {
			object_ptr->format_list =
				list_create(slurm_destroy_char);
			for (i = 0; i < count; i++) {
				safe_unpackstr_xmalloc(&tmp_info, &uint32_tmp,
						       buffer);
				list_append(object_ptr->format_list, tmp_info);
			}
		}

		safe_unpack32(&count, buffer);
		if (count > NO_VAL)
			goto unpack_error;
		if (count != NO_VAL) {
			object_ptr->groupid_list =
				list_create(slurm_destroy_char);
			for (i = 0; i < count; i++) {
				safe_unpackstr_xmalloc(&tmp_info, &uint32_tmp,
						       buffer);
				list_append(object_ptr->groupid_list, tmp_info);
			}
		}

		safe_unpack32(&count, buffer);
		if (count > NO_VAL)
			goto unpack_error;
		if (count != NO_VAL) {
			object_ptr->jobname_list =
				list_create(slurm_destroy_char);
			for (i = 0; i < count; i++) {
				safe_unpackstr_xmalloc(&tmp_info, &uint32_tmp,
						       buffer);
				list_append(object_ptr->jobname_list, tmp_info);
			}
		}

		safe_unpack32(&object_ptr->nodes_max, buffer);
		safe_unpack32(&object_ptr->nodes_min, buffer);

		safe_unpack32(&count, buffer);
		if (count > NO_VAL)
			goto unpack_error;
		if (count != NO_VAL) {
			object_ptr->partition_list =
				list_create(slurm_destroy_char);
			for (i = 0; i < count; i++) {
				safe_unpackstr_xmalloc(&tmp_info,
						       &uint32_tmp, buffer);
				list_append(object_ptr->partition_list,
					    tmp_info);
			}
		}

		safe_unpack32(&count, buffer);
		if (count > NO_VAL)
			goto unpack_error;
		if (count != NO_VAL) {
			object_ptr->qos_list =
				list_create(slurm_destroy_char);
			for (i = 0; i < count; i++) {
				safe_unpackstr_xmalloc(&tmp_info,
						       &uint32_tmp, buffer);
				list_append(object_ptr->qos_list,
					    tmp_info);
			}
		}

		safe_unpack32(&count, buffer);
		if (count != NO_VAL) {
			object_ptr->reason_list =
				list_create(slurm_destroy_char);
			for (i = 0; i < count; i++) {
				safe_unpackstr_xmalloc(&tmp_info,
						       &uint32_tmp, buffer);
				list_append(object_ptr->reason_list,
					    tmp_info);
			}
		}

		safe_unpack32(&count, buffer);
		if (count != NO_VAL) {
			object_ptr->resv_list =
				list_create(slurm_destroy_char);
			for (i = 0; i < count; i++) {
				safe_unpackstr_xmalloc(&tmp_info,
						       &uint32_tmp, buffer);
				list_append(object_ptr->resv_list,
					    tmp_info);
			}
		}

		safe_unpack32(&count, buffer);
		if (count > NO_VAL)
			goto unpack_error;
		if (count != NO_VAL) {
			object_ptr->resvid_list =
				list_create(slurm_destroy_char);
			for (i = 0; i < count; i++) {
				safe_unpackstr_xmalloc(&tmp_info,
						       &uint32_tmp, buffer);
				list_append(object_ptr->resvid_list,
					    tmp_info);
			}
		}

		safe_unpack32(&count, buffer);
		if (count > NO_VAL)
			goto unpack_error;
		if (count != NO_VAL) {
			object_ptr->step_list =
				list_create(slurmdb_destroy_selected_step);
			for (i = 0; i < count; i++) {
				if (slurmdb_unpack_selected_step(
					&job, protocol_version, buffer)
				    != SLURM_SUCCESS) {
					error("unpacking selected step");
					goto unpack_error;
				}
				/* There is no such thing as jobid 0,
				 * if we process it the database will
				 * return all jobs. */
				if (!job->jobid)
					slurmdb_destroy_selected_step(job);
				else
					list_append(object_ptr->step_list, job);
			}
			if (!list_count(object_ptr->step_list))
				FREE_NULL_LIST(object_ptr->step_list);
		}

		safe_unpack32(&count, buffer);
		if (count > NO_VAL)
			goto unpack_error;
		if (count != NO_VAL) {
			object_ptr->state_list =
				list_create(slurm_destroy_char);
			for (i = 0; i < count; i++) {
				safe_unpackstr_xmalloc(&tmp_info,
						       &uint32_tmp, buffer);
				list_append(object_ptr->state_list, tmp_info);
			}
		}

		safe_unpack32(&object_ptr->timelimit_max, buffer);
		safe_unpack32(&object_ptr->timelimit_min, buffer);
		safe_unpack_time(&object_ptr->usage_end, buffer);
		safe_unpack_time(&object_ptr->usage_start, buffer);

		safe_unpackstr_xmalloc(&object_ptr->used_nodes,
				       &uint32_tmp, buffer);

		safe_unpack32(&count, buffer);
		if (count > NO_VAL)
			goto unpack_error;
		if (count != NO_VAL) {
			object_ptr->userid_list =
				list_create(slurm_destroy_char);
			for (i = 0; i < count; i++) {
				safe_unpackstr_xmalloc(&tmp_info, &uint32_tmp,
						       buffer);
				list_append(object_ptr->userid_list, tmp_info);
			}
		}

		safe_unpack32(&count, buffer);
		if (count > NO_VAL)
			goto unpack_error;
		if (count != NO_VAL) {
			object_ptr->wckey_list =
				list_create(slurm_destroy_char);
			for (i = 0; i < count; i++) {
				safe_unpackstr_xmalloc(&tmp_info, &uint32_tmp,
						       buffer);
				list_append(object_ptr->wckey_list, tmp_info);
			}
		}
	} else if (protocol_version >= SLURM_MIN_PROTOCOL_VERSION) {
		safe_unpack32(&count, buffer);
		if (count > NO_VAL)
			goto unpack_error;
		if (count != NO_VAL) {
			object_ptr->acct_list = list_create(slurm_destroy_char);
			for (i = 0; i < count; i++) {
				safe_unpackstr_xmalloc(&tmp_info, &uint32_tmp,
						       buffer);
				list_append(object_ptr->acct_list, tmp_info);
			}
		}

		safe_unpack32(&count, buffer);
		if (count > NO_VAL)
			goto unpack_error;
		if (count != NO_VAL) {
			object_ptr->associd_list =
				list_create(slurm_destroy_char);
			for (i = 0; i < count; i++) {
				safe_unpackstr_xmalloc(&tmp_info, &uint32_tmp,
						       buffer);
				list_append(object_ptr->associd_list, tmp_info);
			}
		}

		safe_unpack32(&count, buffer);
		if (count > NO_VAL)
			goto unpack_error;
		if (count != NO_VAL) {
			object_ptr->cluster_list =
				list_create(slurm_destroy_char);
			for (i = 0; i < count; i++) {
				safe_unpackstr_xmalloc(&tmp_info, &uint32_tmp,
						       buffer);
				list_append(object_ptr->cluster_list, tmp_info);
			}
		}

		safe_unpack32(&object_ptr->cpus_max, buffer);
		safe_unpack32(&object_ptr->cpus_min, buffer);
<<<<<<< HEAD
=======
		object_ptr->db_flags = SLURMDB_JOB_FLAG_NOTSET;

		safe_unpack16(&uint16_tmp, buffer);
		if (uint16_tmp)
			object_ptr->flags |= JOBCOND_FLAG_DUP;

>>>>>>> 6158e479
		safe_unpack32(&uint32_tmp, buffer);
		object_ptr->exitcode = (int32_t)uint32_tmp;
		safe_unpack32(&object_ptr->flags, buffer);

		safe_unpack32(&count, buffer);
		if (count > NO_VAL)
			goto unpack_error;
		if (count && (count != NO_VAL)) {
			object_ptr->format_list =
				list_create(slurm_destroy_char);
			for (i = 0; i < count; i++) {
				safe_unpackstr_xmalloc(&tmp_info, &uint32_tmp,
						       buffer);
				list_append(object_ptr->format_list, tmp_info);
			}
		}

		safe_unpack32(&count, buffer);
		if (count > NO_VAL)
			goto unpack_error;
		if (count != NO_VAL) {
			object_ptr->groupid_list =
				list_create(slurm_destroy_char);
			for (i = 0; i < count; i++) {
				safe_unpackstr_xmalloc(&tmp_info, &uint32_tmp,
						       buffer);
				list_append(object_ptr->groupid_list, tmp_info);
			}
		}

		safe_unpack32(&count, buffer);
		if (count > NO_VAL)
			goto unpack_error;
		if (count != NO_VAL) {
			object_ptr->jobname_list =
				list_create(slurm_destroy_char);
			for (i = 0; i < count; i++) {
				safe_unpackstr_xmalloc(&tmp_info, &uint32_tmp,
						       buffer);
				list_append(object_ptr->jobname_list, tmp_info);
			}
		}

		safe_unpack32(&object_ptr->nodes_max, buffer);
		safe_unpack32(&object_ptr->nodes_min, buffer);

		safe_unpack32(&count, buffer);
		if (count > NO_VAL)
			goto unpack_error;
		if (count != NO_VAL) {
			object_ptr->partition_list =
				list_create(slurm_destroy_char);
			for (i = 0; i < count; i++) {
				safe_unpackstr_xmalloc(&tmp_info,
						       &uint32_tmp, buffer);
				list_append(object_ptr->partition_list,
					    tmp_info);
			}
		}

		safe_unpack32(&count, buffer);
		if (count > NO_VAL)
			goto unpack_error;
		if (count != NO_VAL) {
			object_ptr->qos_list =
				list_create(slurm_destroy_char);
			for (i = 0; i < count; i++) {
				safe_unpackstr_xmalloc(&tmp_info,
						       &uint32_tmp, buffer);
				list_append(object_ptr->qos_list,
					    tmp_info);
			}
		}

		safe_unpack32(&count, buffer);
		if (count != NO_VAL) {
			object_ptr->resv_list =
				list_create(slurm_destroy_char);
			for (i = 0; i < count; i++) {
				safe_unpackstr_xmalloc(&tmp_info,
						       &uint32_tmp, buffer);
				list_append(object_ptr->resv_list,
					    tmp_info);
			}
		}

		safe_unpack32(&count, buffer);
		if (count > NO_VAL)
			goto unpack_error;
		if (count != NO_VAL) {
			object_ptr->resvid_list =
				list_create(slurm_destroy_char);
			for (i = 0; i < count; i++) {
				safe_unpackstr_xmalloc(&tmp_info,
						       &uint32_tmp, buffer);
				list_append(object_ptr->resvid_list,
					    tmp_info);
			}
		}

		safe_unpack32(&count, buffer);
		if (count > NO_VAL)
			goto unpack_error;
		if (count != NO_VAL) {
			object_ptr->step_list =
				list_create(slurmdb_destroy_selected_step);
			for (i = 0; i < count; i++) {
				if (slurmdb_unpack_selected_step(
					&job, protocol_version, buffer)
				    != SLURM_SUCCESS) {
					error("unpacking selected step");
					goto unpack_error;
				}
				/* There is no such thing as jobid 0,
				 * if we process it the database will
				 * return all jobs. */
				if (!job->jobid)
					slurmdb_destroy_selected_step(job);
				else
					list_append(object_ptr->step_list, job);
			}
			if (!list_count(object_ptr->step_list))
				FREE_NULL_LIST(object_ptr->step_list);
		}

		safe_unpack32(&count, buffer);
		if (count > NO_VAL)
			goto unpack_error;
		if (count != NO_VAL) {
			object_ptr->state_list =
				list_create(slurm_destroy_char);
			for (i = 0; i < count; i++) {
				safe_unpackstr_xmalloc(&tmp_info,
						       &uint32_tmp, buffer);
				list_append(object_ptr->state_list, tmp_info);
			}
		}

		safe_unpack32(&object_ptr->timelimit_max, buffer);
		safe_unpack32(&object_ptr->timelimit_min, buffer);
		safe_unpack_time(&object_ptr->usage_end, buffer);
		safe_unpack_time(&object_ptr->usage_start, buffer);

		safe_unpackstr_xmalloc(&object_ptr->used_nodes,
				       &uint32_tmp, buffer);

		safe_unpack32(&count, buffer);
		if (count > NO_VAL)
			goto unpack_error;
		if (count != NO_VAL) {
			object_ptr->userid_list =
				list_create(slurm_destroy_char);
			for (i = 0; i < count; i++) {
				safe_unpackstr_xmalloc(&tmp_info, &uint32_tmp,
						       buffer);
				list_append(object_ptr->userid_list, tmp_info);
			}
		}

		safe_unpack32(&count, buffer);
		if (count > NO_VAL)
			goto unpack_error;
		if (count != NO_VAL) {
			object_ptr->wckey_list =
				list_create(slurm_destroy_char);
			for (i = 0; i < count; i++) {
				safe_unpackstr_xmalloc(&tmp_info, &uint32_tmp,
						       buffer);
				list_append(object_ptr->wckey_list, tmp_info);
			}
		}
	} else
		goto unpack_error;

	return SLURM_SUCCESS;

unpack_error:
	slurmdb_destroy_job_cond(object_ptr);
	*object = NULL;
	return SLURM_ERROR;
}

extern void slurmdb_pack_job_modify_cond(void *in, uint16_t protocol_version,
					 Buf buffer)
{
	slurmdb_job_modify_cond_t *cond = (slurmdb_job_modify_cond_t *)in;

	if (protocol_version >= SLURM_MIN_PROTOCOL_VERSION) {
		if (!cond) {
			packnull(buffer);
			pack32(0, buffer);
			pack32(NO_VAL, buffer);
			pack_time(0, buffer);
			return;
		}
		packstr(cond->cluster, buffer);
		pack32(cond->flags, buffer);
		pack32(cond->job_id, buffer);
		pack_time(cond->submit_time, buffer);
	}
}

extern int slurmdb_unpack_job_modify_cond(void **object,
					  uint16_t protocol_version,
					  Buf buffer)
{
	uint32_t uint32_tmp;
	slurmdb_job_modify_cond_t *object_ptr =
		xmalloc(sizeof(slurmdb_job_modify_cond_t));

	*object = object_ptr;

	if (protocol_version >= SLURM_MIN_PROTOCOL_VERSION) {
		safe_unpackstr_xmalloc(&object_ptr->cluster, &uint32_tmp,
				       buffer);
		safe_unpack32(&object_ptr->flags, buffer);
		safe_unpack32(&object_ptr->job_id, buffer);
		safe_unpack_time(&object_ptr->submit_time, buffer);
	}

	return SLURM_SUCCESS;

unpack_error:
	slurmdb_destroy_job_modify_cond(object_ptr);
	*object = NULL;
	return SLURM_ERROR;
}

extern void slurmdb_pack_job_rec(void *object, uint16_t protocol_version,
				 Buf buffer)
{
	slurmdb_job_rec_t *job = (slurmdb_job_rec_t *)object;
	ListIterator itr = NULL;
	slurmdb_step_rec_t *step = NULL;
	uint32_t count = 0;

	if (protocol_version >= SLURM_19_05_PROTOCOL_VERSION) {
		packstr(job->account, buffer);
		packstr(job->admin_comment, buffer);
		packstr(job->alloc_gres, buffer);
		pack32(job->alloc_nodes, buffer);
		pack32(job->array_job_id, buffer);
		pack32(job->array_max_tasks, buffer);
		pack32(job->array_task_id, buffer);
		packstr(job->array_task_str, buffer);

		pack32(job->associd, buffer);
		packstr(job->blockid, buffer);
		packstr(job->cluster, buffer);
		packstr(job->constraints, buffer);
		pack32((uint32_t)job->derived_ec, buffer);
		packstr(job->derived_es, buffer);
		pack32(job->elapsed, buffer);
		pack_time(job->eligible, buffer);
		pack_time(job->end, buffer);
		pack32((uint32_t)job->exitcode, buffer);
		pack32(job->flags, buffer);
		/* the first_step_ptr
		   is set up on the client side so does
		   not need to be packed */
		pack32(job->gid, buffer);
		pack32(job->jobid, buffer);
		packstr(job->jobname, buffer);
		pack32(job->lft, buffer);
		packstr(job->mcs_label, buffer);
		packstr(job->nodes, buffer);
		pack32(job->pack_job_id, buffer);
		pack32(job->pack_job_offset, buffer);
		packstr(job->partition, buffer);
		pack32(job->priority, buffer);
		pack32(job->qosid, buffer);
		pack32(job->req_cpus, buffer);
		packstr(job->req_gres, buffer);
		pack64(job->req_mem, buffer);
		pack32(job->requid, buffer);
		packstr(job->resv_name, buffer);
		pack32(job->resvid, buffer);
		pack32(job->show_full, buffer);
		pack_time(job->start, buffer);
		pack32(job->state, buffer);
		pack32(job->state_reason_prev, buffer);
		_pack_slurmdb_stats(&job->stats, protocol_version, buffer);

		if (job->steps)
			count = list_count(job->steps);
		else
			count = 0;

		pack32(count, buffer);
		if (count) {
			itr = list_iterator_create(job->steps);
			while ((step = list_next(itr))) {
				slurmdb_pack_step_rec(step, protocol_version,
						      buffer);
			}
			list_iterator_destroy(itr);
		}
		pack_time(job->submit, buffer);
		pack32(job->suspended, buffer);
		packstr(job->system_comment, buffer);
		pack32(job->sys_cpu_sec, buffer);
		pack32(job->sys_cpu_usec, buffer);
		pack32(job->timelimit, buffer);
		pack32(job->tot_cpu_sec, buffer);
		pack32(job->tot_cpu_usec, buffer);
		pack16(job->track_steps, buffer);

		packstr(job->tres_alloc_str, buffer);
		packstr(job->tres_req_str, buffer);

		pack32(job->uid, buffer);
		packstr(job->user, buffer);
		pack32(job->user_cpu_sec, buffer);
		pack32(job->user_cpu_usec, buffer);
		packstr(job->wckey, buffer);
		pack32(job->wckeyid, buffer);
		packstr(job->work_dir, buffer);
	} else if (protocol_version >= SLURM_MIN_PROTOCOL_VERSION) {
		packstr(job->account, buffer);
		packstr(job->admin_comment, buffer);
		packstr(job->alloc_gres, buffer);
		pack32(job->alloc_nodes, buffer);
		pack32(job->array_job_id, buffer);
		pack32(job->array_max_tasks, buffer);
		pack32(job->array_task_id, buffer);
		packstr(job->array_task_str, buffer);

		pack32(job->associd, buffer);
		packstr(job->blockid, buffer);
		packstr(job->cluster, buffer);
		pack32((uint32_t)job->derived_ec, buffer);
		packstr(job->derived_es, buffer);
		pack32(job->elapsed, buffer);
		pack_time(job->eligible, buffer);
		pack_time(job->end, buffer);
		pack32((uint32_t)job->exitcode, buffer);
		/* the first_step_ptr
		   is set up on the client side so does
		   not need to be packed */
		pack32(job->gid, buffer);
		pack32(job->jobid, buffer);
		packstr(job->jobname, buffer);
		pack32(job->lft, buffer);
		packstr(job->mcs_label, buffer);
		packstr(job->nodes, buffer);
		pack32(job->pack_job_id, buffer);
		pack32(job->pack_job_offset, buffer);
		packstr(job->partition, buffer);
		pack32(job->priority, buffer);
		pack32(job->qosid, buffer);
		pack32(job->req_cpus, buffer);
		packstr(job->req_gres, buffer);
		pack64(job->req_mem, buffer);
		pack32(job->requid, buffer);
		packstr(job->resv_name, buffer);
		pack32(job->resvid, buffer);
		pack32(job->show_full, buffer);
		pack_time(job->start, buffer);
		pack32(job->state, buffer);
		_pack_slurmdb_stats(&job->stats, protocol_version, buffer);

		if (job->steps)
			count = list_count(job->steps);
		else
			count = 0;

		pack32(count, buffer);
		if (count) {
			itr = list_iterator_create(job->steps);
			while ((step = list_next(itr))) {
				slurmdb_pack_step_rec(step, protocol_version,
						      buffer);
			}
			list_iterator_destroy(itr);
		}
		pack_time(job->submit, buffer);
		pack32(job->suspended, buffer);
		packstr(job->system_comment, buffer);
		pack32(job->sys_cpu_sec, buffer);
		pack32(job->sys_cpu_usec, buffer);
		pack32(job->timelimit, buffer);
		pack32(job->tot_cpu_sec, buffer);
		pack32(job->tot_cpu_usec, buffer);
		pack16(job->track_steps, buffer);

		packstr(job->tres_alloc_str, buffer);
		packstr(job->tres_req_str, buffer);

		pack32(job->uid, buffer);
		packstr(job->user, buffer);
		pack32(job->user_cpu_sec, buffer);
		pack32(job->user_cpu_usec, buffer);
		packstr(job->wckey, buffer);
		pack32(job->wckeyid, buffer);
		packstr(job->work_dir, buffer);
	} else {
		error("%s: protocol_version %hu not supported",
		      __func__, protocol_version);
	}
}

extern int slurmdb_unpack_job_rec(void **job, uint16_t protocol_version,
				  Buf buffer)
{
	slurmdb_job_rec_t *job_ptr = xmalloc(sizeof(slurmdb_job_rec_t));
	int i = 0;
	slurmdb_step_rec_t *step = NULL;
	uint32_t count = 0;
	uint32_t uint32_tmp;

	*job = job_ptr;

	if (protocol_version >= SLURM_19_05_PROTOCOL_VERSION) {
		safe_unpackstr_xmalloc(&job_ptr->account, &uint32_tmp, buffer);
		safe_unpackstr_xmalloc(&job_ptr->admin_comment, &uint32_tmp,
				       buffer);
		safe_unpackstr_xmalloc(&job_ptr->alloc_gres, &uint32_tmp,
				       buffer);
		safe_unpack32(&job_ptr->alloc_nodes, buffer);
		safe_unpack32(&job_ptr->array_job_id, buffer);
		safe_unpack32(&job_ptr->array_max_tasks, buffer);
		safe_unpack32(&job_ptr->array_task_id, buffer);
		safe_unpackstr_xmalloc(&job_ptr->array_task_str,
				       &uint32_tmp, buffer);
		safe_unpack32(&job_ptr->associd, buffer);
		safe_unpackstr_xmalloc(&job_ptr->blockid, &uint32_tmp, buffer);
		safe_unpackstr_xmalloc(&job_ptr->cluster, &uint32_tmp, buffer);
		safe_unpackstr_xmalloc(&job_ptr->constraints,
				       &uint32_tmp, buffer);
		safe_unpack32(&uint32_tmp, buffer);
		job_ptr->derived_ec = (int32_t)uint32_tmp;
		safe_unpackstr_xmalloc(&job_ptr->derived_es, &uint32_tmp,
				       buffer);
		safe_unpack32(&job_ptr->elapsed, buffer);
		safe_unpack_time(&job_ptr->eligible, buffer);
		safe_unpack_time(&job_ptr->end, buffer);
		safe_unpack32(&uint32_tmp, buffer);
		job_ptr->exitcode = (int32_t)uint32_tmp;
		safe_unpack32(&job_ptr->flags, buffer);

		safe_unpack32(&job_ptr->gid, buffer);
		safe_unpack32(&job_ptr->jobid, buffer);
		safe_unpackstr_xmalloc(&job_ptr->jobname, &uint32_tmp, buffer);
		safe_unpack32(&job_ptr->lft, buffer);
		safe_unpackstr_xmalloc(&job_ptr->mcs_label,
				       &uint32_tmp, buffer);
		safe_unpackstr_xmalloc(&job_ptr->nodes, &uint32_tmp, buffer);
		safe_unpack32(&job_ptr->pack_job_id, buffer);
		safe_unpack32(&job_ptr->pack_job_offset, buffer);
		safe_unpackstr_xmalloc(&job_ptr->partition, &uint32_tmp,
				       buffer);
		safe_unpack32(&job_ptr->priority, buffer);
		safe_unpack32(&job_ptr->qosid, buffer);
		safe_unpack32(&job_ptr->req_cpus, buffer);
		safe_unpackstr_xmalloc(&job_ptr->req_gres, &uint32_tmp, buffer);
		safe_unpack64(&job_ptr->req_mem, buffer);
		safe_unpack32(&job_ptr->requid, buffer);
		safe_unpackstr_xmalloc(&job_ptr->resv_name, &uint32_tmp,
				       buffer);
		safe_unpack32(&job_ptr->resvid, buffer);
		safe_unpack32(&job_ptr->show_full, buffer);
		safe_unpack_time(&job_ptr->start, buffer);
		safe_unpack32(&uint32_tmp, buffer);
		job_ptr->state = uint32_tmp;
		safe_unpack32(&job_ptr->state_reason_prev, buffer);
		if (_unpack_slurmdb_stats(&job_ptr->stats, protocol_version,
					  buffer)
		    != SLURM_SUCCESS)
			goto unpack_error;

		safe_unpack32(&count, buffer);
		job_ptr->steps = list_create(slurmdb_destroy_step_rec);
		for (i = 0; i < count; i++) {
			if (slurmdb_unpack_step_rec(&step, protocol_version,
						    buffer)
			    == SLURM_ERROR)
				goto unpack_error;

			step->job_ptr = job_ptr;
			if (!job_ptr->first_step_ptr)
				job_ptr->first_step_ptr = step;
			list_append(job_ptr->steps, step);
		}

		safe_unpack_time(&job_ptr->submit, buffer);
		safe_unpack32(&job_ptr->suspended, buffer);
		safe_unpackstr_xmalloc(&job_ptr->system_comment, &uint32_tmp,
				       buffer);
		safe_unpack32(&job_ptr->sys_cpu_sec, buffer);
		safe_unpack32(&job_ptr->sys_cpu_usec, buffer);
		safe_unpack32(&job_ptr->timelimit, buffer);
		safe_unpack32(&job_ptr->tot_cpu_sec, buffer);
		safe_unpack32(&job_ptr->tot_cpu_usec, buffer);
		safe_unpack16(&job_ptr->track_steps, buffer);
		safe_unpackstr_xmalloc(&job_ptr->tres_alloc_str,
				       &uint32_tmp, buffer);
		safe_unpackstr_xmalloc(&job_ptr->tres_req_str,
				       &uint32_tmp, buffer);
		safe_unpack32(&job_ptr->uid, buffer);
		safe_unpackstr_xmalloc(&job_ptr->user, &uint32_tmp, buffer);
		safe_unpack32(&job_ptr->user_cpu_sec, buffer);
		safe_unpack32(&job_ptr->user_cpu_usec, buffer);
		safe_unpackstr_xmalloc(&job_ptr->wckey, &uint32_tmp, buffer);
		safe_unpack32(&job_ptr->wckeyid, buffer);
		safe_unpackstr_xmalloc(&job_ptr->work_dir, &uint32_tmp, buffer);
	} else if (protocol_version >= SLURM_MIN_PROTOCOL_VERSION) {
		safe_unpackstr_xmalloc(&job_ptr->account, &uint32_tmp, buffer);
		safe_unpackstr_xmalloc(&job_ptr->admin_comment, &uint32_tmp,
				       buffer);
		safe_unpackstr_xmalloc(&job_ptr->alloc_gres, &uint32_tmp,
				       buffer);
		safe_unpack32(&job_ptr->alloc_nodes, buffer);
		safe_unpack32(&job_ptr->array_job_id, buffer);
		safe_unpack32(&job_ptr->array_max_tasks, buffer);
		safe_unpack32(&job_ptr->array_task_id, buffer);
		safe_unpackstr_xmalloc(&job_ptr->array_task_str,
				       &uint32_tmp, buffer);
		safe_unpack32(&job_ptr->associd, buffer);
		safe_unpackstr_xmalloc(&job_ptr->blockid, &uint32_tmp, buffer);
		safe_unpackstr_xmalloc(&job_ptr->cluster, &uint32_tmp, buffer);
		safe_unpack32(&uint32_tmp, buffer);
		job_ptr->derived_ec = (int32_t)uint32_tmp;
		safe_unpackstr_xmalloc(&job_ptr->derived_es, &uint32_tmp,
				       buffer);
		safe_unpack32(&job_ptr->elapsed, buffer);
		safe_unpack_time(&job_ptr->eligible, buffer);
		safe_unpack_time(&job_ptr->end, buffer);
		safe_unpack32(&uint32_tmp, buffer);
		job_ptr->exitcode = (int32_t)uint32_tmp;
		safe_unpack32(&job_ptr->gid, buffer);
		safe_unpack32(&job_ptr->jobid, buffer);
		safe_unpackstr_xmalloc(&job_ptr->jobname, &uint32_tmp, buffer);
		safe_unpack32(&job_ptr->lft, buffer);
		safe_unpackstr_xmalloc(&job_ptr->mcs_label,
				       &uint32_tmp, buffer);
		safe_unpackstr_xmalloc(&job_ptr->nodes, &uint32_tmp, buffer);
		safe_unpack32(&job_ptr->pack_job_id, buffer);
		safe_unpack32(&job_ptr->pack_job_offset, buffer);
		safe_unpackstr_xmalloc(&job_ptr->partition, &uint32_tmp,
				       buffer);
		safe_unpack32(&job_ptr->priority, buffer);
		safe_unpack32(&job_ptr->qosid, buffer);
		safe_unpack32(&job_ptr->req_cpus, buffer);
		safe_unpackstr_xmalloc(&job_ptr->req_gres, &uint32_tmp, buffer);
		safe_unpack64(&job_ptr->req_mem, buffer);
		safe_unpack32(&job_ptr->requid, buffer);
		safe_unpackstr_xmalloc(&job_ptr->resv_name, &uint32_tmp,
				       buffer);
		safe_unpack32(&job_ptr->resvid, buffer);
		safe_unpack32(&job_ptr->show_full, buffer);
		safe_unpack_time(&job_ptr->start, buffer);
		safe_unpack32(&uint32_tmp, buffer);
		job_ptr->state = uint32_tmp;
		if (_unpack_slurmdb_stats(&job_ptr->stats, protocol_version,
					  buffer)
		    != SLURM_SUCCESS)
			goto unpack_error;

		safe_unpack32(&count, buffer);
		job_ptr->steps = list_create(slurmdb_destroy_step_rec);
		for (i = 0; i < count; i++) {
			if (slurmdb_unpack_step_rec(&step, protocol_version,
						    buffer)
			    == SLURM_ERROR)
				goto unpack_error;

			step->job_ptr = job_ptr;
			if (!job_ptr->first_step_ptr)
				job_ptr->first_step_ptr = step;
			list_append(job_ptr->steps, step);
		}

		safe_unpack_time(&job_ptr->submit, buffer);
		safe_unpack32(&job_ptr->suspended, buffer);
		safe_unpackstr_xmalloc(&job_ptr->system_comment, &uint32_tmp,
				       buffer);
		safe_unpack32(&job_ptr->sys_cpu_sec, buffer);
		safe_unpack32(&job_ptr->sys_cpu_usec, buffer);
		safe_unpack32(&job_ptr->timelimit, buffer);
		safe_unpack32(&job_ptr->tot_cpu_sec, buffer);
		safe_unpack32(&job_ptr->tot_cpu_usec, buffer);
		safe_unpack16(&job_ptr->track_steps, buffer);
		safe_unpackstr_xmalloc(&job_ptr->tres_alloc_str,
				       &uint32_tmp, buffer);
		safe_unpackstr_xmalloc(&job_ptr->tres_req_str,
				       &uint32_tmp, buffer);
		safe_unpack32(&job_ptr->uid, buffer);
		safe_unpackstr_xmalloc(&job_ptr->user, &uint32_tmp, buffer);
		safe_unpack32(&job_ptr->user_cpu_sec, buffer);
		safe_unpack32(&job_ptr->user_cpu_usec, buffer);
		safe_unpackstr_xmalloc(&job_ptr->wckey, &uint32_tmp, buffer);
		safe_unpack32(&job_ptr->wckeyid, buffer);
		safe_unpackstr_xmalloc(&job_ptr->work_dir, &uint32_tmp, buffer);
	} else {
		error("%s: protocol_version %hu not supported",
		      __func__, protocol_version);
		goto unpack_error;
	}

	return SLURM_SUCCESS;

unpack_error:
	slurmdb_destroy_job_rec(job_ptr);
	*job = NULL;
	return SLURM_ERROR;
}

extern void slurmdb_pack_qos_cond(void *in, uint16_t protocol_version,
				  Buf buffer)
{
	slurmdb_qos_cond_t *object = (slurmdb_qos_cond_t *)in;

	if (protocol_version >= SLURM_MIN_PROTOCOL_VERSION) {
		if (!object) {
			pack32(NO_VAL, buffer);
			pack32(NO_VAL, buffer);
			pack32(NO_VAL, buffer);
			pack32(NO_VAL, buffer);
			pack16(0, buffer);
			pack16(0, buffer);
			return;
		}

		_pack_list_of_str(object->description_list, buffer);
		_pack_list_of_str(object->format_list, buffer);
		_pack_list_of_str(object->id_list, buffer);
		_pack_list_of_str(object->name_list, buffer);

		pack16(object->preempt_mode, buffer);
		pack16(object->with_deleted, buffer);
	}
}

extern int slurmdb_unpack_qos_cond(void **object, uint16_t protocol_version,
				   Buf buffer)
{
	uint32_t uint32_tmp;
	int i;
	uint32_t count;
	slurmdb_qos_cond_t *object_ptr = xmalloc(sizeof(slurmdb_qos_cond_t));
	char *tmp_info = NULL;

	*object = object_ptr;

	if (protocol_version >= SLURM_MIN_PROTOCOL_VERSION) {
		safe_unpack32(&count, buffer);
		if (count > NO_VAL)
			goto unpack_error;
		if (count != NO_VAL) {
			object_ptr->description_list =
				list_create(slurm_destroy_char);
			for (i = 0; i < count; i++) {
				safe_unpackstr_xmalloc(&tmp_info, &uint32_tmp,
						       buffer);
				list_append(object_ptr->description_list,
					    tmp_info);
			}
		}

		safe_unpack32(&count, buffer);
		if (count > NO_VAL)
			goto unpack_error;
		if (count && (count != NO_VAL)) {
			object_ptr->format_list =
				list_create(slurm_destroy_char);
			for (i = 0; i < count; i++) {
				safe_unpackstr_xmalloc(&tmp_info, &uint32_tmp,
						       buffer);
				list_append(object_ptr->format_list, tmp_info);
			}
		}

		safe_unpack32(&count, buffer);
		if (count > NO_VAL)
			goto unpack_error;
		if (count != NO_VAL) {
			object_ptr->id_list = list_create(slurm_destroy_char);
			for (i = 0; i < count; i++) {
				safe_unpackstr_xmalloc(&tmp_info, &uint32_tmp,
						       buffer);
				list_append(object_ptr->id_list, tmp_info);
			}
		}

		safe_unpack32(&count, buffer);
		if (count > NO_VAL)
			goto unpack_error;
		if (count != NO_VAL) {
			object_ptr->name_list = list_create(slurm_destroy_char);
			for (i = 0; i < count; i++) {
				safe_unpackstr_xmalloc(&tmp_info, &uint32_tmp,
						       buffer);
				list_append(object_ptr->name_list, tmp_info);
			}
		}

		safe_unpack16(&object_ptr->preempt_mode, buffer);
		safe_unpack16(&object_ptr->with_deleted, buffer);
	} else
		goto unpack_error;

	return SLURM_SUCCESS;

unpack_error:
	slurmdb_destroy_qos_cond(object_ptr);
	*object = NULL;
	return SLURM_ERROR;
}

extern void slurmdb_pack_reservation_cond(void *in, uint16_t protocol_version,
					  Buf buffer)
{
	slurmdb_reservation_cond_t *object = (slurmdb_reservation_cond_t *)in;

	if (protocol_version >= SLURM_20_02_PROTOCOL_VERSION) {
		if (!object) {
			pack32(NO_VAL, buffer);
			pack32(0, buffer);
			pack32(NO_VAL, buffer);
			pack32(NO_VAL, buffer);
			pack32(NO_VAL, buffer);
			packnull(buffer);
			pack_time(0, buffer);
			pack_time(0, buffer);
			pack16(0, buffer);
			return;
		}

		_pack_list_of_str(object->cluster_list, buffer);

		pack32(object->flags, buffer);

		_pack_list_of_str(object->format_list, buffer);
		_pack_list_of_str(object->id_list, buffer);
		_pack_list_of_str(object->name_list, buffer);

		packstr(object->nodes, buffer);
		pack_time(object->time_end, buffer);
		pack_time(object->time_start, buffer);
		pack16(object->with_usage, buffer);
	} else if (protocol_version >= SLURM_MIN_PROTOCOL_VERSION) {
		if (!object) {
			pack32(NO_VAL, buffer);
			pack32(0, buffer);
			pack32(NO_VAL, buffer);
			pack32(NO_VAL, buffer);
			pack32(NO_VAL, buffer);
			packnull(buffer);
			pack_time(0, buffer);
			pack_time(0, buffer);
			pack16(0, buffer);
			return;
		}

		_pack_list_of_str(object->cluster_list, buffer);

		pack32(object->flags, buffer);

		_pack_list_of_str(object->format_list, buffer);
		_pack_list_of_str(object->id_list, buffer);
		_pack_list_of_str(object->name_list, buffer);

		packstr(object->nodes, buffer);
		pack_time(object->time_end, buffer);
		pack_time(object->time_start, buffer);
		pack16(object->with_usage, buffer);
	}
}

extern int slurmdb_unpack_reservation_cond(void **object,
					   uint16_t protocol_version,
					   Buf buffer)
{
	uint32_t uint32_tmp, count;
	int i = 0;
	char *tmp_info = NULL;
	slurmdb_reservation_cond_t *object_ptr =
		xmalloc(sizeof(slurmdb_reservation_cond_t));

	*object = object_ptr;

	if (protocol_version >= SLURM_20_02_PROTOCOL_VERSION) {
		safe_unpack32(&count, buffer);
		if (count > NO_VAL)
			goto unpack_error;
		if (count != NO_VAL) {
			object_ptr->cluster_list = list_create(
				slurm_destroy_char);
			for (i = 0; i < count; i++) {
				safe_unpackstr_xmalloc(&tmp_info, &uint32_tmp,
						       buffer);
				list_append(object_ptr->cluster_list, tmp_info);
			}
		}

		safe_unpack32(&object_ptr->flags, buffer);

		safe_unpack32(&count, buffer);
		if (count > NO_VAL)
			goto unpack_error;
		if (count != NO_VAL) {
			object_ptr->format_list =
				list_create(slurm_destroy_char);
			for (i = 0; i < count; i++) {
				safe_unpackstr_xmalloc(&tmp_info, &uint32_tmp,
						       buffer);
				list_append(object_ptr->format_list, tmp_info);
			}
		}

		safe_unpack32(&count, buffer);
		if (count > NO_VAL)
			goto unpack_error;
		if (count != NO_VAL) {
			object_ptr->id_list = list_create(slurm_destroy_char);
			for (i = 0; i < count; i++) {
				safe_unpackstr_xmalloc(&tmp_info,
						       &uint32_tmp, buffer);
				list_append(object_ptr->id_list, tmp_info);
			}
		}

		safe_unpack32(&count, buffer);
		if (count > NO_VAL)
			goto unpack_error;
		if (count != NO_VAL) {
			object_ptr->name_list = list_create(slurm_destroy_char);
			for (i = 0; i < count; i++) {
				safe_unpackstr_xmalloc(&tmp_info,
						       &uint32_tmp, buffer);
				list_append(object_ptr->name_list, tmp_info);
			}
		}

		safe_unpackstr_xmalloc(&object_ptr->nodes, &uint32_tmp, buffer);
		safe_unpack_time(&object_ptr->time_end, buffer);
		safe_unpack_time(&object_ptr->time_start, buffer);
		safe_unpack16(&object_ptr->with_usage, buffer);
	} else if (protocol_version >= SLURM_MIN_PROTOCOL_VERSION) {
		safe_unpack32(&count, buffer);
		if (count > NO_VAL)
			goto unpack_error;
		if (count != NO_VAL) {
			object_ptr->cluster_list = list_create(
				slurm_destroy_char);
			for (i = 0; i < count; i++) {
				safe_unpackstr_xmalloc(&tmp_info,
						       &uint32_tmp, buffer);
				list_append(object_ptr->cluster_list, tmp_info);
			}
		}

		safe_unpack32(&object_ptr->flags, buffer);

		safe_unpack32(&count, buffer);
		if (count > NO_VAL)
			goto unpack_error;
		if (count != NO_VAL) {
			object_ptr->format_list =
				list_create(slurm_destroy_char);
			for (i = 0; i < count; i++) {
				safe_unpackstr_xmalloc(&tmp_info, &uint32_tmp,
						       buffer);
				list_append(object_ptr->format_list, tmp_info);
			}
		}

		safe_unpack32(&count, buffer);
		if (count > NO_VAL)
			goto unpack_error;
		if (count != NO_VAL) {
			object_ptr->id_list = list_create(slurm_destroy_char);
			for (i = 0; i < count; i++) {
				safe_unpackstr_xmalloc(&tmp_info,
						       &uint32_tmp, buffer);
				list_append(object_ptr->id_list, tmp_info);
			}
		}

		safe_unpack32(&count, buffer);
		if (count > NO_VAL)
			goto unpack_error;
		if (count != NO_VAL) {
			object_ptr->name_list = list_create(slurm_destroy_char);
			for (i = 0; i < count; i++) {
				safe_unpackstr_xmalloc(&tmp_info,
						       &uint32_tmp, buffer);
				list_append(object_ptr->name_list, tmp_info);
			}
		}

		safe_unpackstr_xmalloc(&object_ptr->nodes, &uint32_tmp, buffer);
		safe_unpack_time(&object_ptr->time_end, buffer);
		safe_unpack_time(&object_ptr->time_start, buffer);
		safe_unpack16(&object_ptr->with_usage, buffer);
	} else
		goto unpack_error;

	return SLURM_SUCCESS;

unpack_error:
	slurmdb_destroy_reservation_cond(object_ptr);
	*object = NULL;
	return SLURM_ERROR;
}

extern void slurmdb_pack_selected_step(void *in, uint16_t protocol_version,
				       Buf buffer)
{
	slurmdb_selected_step_t *step = (slurmdb_selected_step_t *) in;

	if (protocol_version >= SLURM_MIN_PROTOCOL_VERSION) {
		pack32(step->array_task_id, buffer);
		pack32(step->jobid, buffer);
		pack32(step->pack_job_offset, buffer);
		pack32(step->stepid, buffer);
	}
}

extern int slurmdb_unpack_selected_step(slurmdb_selected_step_t **step,
					uint16_t protocol_version, Buf buffer)
{
	slurmdb_selected_step_t *step_ptr =
		xmalloc(sizeof(slurmdb_selected_step_t));

	*step = step_ptr;

	step_ptr->array_task_id = NO_VAL;

	if (protocol_version >= SLURM_MIN_PROTOCOL_VERSION) {
		safe_unpack32(&step_ptr->array_task_id, buffer);
		safe_unpack32(&step_ptr->jobid, buffer);
		safe_unpack32(&step_ptr->pack_job_offset, buffer);
		safe_unpack32(&step_ptr->stepid, buffer);
	} else
		goto unpack_error;

	return SLURM_SUCCESS;

unpack_error:
	slurmdb_destroy_selected_step(step_ptr);
	*step = NULL;
	return SLURM_ERROR;
}

extern void slurmdb_pack_step_rec(slurmdb_step_rec_t *step,
				  uint16_t protocol_version, Buf buffer)
{

	if (protocol_version >= SLURM_MIN_PROTOCOL_VERSION) {
		pack32(step->elapsed, buffer);
		pack_time(step->end, buffer);
		pack32((uint32_t)step->exitcode, buffer);
		pack32(step->nnodes, buffer);
		packstr(step->nodes, buffer);
		pack32(step->ntasks, buffer);
		pack32(step->req_cpufreq_min, buffer);
		pack32(step->req_cpufreq_max, buffer);
		pack32(step->req_cpufreq_gov, buffer);
		pack32(step->requid, buffer);
		_pack_slurmdb_stats(&step->stats, protocol_version, buffer);
		pack_time(step->start, buffer);
		pack16(step->state, buffer);
		pack32(step->stepid, buffer);   /* job's step number */
		packstr(step->stepname, buffer);
		pack32(step->suspended, buffer);
		pack32(step->sys_cpu_sec, buffer);
		pack32(step->sys_cpu_usec, buffer);
		pack32(step->task_dist, buffer);
		pack32(step->tot_cpu_sec, buffer);
		pack32(step->tot_cpu_usec, buffer);
		packstr(step->tres_alloc_str, buffer);
		pack32(step->user_cpu_sec, buffer);
		pack32(step->user_cpu_usec, buffer);
	} else {
		error("%s: protocol_version %hu not supported",
		      __func__, protocol_version);
	}
}

extern int slurmdb_unpack_step_rec(slurmdb_step_rec_t **step,
				   uint16_t protocol_version, Buf buffer)
{
	uint32_t uint32_tmp = 0;
	uint16_t uint16_tmp = 0;
	slurmdb_step_rec_t *step_ptr = xmalloc(sizeof(slurmdb_step_rec_t));

	*step = step_ptr;

	if (protocol_version >= SLURM_MIN_PROTOCOL_VERSION) {
		safe_unpack32(&step_ptr->elapsed, buffer);
		safe_unpack_time(&step_ptr->end, buffer);
		safe_unpack32(&uint32_tmp, buffer);
		step_ptr->exitcode = (int32_t)uint32_tmp;
		safe_unpack32(&step_ptr->nnodes, buffer);
		safe_unpackstr_xmalloc(&step_ptr->nodes, &uint32_tmp, buffer);
		safe_unpack32(&step_ptr->ntasks, buffer);
		safe_unpack32(&step_ptr->req_cpufreq_min, buffer);
		safe_unpack32(&step_ptr->req_cpufreq_max, buffer);
		safe_unpack32(&step_ptr->req_cpufreq_gov, buffer);
		safe_unpack32(&step_ptr->requid, buffer);
		if (_unpack_slurmdb_stats(&step_ptr->stats, protocol_version,
					  buffer)
		    != SLURM_SUCCESS)
			goto unpack_error;
		safe_unpack_time(&step_ptr->start, buffer);
		safe_unpack16(&uint16_tmp, buffer);
		step_ptr->state = uint16_tmp;
		safe_unpack32(&step_ptr->stepid, buffer);
		safe_unpackstr_xmalloc(&step_ptr->stepname,
				       &uint32_tmp, buffer);
		safe_unpack32(&step_ptr->suspended, buffer);
		safe_unpack32(&step_ptr->sys_cpu_sec, buffer);
		safe_unpack32(&step_ptr->sys_cpu_usec, buffer);
		safe_unpack32(&step_ptr->task_dist, buffer);
		safe_unpack32(&step_ptr->tot_cpu_sec, buffer);
		safe_unpack32(&step_ptr->tot_cpu_usec, buffer);
		safe_unpackstr_xmalloc(&step_ptr->tres_alloc_str,
				       &uint32_tmp, buffer);
		safe_unpack32(&step_ptr->user_cpu_sec, buffer);
		safe_unpack32(&step_ptr->user_cpu_usec, buffer);
	} else {
		error("%s: protocol_version %hu not supported",
		      __func__, protocol_version);
		goto unpack_error;
	}

	return SLURM_SUCCESS;

unpack_error:
	slurmdb_destroy_step_rec(step_ptr);
	*step = NULL;
	return SLURM_ERROR;
}

extern void slurmdb_pack_res_cond(void *in, uint16_t protocol_version,
				  Buf buffer)
{
	slurmdb_res_cond_t *object = (slurmdb_res_cond_t *)in;

	if (protocol_version >= SLURM_MIN_PROTOCOL_VERSION) {
		if (!object) {
			pack32(NO_VAL, buffer);
			pack32(NO_VAL, buffer);
			pack32(SLURMDB_RES_FLAG_NOTSET, buffer);
			pack32(NO_VAL, buffer);
			pack32(NO_VAL, buffer);
			pack32(NO_VAL, buffer);
			pack32(NO_VAL, buffer);
			pack32(NO_VAL, buffer);
			pack32(NO_VAL, buffer);
			pack32(NO_VAL, buffer);
			pack16(0, buffer);
			pack16(0, buffer);

			return;
		}

		_pack_list_of_str(object->cluster_list, buffer);
		_pack_list_of_str(object->description_list, buffer);

		pack32(object->flags, buffer);

		_pack_list_of_str(object->format_list, buffer);
		_pack_list_of_str(object->id_list, buffer);
		_pack_list_of_str(object->manager_list, buffer);
		_pack_list_of_str(object->name_list, buffer);
		_pack_list_of_str(object->percent_list, buffer);
		_pack_list_of_str(object->server_list, buffer);
		_pack_list_of_str(object->type_list, buffer);

		pack16(object->with_deleted, buffer);
		pack16(object->with_clusters, buffer);
	}
}

extern int slurmdb_unpack_res_cond(void **object, uint16_t protocol_version,
				   Buf buffer)
{
	uint32_t uint32_tmp;
	int i;
	uint32_t count = 0;
	slurmdb_res_cond_t *object_ptr =
		xmalloc(sizeof(slurmdb_res_cond_t));
	char *tmp_info = NULL;

	*object = object_ptr;

	slurmdb_init_res_cond(object_ptr, 0);

	if (protocol_version >= SLURM_MIN_PROTOCOL_VERSION) {
		safe_unpack32(&count, buffer);
		if (count > NO_VAL)
			goto unpack_error;
		if (count && (count != NO_VAL)) {
			object_ptr->cluster_list =
				list_create(slurm_destroy_char);
			for (i = 0; i < count; i++) {
				safe_unpackstr_xmalloc(&tmp_info,
						       &uint32_tmp, buffer);
				list_append(object_ptr->cluster_list, tmp_info);
			}
		}

		safe_unpack32(&count, buffer);
		if (count > NO_VAL)
			goto unpack_error;
		if (count && (count != NO_VAL)) {
			object_ptr->description_list =
				list_create(slurm_destroy_char);
			for (i = 0; i < count; i++) {
				safe_unpackstr_xmalloc(&tmp_info,
						       &uint32_tmp, buffer);
				list_append(object_ptr->description_list,
					    tmp_info);
			}
		}

		safe_unpack32(&object_ptr->flags, buffer);

		safe_unpack32(&count, buffer);
		if (count > NO_VAL)
			goto unpack_error;
		if (count && (count != NO_VAL)) {
			object_ptr->format_list =
				list_create(slurm_destroy_char);
			for (i = 0; i < count; i++) {
				safe_unpackstr_xmalloc(&tmp_info, &uint32_tmp,
						       buffer);
				list_append(object_ptr->format_list, tmp_info);
			}
		}

		safe_unpack32(&count, buffer);
		if (count > NO_VAL)
			goto unpack_error;
		if (count && (count != NO_VAL)) {
			object_ptr->id_list =
				list_create(slurm_destroy_char);
			for (i = 0; i < count; i++) {
				safe_unpackstr_xmalloc(&tmp_info,
						       &uint32_tmp, buffer);
				list_append(object_ptr->id_list, tmp_info);
			}
		}

		safe_unpack32(&count, buffer);
		if (count > NO_VAL)
			goto unpack_error;
		if (count && (count != NO_VAL)) {
			object_ptr->manager_list =
				list_create(slurm_destroy_char);
			for (i = 0; i < count; i++) {
				safe_unpackstr_xmalloc(&tmp_info,
						       &uint32_tmp, buffer);
				list_append(object_ptr->manager_list, tmp_info);
			}
		}

		safe_unpack32(&count, buffer);
		if (count > NO_VAL)
			goto unpack_error;
		if (count && (count != NO_VAL)) {
			object_ptr->name_list =
				list_create(slurm_destroy_char);
			for (i = 0; i < count; i++) {
				safe_unpackstr_xmalloc(&tmp_info,
						       &uint32_tmp, buffer);
				list_append(object_ptr->name_list, tmp_info);
			}
		}

		safe_unpack32(&count, buffer);
		if (count > NO_VAL)
			goto unpack_error;
		if (count && (count != NO_VAL)) {
			object_ptr->percent_list =
				list_create(slurm_destroy_char);
			for (i = 0; i < count; i++) {
				safe_unpackstr_xmalloc(&tmp_info,
						       &uint32_tmp, buffer);
				list_append(object_ptr->percent_list, tmp_info);
			}
		}

		safe_unpack32(&count, buffer);
		if (count > NO_VAL)
			goto unpack_error;
		if (count && (count != NO_VAL)) {
			object_ptr->server_list =
				list_create(slurm_destroy_char);
			for (i = 0; i < count; i++) {
				safe_unpackstr_xmalloc(&tmp_info,
						       &uint32_tmp, buffer);
				list_append(object_ptr->server_list, tmp_info);
			}
		}

		safe_unpack32(&count, buffer);
		if (count > NO_VAL)
			goto unpack_error;
		if (count && (count != NO_VAL)) {
			object_ptr->type_list =
				list_create(slurm_destroy_char);
			for (i = 0; i < count; i++) {
				safe_unpackstr_xmalloc(&tmp_info,
						       &uint32_tmp, buffer);
				list_append(object_ptr->type_list, tmp_info);
			}
		}

		safe_unpack16(&object_ptr->with_deleted, buffer);
		safe_unpack16(&object_ptr->with_clusters, buffer);
	} else
		goto unpack_error;

	return SLURM_SUCCESS;

unpack_error:
	slurmdb_destroy_res_cond(object_ptr);
	*object = NULL;
	return SLURM_ERROR;
}

extern void slurmdb_pack_txn_cond(void *in, uint16_t protocol_version,
				  Buf buffer)
{
	slurmdb_txn_cond_t *object = (slurmdb_txn_cond_t *)in;

	if (protocol_version >= SLURM_MIN_PROTOCOL_VERSION) {
		if (!object) {
			pack32(NO_VAL, buffer);
			pack32(NO_VAL, buffer);
			pack32(NO_VAL, buffer);
			pack32(NO_VAL, buffer);
			pack32(NO_VAL, buffer);
			pack32(NO_VAL, buffer);
			pack32(NO_VAL, buffer);
			pack_time(0, buffer);
			pack_time(0, buffer);
			pack32(NO_VAL, buffer);
			pack16(0, buffer);
			return;
		}

		_pack_list_of_str(object->acct_list, buffer);
		_pack_list_of_str(object->action_list, buffer);
		_pack_list_of_str(object->actor_list, buffer);
		_pack_list_of_str(object->cluster_list, buffer);
		_pack_list_of_str(object->format_list, buffer);
		_pack_list_of_str(object->id_list, buffer);
		_pack_list_of_str(object->info_list, buffer);
		_pack_list_of_str(object->name_list, buffer);

		pack_time(object->time_end, buffer);
		pack_time(object->time_start, buffer);

		_pack_list_of_str(object->user_list, buffer);

		pack16(object->with_assoc_info, buffer);
	}
}

extern int slurmdb_unpack_txn_cond(void **object, uint16_t protocol_version,
				   Buf buffer)
{
	uint32_t uint32_tmp;
	int i;
	uint32_t count;
	slurmdb_txn_cond_t *object_ptr = xmalloc(sizeof(slurmdb_txn_cond_t));
	char *tmp_info = NULL;

	*object = object_ptr;
	if (protocol_version >= SLURM_MIN_PROTOCOL_VERSION) {
		safe_unpack32(&count, buffer);
		if (count > NO_VAL)
			goto unpack_error;
		if (count != NO_VAL) {
			object_ptr->acct_list =
				list_create(slurm_destroy_char);
			for (i = 0; i < count; i++) {
				safe_unpackstr_xmalloc(&tmp_info,
						       &uint32_tmp, buffer);
				list_append(object_ptr->acct_list, tmp_info);
			}
		}

		safe_unpack32(&count, buffer);
		if (count > NO_VAL)
			goto unpack_error;
		if (count != NO_VAL) {
			object_ptr->action_list =
				list_create(slurm_destroy_char);
			for (i = 0; i < count; i++) {
				safe_unpackstr_xmalloc(&tmp_info,
						       &uint32_tmp, buffer);
				list_append(object_ptr->action_list, tmp_info);
			}
		}

		safe_unpack32(&count, buffer);
		if (count > NO_VAL)
			goto unpack_error;
		if (count != NO_VAL) {
			object_ptr->actor_list =
				list_create(slurm_destroy_char);
			for (i = 0; i < count; i++) {
				safe_unpackstr_xmalloc(&tmp_info,
						       &uint32_tmp, buffer);
				list_append(object_ptr->actor_list, tmp_info);
			}
		}

		safe_unpack32(&count, buffer);
		if (count > NO_VAL)
			goto unpack_error;
		if (count != NO_VAL) {
			object_ptr->cluster_list =
				list_create(slurm_destroy_char);
			for (i = 0; i < count; i++) {
				safe_unpackstr_xmalloc(&tmp_info,
						       &uint32_tmp, buffer);
				list_append(object_ptr->cluster_list, tmp_info);
			}
		}

		safe_unpack32(&count, buffer);
		if (count > NO_VAL)
			goto unpack_error;
		if (count && (count != NO_VAL)) {
			object_ptr->format_list =
				list_create(slurm_destroy_char);
			for (i = 0; i < count; i++) {
				safe_unpackstr_xmalloc(&tmp_info, &uint32_tmp,
						       buffer);
				list_append(object_ptr->format_list, tmp_info);
			}
		}

		safe_unpack32(&count, buffer);
		if (count > NO_VAL)
			goto unpack_error;
		if (count != NO_VAL) {
			object_ptr->id_list = list_create(slurm_destroy_char);
			for (i = 0; i < count; i++) {
				safe_unpackstr_xmalloc(&tmp_info,
						       &uint32_tmp, buffer);
				list_append(object_ptr->id_list, tmp_info);
			}
		}

		safe_unpack32(&count, buffer);
		if (count > NO_VAL)
			goto unpack_error;
		if (count != NO_VAL) {
			object_ptr->info_list =
				list_create(slurm_destroy_char);
			for (i = 0; i < count; i++) {
				safe_unpackstr_xmalloc(&tmp_info,
						       &uint32_tmp, buffer);
				list_append(object_ptr->info_list, tmp_info);
			}
		}

		safe_unpack32(&count, buffer);
		if (count > NO_VAL)
			goto unpack_error;
		if (count != NO_VAL) {
			object_ptr->name_list =
				list_create(slurm_destroy_char);
			for (i = 0; i < count; i++) {
				safe_unpackstr_xmalloc(&tmp_info,
						       &uint32_tmp, buffer);
				list_append(object_ptr->name_list, tmp_info);
			}
		}

		safe_unpack_time(&object_ptr->time_end, buffer);
		safe_unpack_time(&object_ptr->time_start, buffer);

		safe_unpack32(&count, buffer);
		if (count > NO_VAL)
			goto unpack_error;
		if (count != NO_VAL) {
			object_ptr->user_list =
				list_create(slurm_destroy_char);
			for (i = 0; i < count; i++) {
				safe_unpackstr_xmalloc(&tmp_info,
						       &uint32_tmp, buffer);
				list_append(object_ptr->user_list, tmp_info);
			}
		}

		safe_unpack16(&object_ptr->with_assoc_info, buffer);
	} else
		goto unpack_error;

	return SLURM_SUCCESS;

unpack_error:
	slurmdb_destroy_txn_cond(object_ptr);
	*object = NULL;
	return SLURM_ERROR;
}

extern void slurmdb_pack_wckey_cond(void *in, uint16_t protocol_version,
				    Buf buffer)
{
	slurmdb_wckey_cond_t *object = (slurmdb_wckey_cond_t *)in;

	if (protocol_version >= SLURM_MIN_PROTOCOL_VERSION) {
		if (!object) {
			pack32(NO_VAL, buffer);
			pack32(NO_VAL, buffer);
			pack32(NO_VAL, buffer);
			pack32(NO_VAL, buffer);

			pack16(0, buffer);

			pack_time(0, buffer);
			pack_time(0, buffer);

			pack32(NO_VAL, buffer);

			pack16(0, buffer);
			pack16(0, buffer);
			return;
		}

		_pack_list_of_str(object->cluster_list, buffer);
		_pack_list_of_str(object->format_list, buffer);
		_pack_list_of_str(object->id_list, buffer);
		_pack_list_of_str(object->name_list, buffer);

		pack16(object->only_defs, buffer);

		pack_time(object->usage_end, buffer);
		pack_time(object->usage_start, buffer);

		_pack_list_of_str(object->user_list, buffer);

		pack16(object->with_usage, buffer);
		pack16(object->with_deleted, buffer);
	}
}

extern int slurmdb_unpack_wckey_cond(void **object, uint16_t protocol_version,
				     Buf buffer)
{
	uint32_t uint32_tmp;
	int i;
	uint32_t count;
	slurmdb_wckey_cond_t *object_ptr =
		xmalloc(sizeof(slurmdb_wckey_cond_t));
	char *tmp_info = NULL;

	*object = object_ptr;

	if (protocol_version >= SLURM_MIN_PROTOCOL_VERSION) {
		safe_unpack32(&count, buffer);
		if (count > NO_VAL)
			goto unpack_error;
		if (count != NO_VAL) {
			object_ptr->cluster_list =
				list_create(slurm_destroy_char);
			for (i = 0; i < count; i++) {
				safe_unpackstr_xmalloc(&tmp_info, &uint32_tmp,
						       buffer);
				list_append(object_ptr->cluster_list,
					    tmp_info);
			}
		}

		safe_unpack32(&count, buffer);
		if (count > NO_VAL)
			goto unpack_error;
		if (count && (count != NO_VAL)) {
			object_ptr->format_list =
				list_create(slurm_destroy_char);
			for (i = 0; i < count; i++) {
				safe_unpackstr_xmalloc(&tmp_info, &uint32_tmp,
						       buffer);
				list_append(object_ptr->format_list, tmp_info);
			}
		}

		safe_unpack32(&count, buffer);
		if (count > NO_VAL)
			goto unpack_error;
		if (count != NO_VAL) {
			object_ptr->id_list = list_create(slurm_destroy_char);
			for (i = 0; i < count; i++) {
				safe_unpackstr_xmalloc(&tmp_info, &uint32_tmp,
						       buffer);
				list_append(object_ptr->id_list, tmp_info);
			}
		}

		safe_unpack32(&count, buffer);
		if (count > NO_VAL)
			goto unpack_error;
		if (count != NO_VAL) {
			object_ptr->name_list =
				list_create(slurm_destroy_char);
			for (i = 0; i < count; i++) {
				safe_unpackstr_xmalloc(&tmp_info, &uint32_tmp,
						       buffer);
				list_append(object_ptr->name_list, tmp_info);
			}
		}

		safe_unpack16(&object_ptr->only_defs, buffer);

		safe_unpack_time(&object_ptr->usage_end, buffer);
		safe_unpack_time(&object_ptr->usage_start, buffer);

		safe_unpack32(&count, buffer);
		if (count > NO_VAL)
			goto unpack_error;
		if (count != NO_VAL) {
			object_ptr->user_list =
				list_create(slurm_destroy_char);
			for (i = 0; i < count; i++) {
				safe_unpackstr_xmalloc(&tmp_info, &uint32_tmp,
						       buffer);
				list_append(object_ptr->user_list, tmp_info);
			}
		}

		safe_unpack16(&object_ptr->with_usage, buffer);
		safe_unpack16(&object_ptr->with_deleted, buffer);
	} else
		goto unpack_error;

	return SLURM_SUCCESS;

unpack_error:
	slurmdb_destroy_wckey_cond(object_ptr);
	*object = NULL;
	return SLURM_ERROR;
}

extern void slurmdb_pack_archive_cond(void *in, uint16_t protocol_version,
				      Buf buffer)
{
	slurmdb_archive_cond_t *object = (slurmdb_archive_cond_t *)in;

	if (protocol_version >= SLURM_MIN_PROTOCOL_VERSION) {
		if (!object) {
			packnull(buffer);
			packnull(buffer);
			slurmdb_pack_job_cond(NULL, protocol_version, buffer);
			pack32(NO_VAL, buffer);
			pack32(NO_VAL, buffer);
			pack32(NO_VAL, buffer);
			pack32(NO_VAL, buffer);
			pack32(NO_VAL, buffer);
			pack32(NO_VAL, buffer);
			pack32(NO_VAL, buffer);
			return;
		}

		packstr(object->archive_dir, buffer);
		packstr(object->archive_script, buffer);
		slurmdb_pack_job_cond(object->job_cond,
				      protocol_version, buffer);
		pack32(object->purge_event, buffer);
		pack32(object->purge_job, buffer);
		pack32(object->purge_resv, buffer);
		pack32(object->purge_step, buffer);
		pack32(object->purge_suspend, buffer);
		pack32(object->purge_txn, buffer);
		pack32(object->purge_usage, buffer);
	}
}

extern int slurmdb_unpack_archive_cond(void **object, uint16_t protocol_version,
				       Buf buffer)
{
	uint32_t uint32_tmp;
	slurmdb_archive_cond_t *object_ptr =
		xmalloc(sizeof(slurmdb_archive_cond_t));

	*object = object_ptr;

	if (protocol_version >= SLURM_MIN_PROTOCOL_VERSION) {
		safe_unpackstr_xmalloc(&object_ptr->archive_dir,
				       &uint32_tmp, buffer);
		safe_unpackstr_xmalloc(&object_ptr->archive_script,
				       &uint32_tmp, buffer);
		if (slurmdb_unpack_job_cond((void *)&object_ptr->job_cond,
					    protocol_version, buffer) ==
		    SLURM_ERROR)
			goto unpack_error;
		safe_unpack32(&object_ptr->purge_event, buffer);
		safe_unpack32(&object_ptr->purge_job, buffer);
		safe_unpack32(&object_ptr->purge_resv, buffer);
		safe_unpack32(&object_ptr->purge_step, buffer);
		safe_unpack32(&object_ptr->purge_suspend, buffer);
		safe_unpack32(&object_ptr->purge_txn, buffer);
		safe_unpack32(&object_ptr->purge_usage, buffer);
	}

	return SLURM_SUCCESS;

unpack_error:
	slurmdb_destroy_archive_cond(object_ptr);
	*object = NULL;
	return SLURM_ERROR;

}

extern void slurmdb_pack_rpc_obj(void *in, uint16_t protocol_version,
				 Buf buffer)
{
	slurmdb_rpc_obj_t *object = (slurmdb_rpc_obj_t *)in;

	if (protocol_version >= SLURM_20_02_PROTOCOL_VERSION) {
		pack32(object->cnt, buffer);
		pack32(object->id, buffer);
		pack64(object->time, buffer);
		/* pack64(object->time_ave, buffer); NO need to pack */
	} else {
		error("%s: protocol_version %hu not supported",
		      __func__, protocol_version);
	}
}

extern int slurmdb_unpack_rpc_obj(void **object, uint16_t protocol_version,
				  Buf buffer)
{
	slurmdb_rpc_obj_t *object_ptr = xmalloc(sizeof(slurmdb_rpc_obj_t));

	*object = object_ptr;

	if (protocol_version >= SLURM_20_02_PROTOCOL_VERSION) {
		safe_unpack32(&object_ptr->cnt, buffer);
		safe_unpack32(&object_ptr->id, buffer);
		safe_unpack64(&object_ptr->time, buffer);
		if (object_ptr->cnt)
			object_ptr->time_ave =
				object_ptr->time / object_ptr->cnt;
	} else {
		error("%s: protocol_version %hu not supported",
		      __func__, protocol_version);
		goto unpack_error;
	}

	return SLURM_SUCCESS;

unpack_error:
	slurmdb_destroy_rollup_stats(object_ptr);
	*object = NULL;
	return SLURM_ERROR;
}

extern void slurmdb_pack_rollup_stats(void *in, uint16_t protocol_version,
				      Buf buffer)
{
	slurmdb_rollup_stats_t *object = (slurmdb_rollup_stats_t *) in;
	uint32_t i;

	if (protocol_version >= SLURM_20_02_PROTOCOL_VERSION) {
		packstr(object->cluster_name, buffer);
		pack16(DBD_ROLLUP_COUNT, buffer);
		for (i = 0; i < DBD_ROLLUP_COUNT; i++) {
			pack16(object->count[i], buffer);
			pack_time(object->timestamp[i], buffer);
			pack64(object->time_last[i], buffer);
			pack64(object->time_max[i], buffer);
			pack64(object->time_total[i], buffer);
		}
	} else {
		error("%s: protocol_version %hu not supported",
		      __func__, protocol_version);
	}

}

extern int slurmdb_unpack_rollup_stats(void **object, uint16_t protocol_version,
				       Buf buffer)
{
	uint32_t uint32_tmp;
	uint16_t rollup_count;
	int i;
	slurmdb_rollup_stats_t *object_ptr =
		xmalloc(sizeof(slurmdb_rollup_stats_t));

	*object = object_ptr;

	if (protocol_version >= SLURM_20_02_PROTOCOL_VERSION) {
		safe_unpackstr_xmalloc(&object_ptr->cluster_name,
				       &uint32_tmp, buffer);
		safe_unpack16(&rollup_count, buffer);
		/*
		 * If we got more than we can handle just overwrite the
		 * last one.  This is more just to avoid potential
		 * overflows.  It shouldn't happen in practice.
		 */
		if (rollup_count > DBD_ROLLUP_COUNT) {
			error("%s: our DBD_ROLLUP_COUNT = %d, but we just got a count of %d.  We can't handle this.",
			      __func__, DBD_ROLLUP_COUNT, rollup_count);
			goto unpack_error;
		}

		for (i = 0; i < rollup_count; i++) {
			safe_unpack16(&object_ptr->count[i], buffer);
			safe_unpack_time(&object_ptr->timestamp[i], buffer);
			safe_unpack64(&object_ptr->time_last[i], buffer);
			safe_unpack64(&object_ptr->time_max[i], buffer);
			safe_unpack64(&object_ptr->time_total[i], buffer);
		}
	} else {
		error("%s: protocol_version %hu not supported",
		      __func__, protocol_version);
		goto unpack_error;
	}

	return SLURM_SUCCESS;

unpack_error:
	slurmdb_destroy_rollup_stats(object_ptr);
	*object = NULL;
	return SLURM_ERROR;

}

extern void slurmdb_pack_stats_msg(void *object, uint16_t protocol_version,
				   Buf buffer)
{
	slurmdb_stats_rec_t *stats_ptr = (slurmdb_stats_rec_t *) object;
	uint32_t i;

	if (protocol_version >= SLURM_20_02_PROTOCOL_VERSION) {
		slurmdb_pack_rollup_stats(stats_ptr->dbd_rollup_stats,
					  protocol_version, buffer);
		slurm_pack_list(stats_ptr->rollup_stats,
				slurmdb_pack_rollup_stats,
				buffer, protocol_version);

		slurm_pack_list(stats_ptr->rpc_list,
				slurmdb_pack_rpc_obj,
				buffer, protocol_version);

		pack_time(stats_ptr->time_start, buffer);

		slurm_pack_list(stats_ptr->user_list,
				slurmdb_pack_rpc_obj,
				buffer, protocol_version);
	} else if (protocol_version >= SLURM_MIN_PROTOCOL_VERSION) {
		ListIterator itr;
		slurmdb_rpc_obj_t *rpc_obj;

		/* Rollup statistics */
		i = 3;
		pack32(i, buffer);
		pack16_array((uint16_t *)stats_ptr->dbd_rollup_stats->count,
			     i, buffer);
		pack64_array(stats_ptr->dbd_rollup_stats->time_total,
			     i, buffer);
		pack64_array(stats_ptr->dbd_rollup_stats->time_max, i, buffer);

		pack32(list_count(stats_ptr->rpc_list), buffer);

		itr = list_iterator_create(stats_ptr->rpc_list);
		pack32(list_count(stats_ptr->rpc_list), buffer);
		while ((rpc_obj = list_next(itr)))
			pack16(rpc_obj->id, buffer);

		list_iterator_reset(itr);
		pack32(list_count(stats_ptr->rpc_list), buffer);
		while ((rpc_obj = list_next(itr)))
			pack32(rpc_obj->cnt, buffer);

		list_iterator_reset(itr);
		pack32(list_count(stats_ptr->rpc_list), buffer);
		while ((rpc_obj = list_next(itr)))
			pack64(rpc_obj->time, buffer);
		list_iterator_destroy(itr);

		itr = list_iterator_create(stats_ptr->user_list);
		pack32(list_count(stats_ptr->rpc_list), buffer);
		while ((rpc_obj = list_next(itr)))
			pack32(rpc_obj->id, buffer);

		list_iterator_reset(itr);
		pack32(list_count(stats_ptr->rpc_list), buffer);
		while ((rpc_obj = list_next(itr)))
			pack32(rpc_obj->cnt, buffer);

		list_iterator_reset(itr);
		pack32(list_count(stats_ptr->rpc_list), buffer);
		while ((rpc_obj = list_next(itr)))
			pack64(rpc_obj->time, buffer);
		list_iterator_destroy(itr);
	} else {
		error("%s: protocol_version %hu not supported",
		      __func__, protocol_version);
	}
}

extern int slurmdb_unpack_stats_msg(void **object, uint16_t protocol_version,
				    Buf buffer)
{
	uint32_t uint32_tmp = 0;
	slurmdb_stats_rec_t *stats_ptr =
		xmalloc(sizeof(slurmdb_stats_rec_t));

	*object = stats_ptr;
	if (protocol_version >= SLURM_20_02_PROTOCOL_VERSION) {
		/* Rollup statistics */
		if (slurmdb_unpack_rollup_stats(
			    (void **)&stats_ptr->dbd_rollup_stats,
			    protocol_version, buffer)
		    != SLURM_SUCCESS)
			goto unpack_error;
		if (slurm_unpack_list(&stats_ptr->rollup_stats,
				      slurmdb_unpack_rollup_stats,
				      slurmdb_destroy_rollup_stats,
				      buffer, protocol_version)
		    != SLURM_SUCCESS)
			goto unpack_error;

		if (slurm_unpack_list(&stats_ptr->rpc_list,
				      slurmdb_unpack_rpc_obj,
				      slurmdb_destroy_rpc_obj,
				      buffer, protocol_version)
		    != SLURM_SUCCESS)
			goto unpack_error;

		safe_unpack_time(&stats_ptr->time_start, buffer);

		if (slurm_unpack_list(&stats_ptr->user_list,
				      slurmdb_unpack_rpc_obj,
				      slurmdb_destroy_rpc_obj,
				      buffer, protocol_version)
		    != SLURM_SUCCESS)
			goto unpack_error;
	} else if (protocol_version >= SLURM_MIN_PROTOCOL_VERSION) {
		uint16_t *tmp16;
		uint32_t *tmp32, *tmp32_2;
		uint64_t *tmp64;
		slurmdb_rpc_obj_t *rpc_obj;
		uint32_t cnt;

		/* Rollup statistics */
		safe_unpack32(&uint32_tmp, buffer);
		if (uint32_tmp != 3)
			goto unpack_error;
		safe_unpack16_array(&tmp16, &uint32_tmp,
				    buffer);
		stats_ptr->dbd_rollup_stats =
			xmalloc(sizeof(slurmdb_rollup_stats_t));
		stats_ptr->dbd_rollup_stats->count[0] = tmp16[0];
		xfree(tmp16);
		if (uint32_tmp != 3)
			goto unpack_error;
		safe_unpack64_array(&tmp64, &uint32_tmp,
				    buffer);
		stats_ptr->dbd_rollup_stats->time_total[0] = tmp64[0];
		xfree(tmp64);
		if (uint32_tmp != 3)
			goto unpack_error;
		safe_unpack64_array(&tmp64, &uint32_tmp,
				    buffer);
		stats_ptr->dbd_rollup_stats->time_max[0] = tmp64[0];
		xfree(tmp64);
		if (uint32_tmp != 3)
			goto unpack_error;

		stats_ptr->rpc_list = list_create(slurmdb_destroy_rpc_obj);

		/* RPC type statistics */
		safe_unpack32(&cnt, buffer);
		safe_unpack16_array(&tmp16, &uint32_tmp, buffer);
		if (uint32_tmp != cnt)
			goto unpack_error;
		safe_unpack32_array(&tmp32, &uint32_tmp, buffer);
		if (uint32_tmp != cnt)
			goto unpack_error;
		safe_unpack64_array(&tmp64, &uint32_tmp, buffer);
		if (uint32_tmp != cnt)
			goto unpack_error;

		for (int i = 0; i < cnt; i++) {
			rpc_obj = xmalloc(sizeof(slurmdb_rpc_obj_t));
			list_append(stats_ptr->rpc_list, rpc_obj);
			rpc_obj->id = tmp16[i];
			rpc_obj->cnt = tmp32[i];
			rpc_obj->time = tmp64[i];
		}

		/* RPC user statistics */
		safe_unpack32(&cnt, buffer);
		safe_unpack32_array(&tmp32, &uint32_tmp, buffer);
		if (uint32_tmp != cnt)
			goto unpack_error;
		safe_unpack32_array(&tmp32_2, &uint32_tmp, buffer);
		if (uint32_tmp != cnt)
			goto unpack_error;
		safe_unpack64_array(&tmp64, &uint32_tmp, buffer);
		if (uint32_tmp != cnt)
			goto unpack_error;

		for (int i = 0; i < cnt; i++) {
			rpc_obj = xmalloc(sizeof(slurmdb_rpc_obj_t));
			list_append(stats_ptr->user_list, rpc_obj);
			rpc_obj->id = tmp32[i];
			rpc_obj->cnt = tmp32_2[i];
			rpc_obj->time = tmp64[i];
		}
	} else {
		error("%s: protocol_version %hu not supported",
		      __func__, protocol_version);
		goto unpack_error;
	}

	return SLURM_SUCCESS;

unpack_error:
	slurmdb_destroy_stats_rec(stats_ptr);
	*object = NULL;
	return SLURM_ERROR;
}

extern void slurmdb_pack_update_object(slurmdb_update_object_t *object,
				       uint16_t protocol_version, Buf buffer)
{
	uint32_t count = NO_VAL;
	ListIterator itr = NULL;
	void *slurmdb_object = NULL;
	void (*my_function) (void *object, uint16_t protocol_version,
			     Buf buffer);

	switch (object->type) {
	case SLURMDB_MODIFY_USER:
	case SLURMDB_ADD_USER:
	case SLURMDB_REMOVE_USER:
	case SLURMDB_ADD_COORD:
	case SLURMDB_REMOVE_COORD:
		my_function = slurmdb_pack_user_rec;
		break;
	case SLURMDB_ADD_ASSOC:
	case SLURMDB_MODIFY_ASSOC:
	case SLURMDB_REMOVE_ASSOC:
	case SLURMDB_REMOVE_ASSOC_USAGE:
		my_function = slurmdb_pack_assoc_rec;
		break;
	case SLURMDB_ADD_QOS:
	case SLURMDB_MODIFY_QOS:
	case SLURMDB_REMOVE_QOS:
	case SLURMDB_REMOVE_QOS_USAGE:
		my_function = slurmdb_pack_qos_rec;
		break;
	case SLURMDB_ADD_WCKEY:
	case SLURMDB_MODIFY_WCKEY:
	case SLURMDB_REMOVE_WCKEY:
		my_function = slurmdb_pack_wckey_rec;
		break;
	case SLURMDB_ADD_CLUSTER:
	case SLURMDB_REMOVE_CLUSTER:
		pack16(object->type, buffer);
		return;
	case SLURMDB_ADD_RES:
	case SLURMDB_MODIFY_RES:
	case SLURMDB_REMOVE_RES:
		my_function = slurmdb_pack_res_rec;
		break;
	case SLURMDB_ADD_TRES:
		my_function = slurmdb_pack_tres_rec;
		break;
	case DBD_GOT_STATS:
		my_function = slurmdb_pack_stats_msg;
		break;
	case SLURMDB_UPDATE_FEDS:
		my_function = slurmdb_pack_federation_rec;
		break;
	case SLURMDB_UPDATE_NOTSET:
	default:
		error("pack: unknown type set in update_object: %d",
		      object->type);
		return;
	}

	pack16(object->type, buffer);
	if (object->objects)
		count = list_count(object->objects);

	pack32(count, buffer);
	if (count && (count != NO_VAL)) {
		itr = list_iterator_create(object->objects);
		while ((slurmdb_object = list_next(itr))) {
			(*(my_function))(
				slurmdb_object, protocol_version, buffer);
		}
		list_iterator_destroy(itr);
	}
}

extern int slurmdb_unpack_update_object(slurmdb_update_object_t **object,
					uint16_t protocol_version, Buf buffer)
{
	int i;
	uint32_t count;
	slurmdb_update_object_t *object_ptr =
		xmalloc(sizeof(slurmdb_update_object_t));
	void *slurmdb_object = NULL;
	int (*my_function) (void **object, uint16_t protocol_version,
			    Buf buffer);
	void (*my_destroy) (void *object);

	*object = object_ptr;

	safe_unpack16(&object_ptr->type, buffer);
	switch (object_ptr->type) {
	case SLURMDB_MODIFY_USER:
	case SLURMDB_ADD_USER:
	case SLURMDB_REMOVE_USER:
	case SLURMDB_ADD_COORD:
	case SLURMDB_REMOVE_COORD:
		my_function = slurmdb_unpack_user_rec;
		my_destroy = slurmdb_destroy_user_rec;
		break;
	case SLURMDB_ADD_ASSOC:
	case SLURMDB_MODIFY_ASSOC:
	case SLURMDB_REMOVE_ASSOC:
	case SLURMDB_REMOVE_ASSOC_USAGE:
		my_function = slurmdb_unpack_assoc_rec;
		my_destroy = slurmdb_destroy_assoc_rec;
		break;
	case SLURMDB_ADD_QOS:
	case SLURMDB_MODIFY_QOS:
	case SLURMDB_REMOVE_QOS:
	case SLURMDB_REMOVE_QOS_USAGE:
		my_function = slurmdb_unpack_qos_rec;
		my_destroy = slurmdb_destroy_qos_rec;
		break;
	case SLURMDB_ADD_WCKEY:
	case SLURMDB_MODIFY_WCKEY:
	case SLURMDB_REMOVE_WCKEY:
		my_function = slurmdb_unpack_wckey_rec;
		my_destroy = slurmdb_destroy_wckey_rec;
		break;
	case SLURMDB_ADD_CLUSTER:
	case SLURMDB_REMOVE_CLUSTER:
		/* we don't pack anything on these */
		return SLURM_SUCCESS;
	case SLURMDB_ADD_RES:
	case SLURMDB_MODIFY_RES:
	case SLURMDB_REMOVE_RES:
		my_function = slurmdb_unpack_res_rec;
		my_destroy = slurmdb_destroy_res_rec;
		break;
	case SLURMDB_ADD_TRES:
		my_function = slurmdb_unpack_tres_rec;
		my_destroy = slurmdb_destroy_tres_rec;
		break;
	case DBD_GOT_STATS:
		my_function = slurmdb_unpack_stats_msg;
		my_destroy = slurmdb_destroy_stats_rec;
		break;
	case SLURMDB_UPDATE_FEDS:
		my_function = slurmdb_unpack_federation_rec;
		my_destroy  = slurmdb_destroy_federation_rec;
		break;
	case SLURMDB_UPDATE_NOTSET:
	default:
		error("unpack: unknown type set in update_object: %d",
		      object_ptr->type);
		goto unpack_error;
	}
	safe_unpack32(&count, buffer);
	if (count > NO_VAL)
		goto unpack_error;
	if (count != NO_VAL) {
		object_ptr->objects = list_create((*(my_destroy)));
		for (i = 0; i < count; i++) {
			if (((*(my_function))(&slurmdb_object,
					      protocol_version, buffer))
			    == SLURM_ERROR)
				goto unpack_error;
			list_append(object_ptr->objects, slurmdb_object);
		}
	}
	return SLURM_SUCCESS;

unpack_error:
	slurmdb_destroy_update_object(object_ptr);
	*object = NULL;
	return SLURM_ERROR;
}<|MERGE_RESOLUTION|>--- conflicted
+++ resolved
@@ -4011,11 +4011,7 @@
 
 		safe_unpack32(&object_ptr->cpus_max, buffer);
 		safe_unpack32(&object_ptr->cpus_min, buffer);
-<<<<<<< HEAD
 		safe_unpack32(&object_ptr->db_flags, buffer);
-=======
-		object_ptr->db_flags = SLURMDB_JOB_FLAG_NOTSET;
->>>>>>> 6158e479
 		safe_unpack32(&uint32_tmp, buffer);
 		object_ptr->exitcode = (int32_t)uint32_tmp;
 		safe_unpack32(&object_ptr->flags, buffer);
@@ -4240,15 +4236,8 @@
 
 		safe_unpack32(&object_ptr->cpus_max, buffer);
 		safe_unpack32(&object_ptr->cpus_min, buffer);
-<<<<<<< HEAD
-=======
 		object_ptr->db_flags = SLURMDB_JOB_FLAG_NOTSET;
 
-		safe_unpack16(&uint16_tmp, buffer);
-		if (uint16_tmp)
-			object_ptr->flags |= JOBCOND_FLAG_DUP;
-
->>>>>>> 6158e479
 		safe_unpack32(&uint32_tmp, buffer);
 		object_ptr->exitcode = (int32_t)uint32_tmp;
 		safe_unpack32(&object_ptr->flags, buffer);
