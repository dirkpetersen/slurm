--- conflicted
+++ resolved
@@ -631,13 +631,8 @@
 				next = end + 1;
 			}
 
-<<<<<<< HEAD
-			term = end[0];
-			end[0] = '\0';
-=======
 			term = *end;
 			*end = '\0';
->>>>>>> 24955591
 
 			if (_pattern_has_taskid(start)) {
 				/* cut pattern at this directory */
@@ -645,11 +640,7 @@
 				break;
 			}
 
-<<<<<<< HEAD
-			end[0] = term;
-=======
 			*end = term;
->>>>>>> 24955591
 		}
 	}
 
