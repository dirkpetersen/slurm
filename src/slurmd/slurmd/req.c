/*****************************************************************************\
 *  src/slurmd/slurmd/req.c - slurmd request handling
 *****************************************************************************
 *  Copyright (C) 2002-2007 The Regents of the University of California.
 *  Copyright (C) 2008-2010 Lawrence Livermore National Security.
 *  Copyright (C) SchedMD LLC.
 *  Portions copyright (C) 2015 Mellanox Technologies Inc.
 *  Produced at Lawrence Livermore National Laboratory (cf, DISCLAIMER).
 *  Written by Mark Grondona <mgrondona@llnl.gov>.
 *  CODE-OCEC-09-009. All rights reserved.
 *
 *  This file is part of Slurm, a resource management program.
 *  For details, see <https://slurm.schedmd.com/>.
 *  Please also read the included file: DISCLAIMER.
 *
 *  Slurm is free software; you can redistribute it and/or modify it under
 *  the terms of the GNU General Public License as published by the Free
 *  Software Foundation; either version 2 of the License, or (at your option)
 *  any later version.
 *
 *  In addition, as a special exception, the copyright holders give permission
 *  to link the code of portions of this program with the OpenSSL library under
 *  certain conditions as described in each individual source file, and
 *  distribute linked combinations including the two. You must obey the GNU
 *  General Public License in all respects for all of the code used other than
 *  OpenSSL. If you modify file(s) with this exception, you may extend this
 *  exception to your version of the file(s), but you are not obligated to do
 *  so. If you do not wish to do so, delete this exception statement from your
 *  version.  If you delete this exception statement from all source files in
 *  the program, then also delete it here.
 *
 *  Slurm is distributed in the hope that it will be useful, but WITHOUT ANY
 *  WARRANTY; without even the implied warranty of MERCHANTABILITY or FITNESS
 *  FOR A PARTICULAR PURPOSE.  See the GNU General Public License for more
 *  details.
 *
 *  You should have received a copy of the GNU General Public License along
 *  with Slurm; if not, write to the Free Software Foundation, Inc.,
 *  51 Franklin Street, Fifth Floor, Boston, MA 02110-1301  USA.
\*****************************************************************************/

#include "config.h"

#define _GNU_SOURCE	/* for setresuid() */

#include <ctype.h>
#include <fcntl.h>
#include <ftw.h>
#include <grp.h>
#ifdef HAVE_NUMA
#undef NUMA_VERSION1_COMPATIBILITY
#include <numa.h>
#endif
#include <poll.h>
#include <pthread.h>
#include <sched.h>
#include <signal.h>
#include <stdlib.h>
#include <string.h>
#include <sys/param.h>
#include <sys/stat.h>
#include <sys/types.h>
#include <sys/un.h>
#include <sys/wait.h>
#include <time.h>
#include <unistd.h>
#include <utime.h>

#include "src/bcast/file_bcast.h"

#include "src/common/assoc_mgr.h"
#include "src/common/callerid.h"
#include "src/common/cpu_frequency.h"
#include "src/common/env.h"
#include "src/common/fd.h"
#include "src/common/fetch_config.h"
#include "src/common/forward.h"
#include "src/common/group_cache.h"
#include "src/common/hostlist.h"
#include "src/common/list.h"
#include "src/common/log.h"
#include "src/common/macros.h"
#include "src/common/read_config.h"
#include "src/common/reverse_tree.h"
#include "src/common/slurm_protocol_api.h"
#include "src/common/slurm_protocol_defs.h"
#include "src/common/slurm_protocol_pack.h"
#include "src/common/slurm_protocol_socket.h"
#include "src/common/spank.h"
#include "src/common/stepd_api.h"
#include "src/common/uid.h"
#include "src/common/util-net.h"
#include "src/common/xmalloc.h"
#include "src/common/xstring.h"

#include "src/interfaces/acct_gather_energy.h"
#include "src/interfaces/auth.h"
#include "src/interfaces/cgroup.h"
#include "src/interfaces/cred.h"
#include "src/interfaces/gres.h"
#include "src/interfaces/job_container.h"
#include "src/interfaces/jobacct_gather.h"
#include "src/interfaces/mpi.h"
#include "src/interfaces/node_features.h"
#include "src/interfaces/proctrack.h"
#include "src/interfaces/switch.h"
#include "src/interfaces/task.h"

#include "src/slurmd/common/fname.h"
#include "src/slurmd/common/slurmd_common.h"
#include "src/slurmd/common/slurmstepd_init.h"
#include "src/slurmd/slurmd/cred_context.h"
#include "src/slurmd/slurmd/get_mach_stat.h"
#include "src/slurmd/slurmd/slurmd.h"

#define _LIMIT_INFO 0

#define RETRY_DELAY 15		/* retry every 15 seconds */
#define MAX_RETRY   240		/* retry 240 times (one hour max) */

#define MAX_CPU_CNT 1024
#define MAX_NUMA_CNT 128

typedef struct {
	uint32_t uid;
	uint32_t job_id;
	uint32_t step_id;
	char *exe_fname;
	char *directory;
	time_t last_update;
} libdir_rec_t;

typedef struct {
	uint64_t job_mem;
	slurm_step_id_t step_id;
	uint64_t step_mem;
} job_mem_limits_t;

typedef struct {
	bool batch_step;
	uint32_t job_id;
} active_job_t;

typedef struct {
	uint32_t uid;
	uint32_t job_id;
	uint32_t step_id;
	char *new_path;
	char *pos;
} foreach_libdir_args_t;

static void _free_job_env(job_env_t *env_ptr);
static bool _is_batch_job_finished(uint32_t job_id);
static int  _job_limits_match(void *x, void *key);
static int  _kill_all_active_steps(uint32_t jobid, int sig, int flags,
				   char *details, bool batch, uid_t req_uid);
static void _launch_complete_add(uint32_t job_id, bool btch_step);
static void _launch_complete_log(char *type, uint32_t job_id);
static void _launch_complete_rm(uint32_t job_id);
static void _launch_complete_wait(uint32_t job_id);
static int  _launch_job_fail(uint32_t job_id, uint32_t slurm_rc);
static bool _launch_job_test(uint32_t job_id, bool batch_step);
static void _note_batch_job_finished(uint32_t job_id);
static int  _prolog_is_running (uint32_t jobid);
static int  _step_limits_match(void *x, void *key);
static void _rpc_launch_tasks(slurm_msg_t *);
static void _rpc_abort_job(slurm_msg_t *);
static void _rpc_batch_job(slurm_msg_t *msg);
static void _rpc_prolog(slurm_msg_t *msg);
static void _rpc_job_notify(slurm_msg_t *);
static void _rpc_signal_tasks(slurm_msg_t *);
static void _rpc_terminate_tasks(slurm_msg_t *);
static void _rpc_timelimit(slurm_msg_t *);
static void _rpc_reattach_tasks(slurm_msg_t *);
static void _rpc_suspend_job(slurm_msg_t *msg);
static void _rpc_terminate_job(slurm_msg_t *);
static void _rpc_shutdown(slurm_msg_t *msg);
static void _rpc_set_slurmd_debug_flags(slurm_msg_t *msg);
static void _rpc_set_slurmd_debug(slurm_msg_t *msg);
static void _rpc_reconfig(slurm_msg_t *msg);
static void _rpc_reconfig_with_config(slurm_msg_t *msg);
static void _rpc_reboot(slurm_msg_t *msg);
static void _rpc_pid2jid(slurm_msg_t *msg);
static void _rpc_file_bcast(slurm_msg_t *msg);
static void _file_bcast_cleanup(void);
static int  _file_bcast_register_file(slurm_msg_t *msg,
				      sbcast_cred_arg_t *cred_arg,
				      file_bcast_info_t *key);
static void _rpc_ping(slurm_msg_t *);
static void _rpc_health_check(slurm_msg_t *);
static void _rpc_acct_gather_update(slurm_msg_t *);
static void _rpc_acct_gather_energy(slurm_msg_t *);
static void _rpc_step_complete(slurm_msg_t *msg);
static void _rpc_stat_jobacct(slurm_msg_t *msg);
static void _rpc_list_pids(slurm_msg_t *msg);
static void _rpc_daemon_status(slurm_msg_t *msg);
static void _rpc_forward_data(slurm_msg_t *msg);
static void _rpc_network_callerid(slurm_msg_t *msg);

static bool _slurm_authorized_user(uid_t uid);
static int  _waiter_init (uint32_t jobid);
static void _waiter_complete(uint32_t jobid);

static bool _steps_completed_now(uint32_t jobid);
static sbcast_cred_arg_t *_valid_sbcast_cred(file_bcast_msg_t *req,
					     uid_t req_uid,
					     gid_t req_gid,
					     uint16_t protocol_version);
static void _wait_state_completed(uint32_t jobid, int max_delay);
static uid_t _get_job_uid(uint32_t jobid);

static int  _add_starting_step(uint16_t type, void *req);
static int  _remove_starting_step(uint16_t type, void *req);
static int  _compare_starting_steps(void *s0, void *s1);
static int  _wait_for_starting_step(slurm_step_id_t *step_id);
static bool _step_is_starting(slurm_step_id_t *step_id);

static void _add_job_running_prolog(uint32_t job_id);
static void _remove_job_running_prolog(uint32_t job_id);
static int  _match_jobid(void *s0, void *s1);
static void _wait_for_job_running_prolog(uint32_t job_id);
static int _wait_for_request_launch_prolog(uint32_t job_id,
					    bool *first_job_run);
static bool _requeue_setup_env_fail(void);

/*
 *  List of threads waiting for jobs to complete
 */
static list_t *waiters = NULL;

static time_t startup = 0;		/* daemon startup time */
static time_t last_slurmctld_msg = 0;

static pthread_mutex_t job_limits_mutex = PTHREAD_MUTEX_INITIALIZER;
static list_t *job_limits_list = NULL;
static bool job_limits_loaded = false;

static int next_fini_job_inx = 0;

/* NUM_PARALLEL_SUSP_JOBS controls the number of jobs that can be suspended or
 * resumed at one time. */
#define NUM_PARALLEL_SUSP_JOBS 64
/* NUM_PARALLEL_SUSP_STEPS controls the number of steps per job that can be
 * suspended at one time. */
#define NUM_PARALLEL_SUSP_STEPS 8
static pthread_mutex_t suspend_mutex = PTHREAD_MUTEX_INITIALIZER;
static uint32_t job_suspend_array[NUM_PARALLEL_SUSP_JOBS] = {0};
static int job_suspend_size = 0;

#define JOB_STATE_CNT 64
static pthread_mutex_t job_state_mutex   = PTHREAD_MUTEX_INITIALIZER;
static pthread_cond_t  job_state_cond    = PTHREAD_COND_INITIALIZER;
static active_job_t active_job_id[JOB_STATE_CNT] = {{0}};

static pthread_mutex_t prolog_mutex = PTHREAD_MUTEX_INITIALIZER;

#define FILE_BCAST_TIMEOUT 300
static pthread_rwlock_t file_bcast_lock = PTHREAD_RWLOCK_INITIALIZER;
static list_t *file_bcast_list = NULL;
static list_t *bcast_libdir_list = NULL;

static pthread_mutex_t waiter_mutex = PTHREAD_MUTEX_INITIALIZER;

static int _stepmgr_connect(slurm_step_id_t *step_id,
			    uint16_t *protocol_version)
{
	int fd = SLURM_ERROR;

	step_id->step_id = SLURM_EXTERN_CONT;
	step_id->step_het_comp = NO_VAL;
	if ((fd = stepd_connect(conf->spooldir, conf->node_name, step_id,
				protocol_version)) == -1) {
		error("%s to %ps failed: %m",
		      __func__, &step_id->job_id);
	}

	return fd;
}

static void _relay_stepd_msg(slurm_step_id_t *step_id, slurm_msg_t *msg)
{
	int fd, rc;
	uid_t job_uid;
	uint16_t protocol_version;

	step_id->step_het_comp = NO_VAL; /* het jobs aren't supported. */

	job_uid = _get_job_uid(step_id->job_id);
	if (job_uid == INFINITE) {
		error("No stepd for jobid %u from uid %u for rpc %s",
		      step_id->job_id, msg->auth_uid,
		      rpc_num2string(msg->msg_type));
		rc = ESLURM_INVALID_JOB_ID;
		goto done;
	}

	if ((slurm_conf.private_data & PRIVATE_DATA_JOBS) &&
	    (job_uid != msg->auth_uid) &&
	    !_slurm_authorized_user(msg->auth_uid)) {
		error("Security violation, %s from uid %u",
		      rpc_num2string(msg->msg_type), msg->auth_uid);
		rc = ESLURM_USER_ID_MISSING;  /* or bad in this case */
		goto done;
	}

	if (((fd = _stepmgr_connect(step_id, &protocol_version)) !=
	     SLURM_ERROR) &&
	    !stepd_relay_msg(fd, msg, protocol_version)) {
		/* stepd will reply back directly. */
		close(fd);
		return;
	} else {
		rc = SLURM_ERROR;
		error("failed to return step rpc:%s job:%ps uid:%u",
		      rpc_num2string(msg->msg_type), step_id, msg->auth_uid);
	}
	if (fd != SLURM_ERROR)
		close(fd);

done:
	slurm_send_rc_msg(msg, rc);
}


static void _slurm_rpc_job_step_create(slurm_msg_t *msg)
{
	slurm_step_id_t step_id;

	job_step_create_request_msg_t *req_step_msg = msg->data;
	step_id.job_id = req_step_msg->step_id.job_id;

	_relay_stepd_msg(&step_id, msg);
}

static void _slurm_rpc_job_step_get_info(slurm_msg_t *msg)
{
	job_step_info_request_msg_t *request = msg->data;

	_relay_stepd_msg(&request->step_id, msg);
}

static void _slurm_rpc_job_step_kill(slurm_msg_t *msg)
{
	job_step_kill_msg_t *request = msg->data;

	_relay_stepd_msg(&request->step_id, msg);
}

static void _slurm_rpc_srun_job_complete(slurm_msg_t *msg)
{
	srun_job_complete_msg_t *request = msg->data;
	slurm_step_id_t step_id;

	step_id.job_id = request->job_id;

	_relay_stepd_msg(&step_id, msg);
}

static void _slurm_rpc_srun_node_fail(slurm_msg_t *msg)
{
	srun_node_fail_msg_t *request = msg->data;

	_relay_stepd_msg(&request->step_id, msg);
}

static void _slurm_rpc_srun_timeout(slurm_msg_t *msg)
{
	srun_timeout_msg_t *request = msg->data;

	_relay_stepd_msg(&request->step_id, msg);
}

static void _slurm_rpc_update_step(slurm_msg_t *msg)
{
	step_update_request_msg_t *request = msg->data;
	slurm_step_id_t step_id;

	step_id.job_id = request->job_id;
	step_id.step_id = request->step_id;

	_relay_stepd_msg(&step_id, msg);
}

static void _slurm_rpc_step_layout(slurm_msg_t *msg)
{
	_relay_stepd_msg(msg->data, msg);
}

static void _slurm_rpc_sbcast_cred(slurm_msg_t *msg)
{
	step_alloc_info_msg_t *request = msg->data;

	_relay_stepd_msg(&request->step_id, msg);
}

static void _slurm_het_job_alloc_info(slurm_msg_t *msg)
{
	job_alloc_info_msg_t *request = msg->data;
	slurm_step_id_t step_id;

	step_id.job_id = request->job_id;

	_relay_stepd_msg(&step_id, msg);
}

void
slurmd_req(slurm_msg_t *msg)
{
	if (msg == NULL) {
		if (startup == 0)
			startup = time(NULL);
		slurm_mutex_lock(&waiter_mutex);
		FREE_NULL_LIST(waiters);
		slurm_mutex_unlock(&waiter_mutex);
		slurm_mutex_lock(&job_limits_mutex);
		if (job_limits_list) {
			FREE_NULL_LIST(job_limits_list);
			job_limits_loaded = false;
		}
		slurm_mutex_unlock(&job_limits_mutex);
		return;
	}

	if (!msg->auth_ids_set) {
		error("%s: received message without previously validated auth",
		      __func__);
		return;
	}

	if (slurm_conf.debug_flags & DEBUG_FLAG_PROTOCOL) {
		const char *p = rpc_num2string(msg->msg_type);
		info("%s: received opcode %s from %pA uid %u",
		     __func__, p, &msg->address, msg->auth_uid);
	}

	debug2("Processing RPC: %s", rpc_num2string(msg->msg_type));
	switch (msg->msg_type) {
	case REQUEST_LAUNCH_PROLOG:
		_rpc_prolog(msg);
		last_slurmctld_msg = time(NULL);
		break;
	case REQUEST_BATCH_JOB_LAUNCH:
		_rpc_batch_job(msg);
		last_slurmctld_msg = time(NULL);
		break;
	case REQUEST_LAUNCH_TASKS:
		_rpc_launch_tasks(msg);
		break;
	case REQUEST_SIGNAL_TASKS:
		_rpc_signal_tasks(msg);
		break;
	case REQUEST_TERMINATE_TASKS:
		_rpc_terminate_tasks(msg);
		break;
	case REQUEST_KILL_PREEMPTED:
		last_slurmctld_msg = time(NULL);
		_rpc_timelimit(msg);
		break;
	case REQUEST_KILL_TIMELIMIT:
		last_slurmctld_msg = time(NULL);
		_rpc_timelimit(msg);
		break;
	case REQUEST_REATTACH_TASKS:
		_rpc_reattach_tasks(msg);
		break;
	case REQUEST_SUSPEND_INT:
		_rpc_suspend_job(msg);
		last_slurmctld_msg = time(NULL);
		break;
	case REQUEST_ABORT_JOB:
		last_slurmctld_msg = time(NULL);
		_rpc_abort_job(msg);
		break;
	case REQUEST_TERMINATE_JOB:
		last_slurmctld_msg = time(NULL);
		_rpc_terminate_job(msg);
		break;
	case REQUEST_SHUTDOWN:
		_rpc_shutdown(msg);
		break;
	case REQUEST_RECONFIGURE:
		_rpc_reconfig(msg);
		last_slurmctld_msg = time(NULL);
		break;
	case REQUEST_SET_DEBUG_FLAGS:
		_rpc_set_slurmd_debug_flags(msg);
		break;
	case REQUEST_SET_DEBUG_LEVEL:
		_rpc_set_slurmd_debug(msg);
		break;
	case REQUEST_RECONFIGURE_WITH_CONFIG:
		_rpc_reconfig_with_config(msg);
		last_slurmctld_msg = time(NULL);
		break;
	case REQUEST_REBOOT_NODES:
		_rpc_reboot(msg);
		break;
	case REQUEST_NODE_REGISTRATION_STATUS:
		/* Treat as ping (for slurmctld agent, just return SUCCESS) */
		_rpc_ping(msg);
		last_slurmctld_msg = time(NULL);
		break;
	case REQUEST_PING:
		_rpc_ping(msg);
		last_slurmctld_msg = time(NULL);
		break;
	case REQUEST_HEALTH_CHECK:
		_rpc_health_check(msg);
		last_slurmctld_msg = time(NULL);
		break;
	case REQUEST_ACCT_GATHER_UPDATE:
		_rpc_acct_gather_update(msg);
		last_slurmctld_msg = time(NULL);
		break;
	case REQUEST_ACCT_GATHER_ENERGY:
		_rpc_acct_gather_energy(msg);
		break;
	case REQUEST_JOB_ID:
		_rpc_pid2jid(msg);
		break;
	case REQUEST_FILE_BCAST:
		_rpc_file_bcast(msg);
		break;
	case REQUEST_STEP_COMPLETE:
		_rpc_step_complete(msg);
		break;
	case REQUEST_JOB_STEP_CREATE:
		_slurm_rpc_job_step_create(msg);
		break;
	case REQUEST_JOB_STEP_STAT:
		_rpc_stat_jobacct(msg);
		break;
	case REQUEST_JOB_STEP_PIDS:
		_rpc_list_pids(msg);
		break;
	case REQUEST_JOB_STEP_INFO:
		_slurm_rpc_job_step_get_info(msg);
		break;
	case REQUEST_DAEMON_STATUS:
		_rpc_daemon_status(msg);
		break;
	case REQUEST_JOB_NOTIFY:
		_rpc_job_notify(msg);
		break;
	case REQUEST_FORWARD_DATA:
		_rpc_forward_data(msg);
		break;
	case REQUEST_NETWORK_CALLERID:
		_rpc_network_callerid(msg);
		break;
	case REQUEST_CANCEL_JOB_STEP:
		_slurm_rpc_job_step_kill(msg);
		break;
	case SRUN_JOB_COMPLETE:
		_slurm_rpc_srun_job_complete(msg);
		break;
	case SRUN_NODE_FAIL:
		_slurm_rpc_srun_node_fail(msg);
		break;
	case SRUN_TIMEOUT:
		_slurm_rpc_srun_timeout(msg);
		break;
	case REQUEST_UPDATE_JOB_STEP:
		_slurm_rpc_update_step(msg);
		break;
	case REQUEST_STEP_LAYOUT:
		_slurm_rpc_step_layout(msg);
		break;
	case REQUEST_JOB_SBCAST_CRED:
		_slurm_rpc_sbcast_cred(msg);
		break;
	case REQUEST_HET_JOB_ALLOC_INFO:
		_slurm_het_job_alloc_info(msg);
		break;
	default:
		error("%s: invalid request msg type %d",
		      __func__, msg->msg_type);
		slurm_send_rc_msg(msg, EINVAL);
		break;
	}
	return;
}

extern int send_slurmd_conf_lite(int fd, slurmd_conf_t *cf)
{
	int len;

	/*
	 * Wait for the registration to come back from the slurmctld so we have
	 * a TRES list to work with.
	 */
	if (!assoc_mgr_tres_list) {
		slurm_mutex_lock(&tres_mutex);
		slurm_cond_wait(&tres_cond, &tres_mutex);
		slurm_mutex_unlock(&tres_mutex);
	}

	slurm_mutex_lock(&cf->config_mutex);

	xassert(cf->buf);
	if (!tres_packed) {
		assoc_mgr_lock_t locks = { .tres = READ_LOCK };
		assoc_mgr_lock(&locks);
		if (assoc_mgr_tres_list) {
			slurm_pack_list(assoc_mgr_tres_list,
					slurmdb_pack_tres_rec, cf->buf,
					SLURM_PROTOCOL_VERSION);
		} else {
			fatal("%s: assoc_mgr_tres_list is NULL when trying to start a slurmstepd. This should never happen.",
			      __func__);
		}
		assoc_mgr_unlock(&locks);
		tres_packed = true;
	}

	len = get_buf_offset(cf->buf);
	safe_write(fd, &len, sizeof(int));
	safe_write(fd, get_buf_data(cf->buf), len);

	slurm_mutex_unlock(&cf->config_mutex);

	return (0);

rwfail:
	slurm_mutex_unlock(&cf->config_mutex);
	return (-1);
}

static int
_send_slurmstepd_init(int fd, int type, void *req, slurm_addr_t *cli,
		      hostlist_t *step_hset, uint16_t protocol_version)
{
	int len = 0;
	buf_t *buffer = NULL;
	slurm_msg_t msg;

	int rank;
	int parent_rank, children, depth, max_depth;
	char *parent_alias = NULL;

	slurm_msg_t_init(&msg);

	/* send conf over to slurmstepd */
	if (send_slurmd_conf_lite(fd, conf)) {
		error("%s: send_slurmd_conf_lite(%d) failed: %m", __func__, fd);
		goto fail;
	}

	/* send conf_hashtbl */
	if (read_conf_send_stepd(fd)) {
		error("%s: read_conf_send_stepd(%d) failed: %m", __func__, fd);
		goto fail;
	}

	/* send type over to slurmstepd */
	safe_write(fd, &type, sizeof(int));

	/* step_hset can be NULL for batch scripts OR if the job was submitted
	 * by SlurmUser or root using the --no-allocate/-Z option and the job
	 * job credential validation by _check_job_credential() failed. If the
	 * job credential did not validate, then it did not come from slurmctld
	 * and there is no reason to send step completion messages to slurmctld.
	 */
	if (step_hset == NULL) {
		bool send_error = false;
		if (type == LAUNCH_TASKS) {
			launch_tasks_request_msg_t *launch_req = req;
			if (launch_req->step_id.step_id != SLURM_EXTERN_CONT)
				send_error = true;
		}
		if (send_error) {
			info("task rank unavailable due to invalid job "
			     "credential, step completion RPC impossible");
		}
		rank = -1;
		parent_rank = -1;
		children = 0;
		depth = 0;
		max_depth = 0;
	} else {
#ifndef HAVE_FRONT_END
		int count;
		count = hostlist_count(step_hset);
		rank = hostlist_find(step_hset, conf->node_name);
		reverse_tree_info(rank, count, REVERSE_TREE_WIDTH,
				  &parent_rank, &children,
				  &depth, &max_depth);

		if (children == -1) {
			error("reverse_tree_info: Sanity check fail, can't start job");
			goto fail;
		}
		/*
		 * rank 0 always talks directly to the slurmctld. If
		 * parent_rank = -1, all nodes talk to the slurmctld
		 */
		if (rank > 0 && parent_rank != -1) {
			parent_alias = hostlist_nth(step_hset, parent_rank);
		}
#else
		/* In FRONT_END mode, one slurmd pretends to be all
		 * NodeNames, so we can't compare conf->node_name
		 * to the NodeNames in step_hset.  Just send step complete
		 * RPC directly to the controller.
		 */
		rank = 0;
		parent_rank = -1;
		children = 0;
		depth = 0;
		max_depth = 0;
#endif
	}
	debug3("slurmstepd rank %d (%s), parent rank %d (%s), "
	       "children %d, depth %d, max_depth %d",
	       rank, conf->node_name,
	       parent_rank, parent_alias ? parent_alias : "NONE",
	       children, depth, max_depth);

	/* send reverse-tree info to the slurmstepd */
	safe_write(fd, &rank, sizeof(int));
	safe_write(fd, &parent_rank, sizeof(int));
	safe_write(fd, &children, sizeof(int));
	safe_write(fd, &depth, sizeof(int));
	safe_write(fd, &max_depth, sizeof(int));
	if (parent_alias) {
		len = strlen(parent_alias);
		safe_write(fd, &len, sizeof(int));
		safe_write(fd, parent_alias, len);
		free(parent_alias);
		parent_alias = NULL;
	} else {
		len = 0;
		safe_write(fd, &len, sizeof(int));
	}
	/* send cli address over to slurmstepd */
	buffer = init_buf(0);
	slurm_pack_addr(cli, buffer);
	len = get_buf_offset(buffer);
	safe_write(fd, &len, sizeof(int));
	safe_write(fd, get_buf_data(buffer), len);
	FREE_NULL_BUFFER(buffer);

	/* send cpu_frequency info to slurmstepd */
	cpu_freq_send_info(fd);

	/* send req over to slurmstepd */
	switch (type) {
	case LAUNCH_BATCH_JOB:
		msg.msg_type = REQUEST_BATCH_JOB_LAUNCH;
		break;
	case LAUNCH_TASKS:
		msg.msg_type = REQUEST_LAUNCH_TASKS;
		break;
	default:
		error("Was sent a task I didn't understand");
		break;
	}
	buffer = init_buf(0);
	msg.data = req;

	/* always force the RPC format to the latest */
	msg.protocol_version = SLURM_PROTOCOL_VERSION;
	pack_msg(&msg, buffer);
	len = get_buf_offset(buffer);

	/* send the srun protocol_version over, which may be older */
	safe_write(fd, &protocol_version, sizeof(uint16_t));

	safe_write(fd, &len, sizeof(int));
	safe_write(fd, get_buf_data(buffer), len);
	FREE_NULL_BUFFER(buffer);

	/*
	 * Send all secondary conf files to the stepd.
	 */

	/* send cgroup conf over to slurmstepd */
	if (cgroup_write_conf(fd)) {
		error("%s: cgroup_write_conf(%d) failed: %m",
		      __func__, fd);
		goto fail;
	}

	/* send acct_gather.conf over to slurmstepd */
	if (acct_gather_write_conf(fd)) {
		error("%s: acct_gather_write_conf(%d) failed: %m",
		      __func__, fd);
		goto fail;
	}

	/* Send job_container information to slurmstepd */
	if (container_g_send_stepd(fd)) {
		error("%s: container_g_send_stepd(%d) failed: %m",
		      __func__, fd);
		goto fail;
	}

	/* Send GRES information to slurmstepd */
	gres_g_send_stepd(fd, &msg);

	/* Send mpi.conf over to slurmstepd */
	if (type == LAUNCH_TASKS) {
		launch_tasks_request_msg_t *job = req;
		if ((job->step_id.step_id != SLURM_EXTERN_CONT) &&
		    (job->step_id.step_id != SLURM_INTERACTIVE_STEP)) {
			if (mpi_conf_send_stepd(fd, job->mpi_plugin_id)) {
				error("%s: mpi_conf_send_stepd(%d, %u) failed: %m",
				      __func__, fd, job->mpi_plugin_id);
				goto fail;
			}
		}
	}

	return 0;

rwfail:
	error("%s: failed: %m", __func__);
fail:
	FREE_NULL_BUFFER(buffer);
	return errno;
}


/*
 * Fork and exec the slurmstepd, then send the slurmstepd its
 * initialization data.  Then wait for slurmstepd to send an "ok"
 * message before returning.  When the "ok" message is received,
 * the slurmstepd has created and begun listening on its unix
 * domain socket.
 *
 * Note that this code forks twice and it is the grandchild that
 * becomes the slurmstepd process, so the slurmstepd's parent process
 * will be init, not slurmd.
 */
static int
_forkexec_slurmstepd(uint16_t type, void *req, slurm_addr_t *cli,
		      hostlist_t *step_hset, uint16_t protocol_version)
{
	pid_t pid;
	int to_stepd[2] = {-1, -1};
	int to_slurmd[2] = {-1, -1};

	if (pipe(to_stepd) < 0 || pipe(to_slurmd) < 0) {
		error("%s: pipe failed: %m", __func__);
		return SLURM_ERROR;
	}

	if (_add_starting_step(type, req)) {
		error("%s: failed in _add_starting_step: %m", __func__);
		return SLURM_ERROR;
	}

	if ((pid = fork()) < 0) {
		error("%s: fork: %m", __func__);
		close(to_stepd[0]);
		close(to_stepd[1]);
		close(to_slurmd[0]);
		close(to_slurmd[1]);
		_remove_starting_step(type, req);
		return SLURM_ERROR;
	} else if (pid > 0) {
		int rc = SLURM_SUCCESS;
#if (SLURMSTEPD_MEMCHECK == 0)
		int i;
		time_t start_time = time(NULL);
#endif
		/*
		 * Parent sends initialization data to the slurmstepd
		 * over the to_stepd pipe, and waits for the return code
		 * reply on the to_slurmd pipe.
		 */
		if (close(to_stepd[0]) < 0)
			error("Unable to close read to_stepd in parent: %m");
		if (close(to_slurmd[1]) < 0)
			error("Unable to close write to_slurmd in parent: %m");

		if ((rc = _send_slurmstepd_init(to_stepd[1], type,
						req, cli, step_hset,
						protocol_version)) != 0) {
			error("Unable to init slurmstepd");
			goto done;
		}

		/* If running under valgrind/memcheck, this pipe doesn't work
		 * correctly so just skip it. */
#if (SLURMSTEPD_MEMCHECK == 0)
		i = read(to_slurmd[0], &rc, sizeof(int));
		if (i < 0) {
			error("%s: Can not read return code from slurmstepd "
			      "got %d: %m", __func__, i);
			rc = SLURM_ERROR;
		} else if (i != sizeof(int)) {
			error("%s: slurmstepd failed to send return code "
			      "got %d: %m", __func__, i);
			rc = SLURM_ERROR;
		} else {
			int delta_time = time(NULL) - start_time;
			int cc;
			if (delta_time > 5) {
				warning("slurmstepd startup took %d sec, possible file system problem or full memory",
					delta_time);
			}
			if (rc != SLURM_SUCCESS)
				error("slurmstepd return code %d: %s",
				      rc, slurm_strerror(rc));

			cc = SLURM_SUCCESS;
			cc = write(to_stepd[1], &cc, sizeof(int));
			if (cc != sizeof(int)) {
				error("%s: failed to send ack to stepd %d: %m",
				      __func__, cc);
			}
		}
#endif
	done:
		if (_remove_starting_step(type, req))
			error("Error cleaning up starting_step list");

		/* Reap child */
		if (waitpid(pid, NULL, 0) < 0)
			error("Unable to reap slurmd child process");
		if (close(to_stepd[1]) < 0)
			error("close write to_stepd in parent: %m");
		if (close(to_slurmd[0]) < 0)
			error("close read to_slurmd in parent: %m");
		return rc;
	} else {
#if (SLURMSTEPD_MEMCHECK == 1)
		/* memcheck test of slurmstepd, option #1 */
		char *const argv[3] = {"memcheck",
				       (char *)conf->stepd_loc, NULL};
#elif (SLURMSTEPD_MEMCHECK == 2)
		/* valgrind test of slurmstepd, option #2 */
		uint32_t job_id = 0, step_id = 0;
		char log_file[256];
		char *const argv[13] = {"valgrind", "--tool=memcheck",
					"--error-limit=no",
					"--leak-check=summary",
					"--show-reachable=yes",
					"--max-stackframe=16777216",
					"--num-callers=20",
					"--child-silent-after-fork=yes",
					"--track-origins=yes",
					log_file, (char *)conf->stepd_loc,
					NULL};
		if (type == LAUNCH_BATCH_JOB) {
			job_id = ((batch_job_launch_msg_t *)req)->job_id;
			step_id = SLURM_BATCH_SCRIPT;
		} else if (type == LAUNCH_TASKS) {
			job_id = ((launch_tasks_request_msg_t *)req)->step_id.job_id;
			step_id = ((launch_tasks_request_msg_t *)req)->step_id.step_id;
		}
		snprintf(log_file, sizeof(log_file),
			 "--log-file=/tmp/slurmstepd_valgrind_%u.%u",
			 job_id, step_id);
#elif (SLURMSTEPD_MEMCHECK == 3)
		/* valgrind/drd test of slurmstepd, option #3 */
		uint32_t job_id = 0, step_id = 0;
		char log_file[256];
		char *const argv[10] = {"valgrind", "--tool=drd",
					"--error-limit=no",
					"--max-stackframe=16777216",
					"--num-callers=20",
					"--child-silent-after-fork=yes",
					log_file, (char *)conf->stepd_loc,
					NULL};
		if (type == LAUNCH_BATCH_JOB) {
			job_id = ((batch_job_launch_msg_t *)req)->job_id;
			step_id = SLURM_BATCH_SCRIPT;
		} else if (type == LAUNCH_TASKS) {
			job_id = ((launch_tasks_request_msg_t *)req)->step_id.job_id;
			step_id = ((launch_tasks_request_msg_t *)req)->step_id.step_id;
		}
		snprintf(log_file, sizeof(log_file),
			 "--log-file=/tmp/slurmstepd_valgrind_%u.%u",
			 job_id, step_id);
#elif (SLURMSTEPD_MEMCHECK == 4)
		/* valgrind/helgrind test of slurmstepd, option #4 */
		uint32_t job_id = 0, step_id = 0;
		char log_file[256];
		char *const argv[10] = {"valgrind", "--tool=helgrind",
					"--error-limit=no",
					"--max-stackframe=16777216",
					"--num-callers=20",
					"--child-silent-after-fork=yes",
					log_file, (char *)conf->stepd_loc,
					NULL};
		if (type == LAUNCH_BATCH_JOB) {
			job_id = ((batch_job_launch_msg_t *)req)->job_id;
			step_id = SLURM_BATCH_SCRIPT;
		} else if (type == LAUNCH_TASKS) {
			job_id = ((launch_tasks_request_msg_t *)req)->step_id.job_id;
			step_id = ((launch_tasks_request_msg_t *)req)->step_id.step_id;
		}
		snprintf(log_file, sizeof(log_file),
			 "--log-file=/tmp/slurmstepd_valgrind_%u.%u",
			 job_id, step_id);
#else
		/* no memory checking, default */
		char *const argv[2] = { (char *)conf->stepd_loc, NULL};
#endif
		int i;
		int failed = 0;

		/*
		 * Child forks and exits
		 */
		if (setsid() < 0) {
			error("%s: setsid: %m", __func__);
			failed = 1;
		}
		if ((pid = fork()) < 0) {
			error("%s: Unable to fork grandchild: %m", __func__);
			failed = 2;
		} else if (pid > 0) { /* child */
			_exit(0);
		}

		/*
		 * Just in case we (or someone we are linking to)
		 * opened a file and didn't do a close on exec.  This
		 * is needed mostly to protect us against libs we link
		 * to that don't set the flag as we should already be
		 * setting it for those that we open.  The number 256
		 * is an arbitrary number based off test7.9.
		 */
		for (i=3; i<256; i++) {
			(void) fcntl(i, F_SETFD, FD_CLOEXEC);
		}

		/*
		 * Grandchild exec's the slurmstepd
		 *
		 * If the slurmd is being shutdown/restarted before
		 * the pipe happens the old conf->lfd could be reused
		 * and if we close it the dup2 below will fail.
		 */
		if ((to_stepd[0] != conf->lfd)
		    && (to_slurmd[1] != conf->lfd))
			close(conf->lfd);

		if (close(to_stepd[1]) < 0)
			error("close write to_stepd in grandchild: %m");
		if (close(to_slurmd[0]) < 0)
			error("close read to_slurmd in parent: %m");

		(void) close(STDIN_FILENO); /* ignore return */
		if (dup2(to_stepd[0], STDIN_FILENO) == -1) {
			error("dup2 over STDIN_FILENO: %m");
			_exit(1);
		}
		fd_set_close_on_exec(to_stepd[0]);
		(void) close(STDOUT_FILENO); /* ignore return */
		if (dup2(to_slurmd[1], STDOUT_FILENO) == -1) {
			error("dup2 over STDOUT_FILENO: %m");
			_exit(1);
		}
		fd_set_close_on_exec(to_slurmd[1]);
		(void) close(STDERR_FILENO); /* ignore return */
		if (dup2(devnull, STDERR_FILENO) == -1) {
			error("dup2 /dev/null to STDERR_FILENO: %m");
			_exit(1);
		}
		fd_set_noclose_on_exec(STDERR_FILENO);
		log_fini();
		if (!failed) {
			execvp(argv[0], argv);
			error("exec of slurmstepd failed: %m");
		}
		_exit(2);
	}
}

static void _setup_x11_display(uint32_t job_id, uint32_t step_id_in,
			       char ***env, uint32_t *envc)
{
	int display = 0, fd;
	char *xauthority = NULL;
	uint16_t protocol_version;
	slurm_step_id_t step_id = { .job_id = job_id,
				    .step_id = SLURM_EXTERN_CONT,
				    .step_het_comp = NO_VAL,
	};

	fd = stepd_connect(conf->spooldir, conf->node_name,
			   &step_id,
			   &protocol_version);

	if (fd == -1) {
		error("Cannot connect to slurmstepd. Could not get x11 forwarding display for job %u step %u, x11 forwarding disabled",
		      job_id, step_id_in);
		return;
	}

	display = stepd_get_x11_display(fd, protocol_version, &xauthority);
	close(fd);

	if (!display) {
		error("Didn't get display. Could not get x11 forwarding display for job %u step %u, x11 forwarding disabled",
		      job_id, step_id_in);
		env_array_overwrite(env, "DISPLAY", "SLURM_X11_SETUP_FAILED");
		*envc = envcount(*env);
		return;
	}

	debug2("%s: setting DISPLAY=localhost:%d:0 for job %u step %u",
	       __func__, display, job_id, step_id_in);
	env_array_overwrite_fmt(env, "DISPLAY", "localhost:%d.0", display);

	if (xauthority) {
		env_array_overwrite(env, "XAUTHORITY", xauthority);
		xfree(xauthority);
	}

	*envc = envcount(*env);
}

/*
 * IN cred_hostlist the job credential host_list where to extract this node
 * host_index
 * RET The node host_index in relation to the argument cred_hostlist or -1 in
 * case of error
 */
static int _get_host_index(char *cred_hostlist)
{
#ifdef HAVE_FRONT_END
	return 0; /* It is always 0 for front end systems */
#endif
	hostlist_t *hl;
	int host_index;
	if (!(hl = hostlist_create(cred_hostlist))) {
		error("Unable to parse credential hostlist: '%s'",
		      cred_hostlist);
		return -1;
	}
	host_index = hostlist_find(hl, conf->node_name);
	hostlist_destroy(hl);

	return host_index;
}

/*
 * IN cred the job credential from where to extract the memory
 * IN host_index used to get the sockets&core from the cred. If -1 is passed,
 * it is searched in the cred->hostlist based on conf->node_name.
 * OUT step_cpus the number of cpus used by the step
 * RET SLURM_SUCCESS on success SLURM_ERROR else
 */
static int _get_ncpus(slurm_cred_arg_t *cred, int host_index,
		      uint32_t *step_cpus)
{
	uint32_t hi, i, j, i_first_bit = 0, i_last_bit = 0;
	bool cpu_log = slurm_conf.debug_flags & DEBUG_FLAG_CPU_BIND;

	if (host_index == -1) {
		host_index = _get_host_index(cred->job_hostlist);

		if ((host_index < 0) || (host_index >= cred->job_nhosts)) {
			error("job cr credential invalid host_index %d for job %u",
			      host_index, cred->step_id.job_id);
			return SLURM_ERROR;
		}
	}
	*step_cpus = 0;
	hi = host_index + 1;	/* change from 0-origin to 1-origin */
	for (i = 0; hi; i++) {
		if (hi > cred->sock_core_rep_count[i]) {
			i_first_bit += cred->sockets_per_node[i] *
				cred->cores_per_socket[i] *
				cred->sock_core_rep_count[i];
			hi -= cred->sock_core_rep_count[i];
		} else {
			i_first_bit += cred->sockets_per_node[i] *
				cred->cores_per_socket[i] *
				(hi - 1);
			i_last_bit = i_first_bit +
				cred->sockets_per_node[i] *
				cred->cores_per_socket[i];
			break;
		}
	}
	/* Now count the allocated processors */
	for (i = i_first_bit, j = 0; i < i_last_bit; i++, j++) {
		char *who_has = NULL;
		if (bit_test(cred->job_core_bitmap, i)) {
			who_has = "Job";
		}
		if (bit_test(cred->step_core_bitmap, i)) {
			(*step_cpus)++;
			who_has = "Step";
		}
		if (cpu_log && who_has) {
			log_flag(CPU_BIND, "JobNode[%u] CPU[%u] %s alloc",
				 host_index, j, who_has);
		}
	}
	if (cpu_log)
		log_flag(CPU_BIND, "====================");
	if (*step_cpus == 0) {
		error("Zero processors allocated to step");
		*step_cpus = 1;
	}
	/* NOTE: step_cpus is the count of allocated resources
	 * (typically cores). Convert to CPU count as needed */
	if (i_last_bit <= i_first_bit)
		error("step credential has no CPUs selected");
	else {
		i = conf->cpus / (i_last_bit - i_first_bit);
		if (i > 1) {
			if (cpu_log)
				log_flag(CPU_BIND, "Scaling CPU count by factor of %d (%u/(%u-%u))",
					 i, conf->cpus, i_last_bit,
					 i_first_bit);
			*step_cpus *= i;
		}
	}
	return SLURM_SUCCESS;
}

/*
 * The job(step) credential is the only place to get a definitive
 * list of the nodes allocated to a job step.  We need to return
 * a hostset_t of the nodes. Validate the incoming RPC, updating
 * job_mem needed.
 */
static int _check_job_credential(launch_tasks_request_msg_t *req,
				 uid_t auth_uid, gid_t auth_gid,
				 int node_id, hostlist_t **step_hset,
				 uint16_t protocol_version)
{
	slurm_cred_arg_t *arg;
	hostlist_t *s_hset = NULL;
	int		host_index = -1;
	slurm_cred_t    *cred = req->cred;
	uint32_t	jobid = req->step_id.job_id;
	uint32_t	stepid = req->step_id.step_id;
	int		tasks_to_launch = req->tasks_to_launch[node_id];
	uint32_t	step_cpus = 0;

	/*
	 * Update the request->cpus_per_task here. It may have been computed
	 * differently than the request if cpus_per_tres was requested instead
	 * of cpus_per_task. Do it here so the task plugin and slurmstepd have
	 * the correct value for cpus_per_task.
	 */
	if (req->cpt_compact_cnt) {
		int inx = slurm_get_rep_count_inx(req->cpt_compact_reps,
						  req->cpt_compact_cnt,
						  node_id);
		req->cpus_per_task = req->cpt_compact_array[inx];
	}

	if (req->flags & LAUNCH_NO_ALLOC) {
		if (_slurm_authorized_user(auth_uid)) {
			/* If we didn't allocate then the cred isn't valid, just
			 * skip checking. Only cool for root or SlurmUser */
			debug("%s: FYI, user %u is an authorized user running outside of an allocation",
			      __func__, auth_uid);
			return SLURM_SUCCESS;
		} else {
			error("%s: User %u is NOT authorized to run a job outside of an allocation",
			      __func__, auth_uid);
			slurm_seterrno(ESLURM_ACCESS_DENIED);
			return SLURM_ERROR;
		}
	}

	/*
	 * First call slurm_cred_verify() so that all credentials are checked
	 */
	if (!(arg = slurm_cred_verify(cred)))
		return SLURM_ERROR;

	/* Check that the credential cache doesn't have any concerns. */
	if (!cred_cache_valid(cred))
		goto fail;

	xassert(arg->job_mem_alloc);

	if ((arg->step_id.job_id != jobid) || (arg->step_id.step_id != stepid)) {
		error("job credential for %ps, expected %ps",
		      &arg->step_id, &req->step_id);
		goto fail;
	}

	if (arg->uid == SLURM_AUTH_NOBODY) {
		error("%s: rejecting job %u credential for invalid user nobody",
		      __func__, arg->step_id.job_id);
		goto fail;
	}

	if (arg->gid == SLURM_AUTH_NOBODY) {
		error("%s: rejecting job %u credential for invalid group nobody",
		      __func__, arg->step_id.job_id);
		goto fail;
	}

	identity_debug2(arg->id, __func__);

	xfree(req->gids);
	if (arg->id->ngids) {
		req->ngids = arg->id->ngids;
		req->gids = copy_gids(arg->id->ngids, arg->id->gids);
	} else {
		char *user_name = xstrdup(arg->id->pw_name);
		if (!user_name)
			user_name = uid_to_string(arg->uid);
		/*
		 * The gids were not sent in the cred, or dealing with an older
		 * RPC format, so retrieve from cache instead.
		 */
		req->ngids = group_cache_lookup(arg->uid, arg->gid, user_name,
						&req->gids);
		xfree(user_name);
	}

	/*
	 * Check that credential is valid for this host
	 */
	if (!(s_hset = hostlist_create(arg->step_hostlist))) {
		error("Unable to parse credential hostlist: `%s'",
		      arg->step_hostlist);
		goto fail;
	}

	if (hostlist_find(s_hset, conf->node_name) == -1) {
		error("Invalid %ps credential for user %u: host %s not in hostlist %s",
		      &arg->step_id, arg->uid, conf->node_name,
		      arg->step_hostlist);
		goto fail;
	}

	if ((arg->job_nhosts > 0) && (tasks_to_launch > 0)) {
		bool setup_x11 = false;

		host_index = _get_host_index(arg->job_hostlist);
		if ((host_index < 0) || (host_index >= arg->job_nhosts)) {
			error("job cr credential invalid host_index %d for job %u",
			      host_index, arg->step_id.job_id);
			goto fail;
		}

		/*
		 * handle the x11 flag bit here since we have access to the
		 * host_index already.
		 *
		 */
		if (!arg->job_x11)
			setup_x11 = false;
		else if (arg->job_x11 & X11_FORWARD_ALL)
			setup_x11 = true;
		/* assumes that the first node is the batch host */
		else if (((arg->job_x11 & X11_FORWARD_FIRST) ||
			  (arg->job_x11 & X11_FORWARD_BATCH))
			 && (host_index == 0))
			setup_x11 = true;
		else if ((arg->job_x11 & X11_FORWARD_LAST)
			 && (host_index == (req->nnodes - 1)))
			setup_x11 = true;

		/*
		 * Cannot complete x11 forwarding setup until after the prolog
		 * has completed. But we need to make a decision while we
		 * have convenient access to the credential args. So use
		 * the x11 field to signal the remaining setup is needed.
		 */
		if (setup_x11)
			req->x11 = X11_FORWARD_ALL;
		else
			req->x11 = 0;

		if (_get_ncpus(arg, host_index, &step_cpus))
			goto fail;
		if (tasks_to_launch > step_cpus) {
			/* This is expected with the --overcommit option
			 * or hyperthreads */
			debug("More than one tasks per logical processor (%d > %u) on host [%ps %u %s]",
			      tasks_to_launch, step_cpus, &arg->step_id,
			      arg->uid, arg->step_hostlist);
		}
	} else {
		step_cpus = 1;
	}

	/*
	 * Overwrite any memory limits in the RPC with contents of the
	 * memory limit within the credential.
	 */
	slurm_cred_get_mem(cred, conf->node_name, __func__, &req->job_mem_lim,
			   &req->step_mem_lim);

	/* Reset the CPU count on this node to correct value. */
	req->job_core_spec = arg->job_core_spec;
	req->node_cpus = step_cpus;

	*step_hset = s_hset;
	slurm_cred_unlock_args(cred);
	return SLURM_SUCCESS;

fail:
	FREE_NULL_HOSTLIST(s_hset);
	*step_hset = NULL;
	slurm_cred_unlock_args(cred);
	slurm_seterrno_ret(ESLURMD_INVALID_JOB_CREDENTIAL);
}

static int _str_to_memset(bitstr_t *mask, char *str)
{
	int len = strlen(str);
	const char *ptr = str + len - 1;
	int base = 0;

	while (ptr >= str) {
		char val = slurm_char_to_hex(*ptr);
		if (val == (char) -1)
			return -1;
		if ((val & 1) && (base < MAX_NUMA_CNT))
			bit_set(mask, base);
		base++;
		if ((val & 2) && (base < MAX_NUMA_CNT))
			bit_set(mask, base);
		base++;
		if ((val & 4) && (base < MAX_NUMA_CNT))
			bit_set(mask, base);
		base++;
		if ((val & 8) && (base < MAX_NUMA_CNT))
			bit_set(mask, base);
		base++;
		ptr--;
	}

	return 0;
}

static bitstr_t *_build_cpu_bitmap(uint16_t cpu_bind_type, char *cpu_bind,
				   int task_cnt_on_node)
{
	bitstr_t *cpu_bitmap = NULL;
	char *tmp_str, *tok, *save_ptr = NULL;
	int cpu_id;

	if (cpu_bind_type & CPU_BIND_NONE) {
		/* Return NULL bitmap, sort all NUMA */
	} else if (cpu_bind_type & CPU_BIND_MAP) {
		cpu_bitmap = bit_alloc(MAX_CPU_CNT);
		tmp_str = xstrdup(cpu_bind);
		tok = strtok_r(tmp_str, ",", &save_ptr);
		while (tok) {
			if (!xstrncmp(tok, "0x", 2))
				cpu_id = strtoul(tok + 2, NULL, 16);
			else
				cpu_id = strtoul(tok, NULL, 10);
			if (cpu_id < MAX_CPU_CNT)
				bit_set(cpu_bitmap, cpu_id);
			tok = strtok_r(NULL, ",", &save_ptr);
		}
		xfree(tmp_str);
	} else if (cpu_bind_type & CPU_BIND_MASK) {
		cpu_bitmap = bit_alloc(MAX_CPU_CNT);
		tmp_str = xstrdup(cpu_bind);
		tok = strtok_r(tmp_str, ",", &save_ptr);
		while (tok) {
			if (!xstrncmp(tok, "0x", 2))
				tok += 2;	/* Skip "0x", always hex */
			(void) _str_to_memset(cpu_bitmap, tok);
			tok = strtok_r(NULL, ",", &save_ptr);
		}
		xfree(tmp_str);
	}
	return cpu_bitmap;
}

static bitstr_t *_xlate_cpu_to_numa_bitmap(bitstr_t *cpu_bitmap)
{
	bitstr_t *numa_bitmap = NULL;
#ifdef HAVE_NUMA
	struct bitmask *numa_bitmask = NULL;
	char cpu_str[10240];
	int i, max_numa;

	if (numa_available() != -1) {
		bit_fmt(cpu_str, sizeof(cpu_str), cpu_bitmap);
		numa_bitmask = numa_parse_cpustring(cpu_str);
		if (numa_bitmask) {
			max_numa = numa_max_node();
			numa_bitmap = bit_alloc(MAX_NUMA_CNT);
			for (i = 0; i <= max_numa; i++) {
				if (numa_bitmask_isbitset(numa_bitmask, i))
					bit_set(numa_bitmap, i);
			}
			numa_bitmask_free(numa_bitmask);
		}
	}
#endif
	return numa_bitmap;

}

static bitstr_t *_build_numa_bitmap(uint16_t mem_bind_type, char *mem_bind,
				    uint16_t cpu_bind_type, char *cpu_bind,
				    int task_cnt_on_node)
{
	bitstr_t *cpu_bitmap = NULL, *numa_bitmap = NULL;
	char *tmp_str, *tok, *save_ptr = NULL;
	int numa_id;

	if (mem_bind_type & MEM_BIND_NONE) {
		/* Return NULL bitmap, sort all NUMA */
	} else if ((mem_bind_type & MEM_BIND_RANK) &&
		   (task_cnt_on_node > 0)) {
		numa_bitmap = bit_alloc(MAX_NUMA_CNT);
		if (task_cnt_on_node >= MAX_NUMA_CNT)
			task_cnt_on_node = MAX_NUMA_CNT;
		for (numa_id = 0; numa_id < task_cnt_on_node; numa_id++) {
			bit_set(numa_bitmap, numa_id);
		}
	} else if (mem_bind_type & MEM_BIND_MAP) {
		numa_bitmap = bit_alloc(MAX_NUMA_CNT);
		tmp_str = xstrdup(mem_bind);
		tok = strtok_r(tmp_str, ",", &save_ptr);
		while (tok) {
			if (!xstrncmp(tok, "0x", 2))
				numa_id = strtoul(tok + 2, NULL, 16);
			else
				numa_id = strtoul(tok, NULL, 10);
			if (numa_id < MAX_NUMA_CNT)
				bit_set(numa_bitmap, numa_id);
			tok = strtok_r(NULL, ",", &save_ptr);
		}
		xfree(tmp_str);
	} else if (mem_bind_type & MEM_BIND_MASK) {
		numa_bitmap = bit_alloc(MAX_NUMA_CNT);
		tmp_str = xstrdup(mem_bind);
		tok = strtok_r(tmp_str, ",", &save_ptr);
		while (tok) {
			if (!xstrncmp(tok, "0x", 2))
				tok += 2;	/* Skip "0x", always hex */
			(void) _str_to_memset(numa_bitmap, tok);
			tok = strtok_r(NULL, ",", &save_ptr);
		}
		xfree(tmp_str);
	} else if (mem_bind_type & MEM_BIND_LOCAL) {
		cpu_bitmap = _build_cpu_bitmap(cpu_bind_type, cpu_bind,
					       task_cnt_on_node);
		if (cpu_bitmap) {
			numa_bitmap = _xlate_cpu_to_numa_bitmap(cpu_bitmap);
			FREE_NULL_BITMAP(cpu_bitmap);
		}
	}

	return numa_bitmap;
}

static int _find_libdir_record(void *x, void *arg)
{
	libdir_rec_t *l = (libdir_rec_t *) x;
	libdir_rec_t *key = (libdir_rec_t *) arg;

	if (l->uid != key->uid)
		return 0;
	if (l->job_id != key->job_id)
		return 0;
	if (l->step_id != key->step_id)
		return 0;
	if (xstrcmp(l->exe_fname, key->exe_fname))
		return 0;

	return 1;
}

static int _foreach_libdir_set_path(void *x, void *arg)
{
	libdir_rec_t *l = x;
	foreach_libdir_args_t *key = arg;

	if (l->uid != key->uid)
		return 1;
	if (l->job_id != key->job_id)
		return 1;
	if (l->step_id != key->step_id)
		return 1;

	if (key->new_path)
		xstrfmtcatat(key->new_path, &key->pos, "%s%s",
			     key->new_path ? ":" : "", l->directory);
	else
		xstrfmtcatat(key->new_path, &key->pos, "%s", l->directory);

	return 1;
}

static void _handle_libdir_fixup(launch_tasks_request_msg_t *req,
				 uid_t auth_uid)
{
	foreach_libdir_args_t arg = {
		.uid = auth_uid,
		.job_id = req->step_id.job_id,
		.step_id = req->step_id.step_id,
		.new_path = NULL,
		.pos = NULL,
	};
	char *orig;

	slurm_rwlock_rdlock(&file_bcast_lock);
	list_for_each_ro(bcast_libdir_list, _foreach_libdir_set_path, &arg);
	slurm_rwlock_unlock(&file_bcast_lock);

	if (!arg.new_path)
		return;

	if ((orig = getenvp(req->env, "LD_LIBRARY_PATH")))
		xstrfmtcatat(arg.new_path, &arg.pos, ":%s", orig);

	env_array_overwrite(&req->env, "LD_LIBRARY_PATH", arg.new_path);
	req->envc = envcount(req->env);
	xfree(arg.new_path);
}

static void
_rpc_launch_tasks(slurm_msg_t *msg)
{
	int      errnum = SLURM_SUCCESS;
	uint16_t port;
	char     host[HOST_NAME_MAX];
	launch_tasks_request_msg_t *req = msg->data;
	bool     mem_sort = false;
#ifndef HAVE_FRONT_END
	bool     first_job_run;
#endif
	char *errmsg = NULL;

	slurm_addr_t *cli = &msg->orig_addr;
	hostlist_t *step_hset = NULL;
	job_mem_limits_t *job_limits_ptr;
	int node_id = 0;
	bitstr_t *numa_bitmap = NULL;

#ifndef HAVE_FRONT_END
	/* It is always 0 for front end systems */
	node_id = nodelist_find(req->complete_nodelist, conf->node_name);
#endif
	memcpy(&req->orig_addr, &msg->orig_addr, sizeof(slurm_addr_t));

	if ((req->step_id.step_id == SLURM_INTERACTIVE_STEP) ||
	    (req->flags & LAUNCH_EXT_LAUNCHER)) {
		req->cpu_bind_type = CPU_BIND_NONE;
		xfree(req->cpu_bind);
		req->mem_bind_type = MEM_BIND_NONE;
		xfree(req->mem_bind);
	}

	if (node_id < 0) {
		info("%s: Invalid node list (%s not in %s)", __func__,
		     conf->node_name, req->complete_nodelist);
		errnum = ESLURM_INVALID_NODE_NAME;
		goto done;
	}

	slurm_get_ip_str(cli, host, sizeof(host));
	port = slurm_get_port(cli);
	if (req->het_job_id && (req->het_job_id != NO_VAL)) {
		info("launch task %u+%u.%u (%ps) request from UID:%u GID:%u HOST:%s PORT:%hu",
		     req->het_job_id, req->het_job_offset, req->step_id.step_id,
		     &req->step_id, msg->auth_uid, msg->auth_gid, host, port);
	} else {
		info("launch task %ps request from UID:%u GID:%u HOST:%s PORT:%hu",
		     &req->step_id, msg->auth_uid, msg->auth_gid, host, port);
	}

	/*
	 * Handle --send-libs support in srun by injecting the library cache
	 * directory in LD_LIBRARY_PATH.
	 */
	_handle_libdir_fixup(req, msg->auth_uid);

	/* this could be set previously and needs to be overwritten by
	 * this call for messages to work correctly for the new call */
	env_array_overwrite(&req->env, "SLURM_SRUN_COMM_HOST", host);
	req->envc = envcount(req->env);

#ifndef HAVE_FRONT_END
	slurm_mutex_lock(&prolog_mutex);
	first_job_run = !cred_jobid_cached(req->step_id.job_id);

	if (!(req->flags & LAUNCH_NO_ALLOC))
		errnum = _wait_for_request_launch_prolog(req->step_id.job_id,
							 &first_job_run);
	if (errnum != SLURM_SUCCESS) {
		slurm_mutex_unlock(&prolog_mutex);
		goto done;
	}
#endif
	if (_check_job_credential(req, msg->auth_uid, msg->auth_gid, node_id,
				  &step_hset, msg->protocol_version) < 0) {
		errnum = errno;
		error("Invalid job credential from %u@%s: %m",
		      msg->auth_uid, host);
#ifndef HAVE_FRONT_END
		slurm_mutex_unlock(&prolog_mutex);
#endif
		goto done;
	}

	/* Must follow _check_job_credential(), which sets some req fields */
	if ((errnum = task_g_slurmd_launch_request(req, node_id, &errmsg))) {
		slurm_mutex_unlock(&prolog_mutex);
		goto done;
	}

#ifndef HAVE_FRONT_END
	if (first_job_run) {
		int rc;
		job_env_t job_env;
		list_t *job_gres_list, *gres_prep_env_list;

		cred_insert_jobid(req->step_id.job_id);
		_add_job_running_prolog(req->step_id.job_id);
		slurm_mutex_unlock(&prolog_mutex);

		memset(&job_env, 0, sizeof(job_env));
		job_gres_list = slurm_cred_get(req->cred,
					       CRED_DATA_JOB_GRES_LIST);
		gres_prep_env_list = gres_g_prep_build_env(
			job_gres_list, req->complete_nodelist);
		gres_g_prep_set_env(&job_env.gres_job_env,
				    gres_prep_env_list, node_id);
		FREE_NULL_LIST(gres_prep_env_list);

		job_env.jobid = req->step_id.job_id;
		job_env.step_id = req->step_id.step_id;
		job_env.node_list = req->complete_nodelist;
		job_env.het_job_id = req->het_job_id;
		job_env.spank_job_env = req->spank_job_env;
		job_env.spank_job_env_size = req->spank_job_env_size;
		job_env.work_dir = req->cwd;
		job_env.uid = msg->auth_uid;
		job_env.gid = msg->auth_gid;
		rc = run_prolog(&job_env, req->cred);
		_remove_job_running_prolog(job_env.jobid);
		_free_job_env(&job_env);
		if (rc) {
			int term_sig = 0, exit_status = 0;
			if (WIFSIGNALED(rc))
				term_sig    = WTERMSIG(rc);
			else if (WIFEXITED(rc))
				exit_status = WEXITSTATUS(rc);
			error("[job %u] prolog failed status=%d:%d",
			      req->step_id.job_id, exit_status, term_sig);
			errnum = ESLURMD_PROLOG_FAILED;
			goto done;
		}
	} else {
		slurm_mutex_unlock(&prolog_mutex);
		_wait_for_job_running_prolog(req->step_id.job_id);

		if (req->x11)
			_setup_x11_display(req->step_id.job_id,
					   req->step_id.step_id,
					   &req->env, &req->envc);
	}

	/*
	 * Since the job could have been killed while the prolog was running,
	 * test if the credential has since been revoked and exit as needed.
	 */
	if (cred_revoked(req->cred)) {
		info("Job %u already killed, do not launch %ps",
		     req->step_id.job_id, &req->step_id);
		errnum = SLURM_SUCCESS;
		goto done;
	}
#endif

	if (req->mem_bind_type & MEM_BIND_SORT) {
		int task_cnt = -1;
		if (req->tasks_to_launch)
			task_cnt = (int) req->tasks_to_launch[node_id];
		mem_sort = true;
		numa_bitmap = _build_numa_bitmap(req->mem_bind_type,
						 req->mem_bind,
						 req->cpu_bind_type,
						 req->cpu_bind, task_cnt);
	}
	node_features_g_step_config(mem_sort, numa_bitmap);
	FREE_NULL_BITMAP(numa_bitmap);

	if (req->job_mem_lim || req->step_mem_lim) {
		step_loc_t step_info;
		slurm_mutex_lock(&job_limits_mutex);
		if (!job_limits_list)
			job_limits_list = list_create(xfree_ptr);
		memcpy(&step_info.step_id, &req->step_id,
		       sizeof(step_info.step_id));
		job_limits_ptr = list_find_first(job_limits_list,
						 _step_limits_match,
						 &step_info);
		if (!job_limits_ptr) {
			job_limits_ptr = xmalloc(sizeof(job_mem_limits_t));
			memcpy(&job_limits_ptr->step_id, &req->step_id,
			       sizeof(job_limits_ptr->step_id));
			job_limits_ptr->job_mem  = req->job_mem_lim;
			job_limits_ptr->step_mem = req->step_mem_lim;
#if _LIMIT_INFO
			info("AddLim %ps job_mem:%"PRIu64" "
			     "step_mem:%"PRIu64"",
			     &job_limits_ptr->step_id,
			     job_limits_ptr->job_mem,
			     job_limits_ptr->step_mem);
#endif
			list_append(job_limits_list, job_limits_ptr);
		}
		slurm_mutex_unlock(&job_limits_mutex);
	}

	debug3("%s: call to _forkexec_slurmstepd", __func__);
	errnum = _forkexec_slurmstepd(LAUNCH_TASKS, (void *)req, cli,
				      step_hset, msg->protocol_version);
	debug3("%s: return from _forkexec_slurmstepd", __func__);

	_launch_complete_add(req->step_id.job_id, false);

done:
	FREE_NULL_HOSTLIST(step_hset);

	if (slurm_send_rc_err_msg(msg, errnum, errmsg) < 0) {
		error("%s: unable to send return code to address:port=%pA msg_type=%s: %m",
		      __func__, &msg->address, rpc_num2string(msg->msg_type));
	} else if (errnum == SLURM_SUCCESS) {
		save_cred_state();
	}

	/*
	 *  If job prolog failed, indicate failure to slurmctld
	 */
	if (errnum == ESLURMD_PROLOG_FAILED) {
		_launch_job_fail(
		    (req->het_job_id && (req->het_job_id != NO_VAL)) ?
		    req->het_job_id : req->step_id.job_id,
		    errnum);
		send_registration_msg(errnum);
	}

}

int _rm_file(const char *fpath, const struct stat *sb, int typeflag,
	     struct FTW *ftwbuf)
{
	if (remove(fpath)) {
		switch (typeflag) {
		case FTW_NS:
			error("%s: stat() call failed on path: %s",
			      __func__, fpath);
			break;
		case FTW_DNR:
			error("%s: Directory can't be read: %s",
			      __func__, fpath);
			break;
		}

		error("%s: Could not remove path: %s: %s",
		      __func__, fpath, strerror(errno));
		return SLURM_ERROR;
	}

	return SLURM_SUCCESS;
}

/*
 * Open file based upon permissions of a different user
 * IN path_name - name of file to open
 * IN flags - flags to open() call
 * IN mode - mode to open() call
 * IN jobid - (optional) job id
 * IN uid - User ID to use for file access check
 * IN gid - Group ID to use for file access check
 * IN make_dir - if true, create a directory instead of a file
 * IN force - if true and the library directory already exists, replace it
 * OUT fd - File descriptor
 * RET error or SLURM_SUCCESS
 * */
static int _open_as_other(char *path_name, int flags, int mode, uint32_t jobid,
			  uid_t uid, gid_t gid, int ngids, gid_t *gids,
			  bool make_dir, bool force, int *fd)
{
	pid_t child;
	int pipe[2];
	int rc = 0;

	*fd = -1;

	/* child process will setuid to the user, register the process
	 * with the container, and open the file for us. */
	if (socketpair(AF_UNIX, SOCK_DGRAM, 0, pipe) != 0) {
		error("%s: Failed to open pipe: %m", __func__);
		return SLURM_ERROR;
	}

	child = fork();
	if (child == -1) {
		error("%s: fork failure", __func__);
		close(pipe[0]);
		close(pipe[1]);
		return SLURM_ERROR;
	} else if (child > 0) {
		int exit_status = -1;
		close(pipe[0]);
		(void) waitpid(child, &rc, 0);
		if (WIFEXITED(rc) && (WEXITSTATUS(rc) == 0) && !make_dir)
			*fd = receive_fd_over_pipe(pipe[1]);
		exit_status = WEXITSTATUS(rc);
		close(pipe[1]);
		return exit_status;
	}

	/* child process below here */

	close(pipe[1]);

	/* container_g_join needs to be called in the
	 * forked process part of the fork to avoid a race
	 * condition where if this process makes a file or
	 * detacts itself from a child before we add the pid
	 * to the container in the parent of the fork. */
	if (container_g_join(jobid, uid)) {
		error("%s container_g_join(%u): %m", __func__, jobid);
		_exit(SLURM_ERROR);
	}

	/* The child actually performs the I/O and exits with
	 * a return code, do not return! */

	/*********************************************************************\
	 * NOTE: It would be best to do an exec() immediately after the fork()
	 * in order to help prevent a possible deadlock in the child process
	 * due to locks being set at the time of the fork and being freed by
	 * the parent process, but not freed by the child process. Performing
	 * the work inline is done for simplicity. Note that the logging
	 * performed by error() should be safe due to the use of
	 * atfork_install_handlers() as defined in src/common/log.c.
	 * Change the code below with caution.
	\*********************************************************************/

	if (setgroups(ngids, gids) < 0) {
		error("%s: uid: %u setgroups failed: %m", __func__, uid);
		_exit(errno);
	}

	if (setgid(gid) < 0) {
		error("%s: uid:%u setgid(%u): %m", __func__, uid, gid);
		_exit(errno);
	}
	if (setresuid(uid, uid, -1) < 0) {
		error("%s: setresuid(%u, %u, %d): %m", __func__, uid, uid, -1);
		_exit(errno);
	}

	if (make_dir) {
		if (force &&
		    (nftw(path_name, _rm_file, 20, FTW_DEPTH | FTW_PHYS) < 0) &&
		    errno != ENOENT) {
			error("%s: uid:%u can't delete dir `%s` code %d: %m",
			      __func__, uid, path_name, errno);
			_exit(errno);
		}
		if (mkdir(path_name, mode) < 0) {
			error("%s: uid:%u can't create dir `%s` code %d: %m",
			      __func__, uid, path_name, errno);
			_exit(errno);
		}
		_exit(SLURM_SUCCESS);
	}

	*fd = open(path_name, flags, mode);
	if (*fd == -1) {
		error("%s: uid:%u can't open `%s` code %d: %m",
		      __func__, uid, path_name, errno);
		_exit(errno);
	}
	send_fd_over_pipe(pipe[0], *fd);
	close(*fd);
	_exit(SLURM_SUCCESS);
}

/*
 * Connect to unix socket based upon permissions of a different user
 * IN sock_name - name of socket to open
 * IN uid - User ID to use for file access check
 * IN gid - Group ID to use for file access check
 * OUT fd - File descriptor
 * RET error or SLURM_SUCCESS
 * */
static int _connect_as_other(char *sock_name, uid_t uid, gid_t gid, int *fd)
{
	pid_t child;
	int pipe[2];
	int rc = 0;
	struct sockaddr_un sa;

	*fd = -1;
	if (strlen(sock_name) >= sizeof(sa.sun_path)) {
		error("%s: Unix socket path '%s' is too long. (%ld > %ld)",
		      __func__, sock_name,
		      (long int)(strlen(sock_name) + 1),
		      (long int)sizeof(sa.sun_path));
		return EINVAL;
	}

	/* child process will setuid to the user, register the process
	 * with the container, and open the file for us. */
	if (socketpair(AF_UNIX, SOCK_DGRAM, 0, pipe) != 0) {
		error("%s: Failed to open pipe: %m", __func__);
		return SLURM_ERROR;
	}

	child = fork();
	if (child == -1) {
		error("%s: fork failure", __func__);
		close(pipe[0]);
		close(pipe[1]);
		return SLURM_ERROR;
	} else if (child > 0) {
		int exit_status = -1;
		close(pipe[0]);
		(void) waitpid(child, &rc, 0);
		if (WIFEXITED(rc) && (WEXITSTATUS(rc) == 0))
			*fd = receive_fd_over_pipe(pipe[1]);
		exit_status = WEXITSTATUS(rc);
		close(pipe[1]);
		return exit_status;
	}

	/* child process below here */

	close(pipe[1]);

	if (setgid(gid) < 0) {
		error("%s: uid:%u setgid(%u): %m", __func__, uid, gid);
		_exit(errno);
	}
	if (setuid(uid) < 0) {
		error("%s: getuid(%u): %m", __func__, uid);
		_exit(errno);
	}

	*fd = socket(AF_UNIX, SOCK_STREAM, 0);
	if (*fd < 0) {
		error("%s:failed creating UNIX domain socket: %m", __func__ );
		_exit(errno);
	}

	memset(&sa, 0, sizeof(sa));
	sa.sun_family = AF_UNIX;
	strcpy(sa.sun_path, sock_name);
	while (((rc = connect(*fd, (struct sockaddr *)&sa,
			      SUN_LEN(&sa))) < 0) && (errno == EINTR));

	if (rc < 0) {
		debug2("%s: failed connecting to specified socket '%s': %m",
		       __func__, sock_name);
		_exit(errno);
	}
	send_fd_over_pipe(pipe[0], *fd);
	close(*fd);
	_exit(SLURM_SUCCESS);
}

/* load the user's environment on this machine if requested
 * SLURM_GET_USER_ENV environment variable is set */
static int _get_user_env(batch_job_launch_msg_t *req, char *user_name)
{
	char **new_env;
	int i;
	static time_t config_update = 0;
	static bool no_env_cache = false;

	if (config_update != slurm_conf.last_update) {
		no_env_cache = (xstrcasestr(slurm_conf.sched_params,
					    "no_env_cache"));
		config_update = slurm_conf.last_update;
	}

	for (i=0; i<req->envc; i++) {
		if (xstrcmp(req->environment[i], "SLURM_GET_USER_ENV=1") == 0)
			break;
	}
	if (i >= req->envc)
		return 0;		/* don't need to load env */

	verbose("%s: get env for user %s here", __func__, user_name);

	/* Permit up to 120 second delay before using cache file */
	new_env = env_array_user_default(user_name, 120, 0, no_env_cache);
	if (! new_env) {
		error("%s: Unable to get user's local environment%s",
		      __func__, no_env_cache ?
		      "" : ", running only with passed environment");
		return -1;
	}

	env_array_merge(&new_env,
			(const char **) req->environment);
	env_array_free(req->environment);
	req->environment = new_env;
	req->envc = envcount(new_env);

	return 0;
}

/* The RPC currently contains a memory size limit, but we load the
 * value from the job credential to be certain it has not been
 * altered by the user */
static void
_set_batch_job_limits(slurm_msg_t *msg)
{
	batch_job_launch_msg_t *req = msg->data;
	slurm_cred_arg_t *arg = slurm_cred_get_args(req->cred);

	req->job_core_spec = arg->job_core_spec; /* Prevent user reset */

	slurm_cred_get_mem(req->cred, conf->node_name, __func__, &req->job_mem,
			   NULL);

	/*
	 * handle x11 settings here since this is the only access to the cred
	 * on the batch step.
	 */
	if ((arg->job_x11 & X11_FORWARD_ALL) ||
	    (arg->job_x11 & X11_FORWARD_BATCH))
		_setup_x11_display(req->job_id, SLURM_BATCH_SCRIPT,
				   &req->environment, &req->envc);

	slurm_cred_unlock_args(req->cred);
}

/* These functions prevent a possible race condition if the batch script's
 * complete RPC is processed before it's launch_successful response. This
 *  */
static bool _is_batch_job_finished(uint32_t job_id)
{
	bool found_job = false;
	int i;

	slurm_mutex_lock(&fini_job_mutex);
	for (i = 0; i < fini_job_cnt; i++) {
		if (fini_job_id[i] == job_id) {
			found_job = true;
			break;
		}
	}
	slurm_mutex_unlock(&fini_job_mutex);

	return found_job;
}
static void _note_batch_job_finished(uint32_t job_id)
{
	slurm_mutex_lock(&fini_job_mutex);
	fini_job_id[next_fini_job_inx] = job_id;
	if (++next_fini_job_inx >= fini_job_cnt)
		next_fini_job_inx = 0;
	slurm_mutex_unlock(&fini_job_mutex);
}

/* Send notification to slurmctld we are finished running the prolog.
 * This is needed on system that don't use srun to launch their tasks.
 */
static int _notify_slurmctld_prolog_fini(
	uint32_t job_id, uint32_t prolog_return_code)
{
	int rc, ret_c;
	slurm_msg_t req_msg;
	complete_prolog_msg_t req;

	slurm_msg_t_init(&req_msg);
	memset(&req, 0, sizeof(req));
	req.job_id	= job_id;
	req.node_name	= conf->node_name;
	req.prolog_rc	= prolog_return_code;

	req_msg.msg_type = REQUEST_COMPLETE_PROLOG;
	req_msg.data	= &req;

	/*
	 * Here we only care about the return code of
	 * slurm_send_recv_controller_rc_msg since it means there was a
	 * communication failure and we may need to try again.
	 */
	if ((ret_c = slurm_send_recv_controller_rc_msg(
		     &req_msg, &rc, working_cluster_rec)))
		error("Error sending prolog completion notification: %m");

	return ret_c;
}

/* Convert memory limits from per-CPU to per-node */
static int _convert_job_mem(slurm_msg_t *msg)
{
	prolog_launch_msg_t *req = msg->data;
	slurm_cred_arg_t *arg = slurm_cred_get_args(req->cred);

	if (req->nnodes > arg->job_nhosts) {
		error("%s: request node count:%u is larger than cred job node count:%u",
		      __func__, req->nnodes, arg->job_nhosts);
		return ESLURM_INVALID_NODE_COUNT;
	}

	req->nnodes = arg->job_nhosts;

	slurm_cred_get_mem(req->cred, conf->node_name, __func__,
			   &req->job_mem_limit, NULL);

	slurm_cred_unlock_args(req->cred);
	return SLURM_SUCCESS;
}

static int _make_prolog_mem_container(slurm_msg_t *msg)
{
	prolog_launch_msg_t *req = msg->data;
	job_mem_limits_t *job_limits_ptr;
	step_loc_t step_info;
	int rc = SLURM_SUCCESS;

	/* Convert per-CPU mem limit */
	if ((rc = _convert_job_mem(msg)) != SLURM_SUCCESS)
		return rc;

	if (req->job_mem_limit) {
		slurm_mutex_lock(&job_limits_mutex);
		if (!job_limits_list)
			job_limits_list = list_create(xfree_ptr);
		step_info.step_id.job_id  = req->job_id;
		step_info.step_id.step_id = SLURM_EXTERN_CONT;
		step_info.step_id.step_het_comp = NO_VAL;
		job_limits_ptr = list_find_first(job_limits_list,
						 _step_limits_match,
						 &step_info);
		if (!job_limits_ptr) {
			job_limits_ptr = xmalloc(sizeof(job_mem_limits_t));
			job_limits_ptr->step_id.job_id   = req->job_id;
			job_limits_ptr->job_mem  = req->job_mem_limit;
			job_limits_ptr->step_id.step_id  = SLURM_EXTERN_CONT;
			job_limits_ptr->step_id.step_het_comp = NO_VAL;
			job_limits_ptr->step_mem = req->job_mem_limit;
#if _LIMIT_INFO
			info("AddLim %ps job_mem:%"PRIu64""
			     " step_mem:%"PRIu64"",
			     &job_limits_ptr->step_id,
			     job_limits_ptr->job_mem,
			     job_limits_ptr->step_mem);
#endif
			list_append(job_limits_list, job_limits_ptr);
		}
		slurm_mutex_unlock(&job_limits_mutex);
	}

	return rc;
}

static int _spawn_prolog_stepd(slurm_msg_t *msg)
{
	prolog_launch_msg_t *req = msg->data;
	launch_tasks_request_msg_t *launch_req;
	slurm_addr_t *cli = &msg->orig_addr;
	int rc = SLURM_SUCCESS;
	int i;

	launch_req = xmalloc(sizeof(launch_tasks_request_msg_t));
	launch_req->alias_list		= req->alias_list;
	launch_req->complete_nodelist	= req->nodes;
	launch_req->cpus_per_task	= 1;
	launch_req->cred_version = msg->protocol_version;
	launch_req->cred		= req->cred;
	launch_req->cwd			= req->work_dir;
	launch_req->efname		= "/dev/null";
	launch_req->global_task_ids	= xcalloc(req->nnodes,
						  sizeof(uint32_t *));
	launch_req->ifname		= "/dev/null";
	launch_req->step_id.job_id      = req->job_id;
	launch_req->job_mem_lim		= req->job_mem_limit;
	launch_req->step_id.step_id	= SLURM_EXTERN_CONT;
	launch_req->step_id.step_het_comp = NO_VAL;
	launch_req->nnodes		= req->nnodes;
	launch_req->ntasks		= req->nnodes;
	launch_req->ofname		= "/dev/null";

	launch_req->het_job_id		= req->het_job_id;
	launch_req->het_job_nnodes	= NO_VAL;

	launch_req->spank_job_env_size	= req->spank_job_env_size;
	launch_req->spank_job_env	= req->spank_job_env;
	launch_req->step_mem_lim	= req->job_mem_limit;
	launch_req->tasks_to_launch	= xcalloc(req->nnodes,
						  sizeof(uint16_t));

	launch_req->job_ptr = req->job_ptr;
	launch_req->job_node_array = req->job_node_array;
	launch_req->part_ptr = req->part_ptr;

	/*
	 * determine which node this is in the allocation and if
	 * it should setup the x11 forwarding or not
	 */
	if (req->x11) {
		bool setup_x11 = false;
		int host_index = -1;
#ifdef HAVE_FRONT_END
		host_index = 0;	/* It is always 0 for front end systems */
#else
		hostlist_t *j_hset;
		/*
		 * Determine need to setup X11 based upon this node's index into
		 * the _job's_ allocation
		 */
		if (req->x11 & X11_FORWARD_ALL) {
			;	/* Don't need host_index */
		} else if (!(j_hset = hostlist_create(req->nodes))) {
			error("Unable to parse hostlist: `%s'", req->nodes);
		} else {
			host_index = hostlist_find(j_hset, conf->node_name);
			hostlist_destroy(j_hset);
		}
#endif

		if (req->x11 & X11_FORWARD_ALL)
			setup_x11 = true;
		/* assumes that the first node is the batch host */
		else if (((req->x11 & X11_FORWARD_FIRST) ||
			  (req->x11 & X11_FORWARD_BATCH))
			 && (host_index == 0))
			setup_x11 = true;
		else if ((req->x11 & X11_FORWARD_LAST)
			 && (host_index == (req->nnodes - 1)))
			setup_x11 = true;

		if (setup_x11) {
			launch_req->x11 = req->x11;
			launch_req->x11_alloc_host = req->x11_alloc_host;
			launch_req->x11_alloc_port = req->x11_alloc_port;
			launch_req->x11_magic_cookie = req->x11_magic_cookie;
			launch_req->x11_target = req->x11_target;
			launch_req->x11_target_port = req->x11_target_port;
		}
	}

	for (i = 0; i < req->nnodes; i++) {
		uint32_t *tmp32 = xmalloc(sizeof(uint32_t));
		*tmp32 = i;
		launch_req->global_task_ids[i] = tmp32;
		launch_req->tasks_to_launch[i] = 1;
	}

	/*
	 * Since job could have been killed while the prolog was
	 * running (especially on BlueGene, which can take minutes
	 * for partition booting). Test if the credential has since
	 * been revoked and exit as needed.
	 */
	if (cred_revoked(req->cred)) {
		info("Job %u already killed, do not launch extern step",
		     req->job_id);
		/*
		 * Don't set the rc to SLURM_ERROR at this point.
		 * The job's already been killed, and returning a prolog
		 * failure will just add more confusion. Better to just
		 * silently terminate.
		 */
	} else {
		hostlist_t *step_hset = hostlist_create(req->nodes);
		int forkexec_rc;

		debug3("%s: call to _forkexec_slurmstepd", __func__);
		forkexec_rc = _forkexec_slurmstepd(LAUNCH_TASKS,
						   (void *) launch_req,
						   cli, step_hset,
						   msg->protocol_version);
		debug3("%s: return from _forkexec_slurmstepd %d",
		       __func__, forkexec_rc);

		if (forkexec_rc != SLURM_SUCCESS) {
			_launch_job_fail(
			    (req->het_job_id && (req->het_job_id != NO_VAL)) ?
			    req->het_job_id : req->job_id,
			    forkexec_rc);

			if (forkexec_rc == ESLURMD_PROLOG_FAILED)
				rc = forkexec_rc;
		}

		FREE_NULL_HOSTLIST(step_hset);
	}

	for (i = 0; i < req->nnodes; i++)
		xfree(launch_req->global_task_ids[i]);
	xfree(launch_req->global_task_ids);
	xfree(launch_req->tasks_to_launch);
	xfree(launch_req);

	return rc;
}

static void _notify_result_rpc_prolog(prolog_launch_msg_t *req, int rc)
{
	int alt_rc = SLURM_ERROR;
	uint32_t jobid = req->job_id;

	if (req->het_job_id && (req->het_job_id != NO_VAL))
		jobid = req->het_job_id;

	/*
	 * We need the slurmctld to know we are done or we can get into a
	 * situation where nothing from the job will ever launch because the
	 * prolog will never appear to stop running.
	 */
	while (alt_rc != SLURM_SUCCESS) {
		if (!(slurm_conf.prolog_flags & PROLOG_FLAG_NOHOLD))
			alt_rc = _notify_slurmctld_prolog_fini(req->job_id, rc);
		else
			alt_rc = SLURM_SUCCESS;

		if (rc != SLURM_SUCCESS) {
			alt_rc = _launch_job_fail(jobid, rc);
			send_registration_msg(rc);
		}

		if (alt_rc != SLURM_SUCCESS) {
			info("%s: Retrying prolog complete RPC for JobId=%u [sleeping %us]",
			     __func__, req->job_id, RETRY_DELAY);
			sleep(RETRY_DELAY);
		}
	}
}

static void _rpc_prolog(slurm_msg_t *msg)
{
	int rc = SLURM_SUCCESS;
	prolog_launch_msg_t *req = msg->data;

	if (req == NULL)
		return;

	if (!_slurm_authorized_user(msg->auth_uid)) {
		error("REQUEST_LAUNCH_PROLOG request from uid %u",
		      msg->auth_uid);
		return;
	}

	/*
	 * Send message back to the slurmctld so it knows we got the rpc.  A
	 * prolog could easily run way longer than a MessageTimeout or we would
	 * just wait.
	 */
	if (slurm_send_rc_msg(msg, rc) < 0) {
		error("%s: Error talking to slurmctld: %m", __func__);
	}

	cred_handle_reissue(req->cred, false);

	slurm_mutex_lock(&prolog_mutex);

	if (cred_jobid_cached(req->job_id)) {
		/* prolog has already run */
		slurm_mutex_unlock(&prolog_mutex);
		_notify_result_rpc_prolog(req, rc);
		return;
	}

	if (slurm_conf.prolog_flags & PROLOG_FLAG_CONTAIN &&
	    ((rc = _make_prolog_mem_container(msg)) != SLURM_SUCCESS)) {
		error("%s: aborting prolog due to _make_prolog_mem_container failure: %s. Consider increasing cred_expire window if job prologs take large amount of time.",
		      __func__, slurm_strerror(rc));
		slurm_mutex_unlock(&prolog_mutex);
		_notify_result_rpc_prolog(req, rc);
		return;
	}

	cred_insert_jobid(req->job_id);
	_add_job_running_prolog(req->job_id);
	/* signal just in case the batch rpc got here before we did */
	slurm_cond_broadcast(&conf->prolog_running_cond);
	slurm_mutex_unlock(&prolog_mutex);

	if (!(slurm_conf.prolog_flags & PROLOG_FLAG_RUN_IN_JOB)) {
		int node_id = 0;
		job_env_t job_env;

#ifndef HAVE_FRONT_END
		/* It is always 0 for front end systems */
		node_id = nodelist_find(req->nodes, conf->node_name);
#endif

		memset(&job_env, 0, sizeof(job_env));
		gres_g_prep_set_env(&job_env.gres_job_env, req->job_gres_prep,
				    node_id);

		job_env.jobid = req->job_id;
		job_env.step_id = 0; /* not available */
		job_env.node_aliases = req->alias_list;
		job_env.node_list = req->nodes;
		job_env.het_job_id = req->het_job_id;
		job_env.spank_job_env = req->spank_job_env;
		job_env.spank_job_env_size = req->spank_job_env_size;
		job_env.work_dir = req->work_dir;
		job_env.uid = req->uid;
		job_env.gid = req->gid;

		rc = run_prolog(&job_env, req->cred);
		_free_job_env(&job_env);
		if (rc) {
			int term_sig = 0, exit_status = 0;
			if (WIFSIGNALED(rc))
				term_sig = WTERMSIG(rc);
			else if (WIFEXITED(rc))
				exit_status = WEXITSTATUS(rc);
			error("[job %u] prolog failed status=%d:%d",
			      req->job_id, exit_status, term_sig);
			rc = ESLURMD_PROLOG_FAILED;
		}
	}

	if ((rc == SLURM_SUCCESS) &&
	    (slurm_conf.prolog_flags & PROLOG_FLAG_CONTAIN))
		rc = _spawn_prolog_stepd(msg);

	/*
	 * Revoke cred so that the slurmd won't launch tasks if the prolog
	 * failed. The slurmd waits for the prolog to finish, but can't check
	 * the return code.
	 */
	if (rc)
		cred_revoke(req->job_id, time(NULL), time(NULL));

	_remove_job_running_prolog(req->job_id);

	_notify_result_rpc_prolog(req, rc);
}

static void _rpc_batch_job(slurm_msg_t *msg)
{
	slurm_cred_arg_t *cred_arg;
	batch_job_launch_msg_t *req = msg->data;
	char *user_name = NULL;
	bool     first_job_run;
	int      rc = SLURM_SUCCESS, node_id = 0;
	bool	 replied = false, revoked;
	slurm_addr_t *cli = &msg->orig_addr;
	uid_t batch_uid = SLURM_AUTH_NOBODY;
	gid_t batch_gid = SLURM_AUTH_NOBODY;

	if (!_slurm_authorized_user(msg->auth_uid)) {
		error("Security violation, batch launch RPC from uid %u",
		      msg->auth_uid);
		rc = ESLURM_USER_ID_MISSING;  /* or bad in this case */
		goto done;
	}

	if (_launch_job_test(req->job_id, true)) {
		error("Job %u already running, do not launch second copy",
		      req->job_id);
		rc = ESLURM_DUPLICATE_JOB_ID;	/* job already running */
		_launch_job_fail(
		    (req->het_job_id && (req->het_job_id != NO_VAL)) ?
		    req->het_job_id : req->job_id,
		    rc);
		goto done;
	}

	cred_handle_reissue(req->cred, false);
	if (cred_revoked(req->cred)) {
		error("Job %u already killed, do not launch batch job",
		      req->job_id);
		rc = ESLURMD_CREDENTIAL_REVOKED;	/* job already ran */
		goto done;
	}

	cred_arg = slurm_cred_get_args(req->cred);
	batch_uid = cred_arg->uid;
	batch_gid = cred_arg->gid;
	/* If available, use the cred to fill in username. */
	if (cred_arg->id->pw_name)
		user_name = xstrdup(cred_arg->id->pw_name);
	else
		user_name = uid_to_string(batch_uid);

	xfree(req->gids); /* Never sent by slurmctld */
	/* If available, use the cred to fill in groups */
	if (cred_arg->id->ngids) {
		req->ngids = cred_arg->id->ngids;
		req->gids = copy_gids(cred_arg->id->ngids, cred_arg->id->gids);
	} else
		req->ngids = group_cache_lookup(batch_uid, batch_gid,
						user_name, &req->gids);
	slurm_cred_unlock_args(req->cred);

	task_g_slurmd_batch_request(req);	/* determine task affinity */

	slurm_mutex_lock(&prolog_mutex);
	first_job_run = !cred_jobid_cached(req->job_id);

	/* BlueGene prolog waits for partition boot and is very slow.
	 * On any system we might need to load environment variables
	 * for Moab (see --get-user-env), which could also be slow.
	 * Just reply now and send a separate kill job request if the
	 * prolog or launch fail. */
	replied = true;
	if (slurm_send_rc_msg(msg, rc) < 1) {
		/* The slurmctld is no longer waiting for a reply.
		 * This typically indicates that the slurmd was
		 * blocked from memory and/or CPUs and the slurmctld
		 * has requeued the batch job request. */
		error("Could not confirm batch launch for job %u, "
		      "aborting request", req->job_id);
		rc = SLURM_COMMUNICATIONS_SEND_ERROR;
		slurm_mutex_unlock(&prolog_mutex);
		goto done;
	}

	rc = _wait_for_request_launch_prolog(req->job_id, &first_job_run);
	if (rc != SLURM_SUCCESS) {
		slurm_mutex_unlock(&prolog_mutex);
		goto done;
	}

	/*
	 * Insert jobid into credential context to denote that
	 * we've now "seen" an instance of the job
	 */
	if (first_job_run) {
		job_env_t job_env;
		list_t *job_gres_list, *gres_prep_env_list;

		cred_insert_jobid(req->job_id);
		_add_job_running_prolog(req->job_id);
		slurm_mutex_unlock(&prolog_mutex);

#ifndef HAVE_FRONT_END
		/* It is always 0 for front end systems */
		node_id = nodelist_find(req->nodes, conf->node_name);
#endif
		memset(&job_env, 0, sizeof(job_env));
		job_gres_list = slurm_cred_get(req->cred,
					       CRED_DATA_JOB_GRES_LIST);
		gres_prep_env_list = gres_g_prep_build_env(job_gres_list,
							   req->nodes);
		gres_g_prep_set_env(&job_env.gres_job_env,
				    gres_prep_env_list, node_id);
		FREE_NULL_LIST(gres_prep_env_list);
		job_env.jobid = req->job_id;
		job_env.step_id = SLURM_BATCH_SCRIPT;
		job_env.node_list = req->nodes;
		job_env.het_job_id = req->het_job_id;
		job_env.partition = req->partition;
		job_env.spank_job_env = req->spank_job_env;
		job_env.spank_job_env_size = req->spank_job_env_size;
		job_env.work_dir = req->work_dir;
		job_env.uid = batch_uid;
		job_env.gid = batch_gid;
		/*
	 	 * Run job prolog on this node
	 	 */

		rc = run_prolog(&job_env, req->cred);
		_remove_job_running_prolog(job_env.jobid);
		_free_job_env(&job_env);
		if (rc) {
			int term_sig = 0, exit_status = 0;
			if (WIFSIGNALED(rc))
				term_sig    = WTERMSIG(rc);
			else if (WIFEXITED(rc))
				exit_status = WEXITSTATUS(rc);
			error("[job %u] prolog failed status=%d:%d",
			      req->job_id, exit_status, term_sig);
			rc = ESLURMD_PROLOG_FAILED;
			goto done;
		}
	} else {
		slurm_mutex_unlock(&prolog_mutex);
		_wait_for_job_running_prolog(req->job_id);
	}

	if (_get_user_env(req, user_name) < 0) {
		bool requeue = _requeue_setup_env_fail();
		if (requeue) {
			rc = ESLURMD_SETUP_ENVIRONMENT_ERROR;
			goto done;
		}
	}
	_set_batch_job_limits(msg);

	/* Since job could have been killed while the prolog was
	 * running (especially on BlueGene, which can take minutes
	 * for partition booting). Test if the credential has since
	 * been revoked and exit as needed. */
	if (cred_revoked(req->cred)) {
		info("Job %u already killed, do not launch batch job",
		     req->job_id);
		rc = SLURM_SUCCESS;     /* job already ran */
		goto done;
	}

	info("Launching batch job %u for UID %u", req->job_id, batch_uid);

	debug3("_rpc_batch_job: call to _forkexec_slurmstepd");
	rc = _forkexec_slurmstepd(LAUNCH_BATCH_JOB, (void *)req, cli,
				  NULL, SLURM_PROTOCOL_VERSION);
	debug3("_rpc_batch_job: return from _forkexec_slurmstepd: %d", rc);

	_launch_complete_add(req->job_id, true);

	/* On a busy system, slurmstepd may take a while to respond,
	 * if the job was cancelled in the interim, run through the
	 * abort logic below. */
	revoked = cred_revoked(req->cred);
	if (revoked)
		_launch_complete_rm(req->job_id);
	if (revoked && _is_batch_job_finished(req->job_id)) {
		/* If configured with select/serial and the batch job already
		 * completed, consider the job successfully launched and do
		 * not repeat termination logic below, which in the worst case
		 * just slows things down with another message. */
		revoked = false;
	}
	if (revoked) {
		info("Job %u killed while launch was in progress",
		     req->job_id);
		sleep(1);	/* give slurmstepd time to create
				 * the communication socket */
		terminate_all_steps(req->job_id, true,
				    !(slurm_conf.prolog_flags &
				      PROLOG_FLAG_RUN_IN_JOB));
		rc = ESLURMD_CREDENTIAL_REVOKED;
		goto done;
	}

done:
	if (!replied) {
		if (slurm_send_rc_msg(msg, rc) < 1) {
			/* The slurmctld is no longer waiting for a reply.
			 * This typically indicates that the slurmd was
			 * blocked from memory and/or CPUs and the slurmctld
			 * has requeued the batch job request. */
			error("Could not confirm batch launch for job %u, "
			      "aborting request", req->job_id);
			rc = SLURM_COMMUNICATIONS_SEND_ERROR;
		} else {
			/* No need to initiate separate reply below */
			rc = SLURM_SUCCESS;
		}
	}
	if (rc != SLURM_SUCCESS) {
		/* prolog or job launch failure,
		 * tell slurmctld that the job failed */
		_launch_job_fail(
		    (req->het_job_id && (req->het_job_id != NO_VAL)) ?
		    req->het_job_id : req->job_id,
		    rc);
	}

	/*
	 *  If job prolog failed or we could not reply,
	 *  initiate message to slurmctld with current state
	 */
	if ((rc == ESLURMD_PROLOG_FAILED)
	    || (rc == SLURM_COMMUNICATIONS_SEND_ERROR)
	    || (rc == ESLURMD_SETUP_ENVIRONMENT_ERROR)) {
		send_registration_msg(rc);
	}
	xfree(user_name);
}

/*
 * Send notification message to batch job
 */
static void
_rpc_job_notify(slurm_msg_t *msg)
{
	job_notify_msg_t *req = msg->data;
	uid_t job_uid;
	list_t *steps;
	list_itr_t *i;
	step_loc_t *stepd = NULL;
	int step_cnt  = 0;
	int fd;

	debug("%s: uid = %u, %ps", __func__, msg->auth_uid, &req->step_id);
	job_uid = _get_job_uid(req->step_id.job_id);
	if (job_uid == INFINITE)
		goto no_job;

	/*
	 * check that requesting user ID is the Slurm UID or root
	 */
	if ((msg->auth_uid != job_uid) &&
	    !_slurm_authorized_user(msg->auth_uid)) {
		error("Security violation: job_notify(%u) from uid %u",
		      req->step_id.job_id, msg->auth_uid);
		return;
	}

	steps = stepd_available(conf->spooldir, conf->node_name);
	i = list_iterator_create(steps);
	while ((stepd = list_next(i))) {
		if ((stepd->step_id.job_id  != req->step_id.job_id) ||
		    (stepd->step_id.step_id != SLURM_BATCH_SCRIPT)) {
			continue;
		}

		step_cnt++;

		fd = stepd_connect(stepd->directory, stepd->nodename,
				   &stepd->step_id, &stepd->protocol_version);
		if (fd == -1) {
			debug3("Unable to connect to %ps", &stepd->step_id);
			continue;
		}

		info("send notification to %ps", &stepd->step_id);
		if (stepd_notify_job(fd, stepd->protocol_version,
				     req->message) < 0)
			debug("notify jobid=%u failed: %m",
			      stepd->step_id.job_id);
		close(fd);
	}
	list_iterator_destroy(i);
	FREE_NULL_LIST(steps);

no_job:
	if (step_cnt == 0) {
		debug2("No steps running for jobid %u to send notification message",
		       req->step_id.job_id);
	}
}

/* Wrapper for slurm_kill_job2() */
static uint32_t _kill_job(uint32_t job_id)
{
	/*
	 * If we have a meta array job, kill only it and not the whole array
	 * job.
	 */
	return slurm_kill_job(job_id, SIGKILL, KILL_ARRAY_TASK);
}

static int
_launch_job_fail(uint32_t job_id, uint32_t slurm_rc)
{
	struct requeue_msg req_msg = {0};
	slurm_msg_t resp_msg;
	int rc = 0, rpc_rc;

	slurm_msg_t_init(&resp_msg);

	if (slurm_rc == ESLURMD_CREDENTIAL_REVOKED)
		return _kill_job(job_id);

	/* Try to requeue the job. If that doesn't work, kill the job. */
	req_msg.job_id = job_id;
	req_msg.job_id_str = NULL;
	req_msg.flags = JOB_LAUNCH_FAILED;
	resp_msg.msg_type = REQUEST_JOB_REQUEUE;
	resp_msg.data = &req_msg;
	rpc_rc = slurm_send_recv_controller_rc_msg(&resp_msg, &rc,
						   working_cluster_rec);

	if ((rc == ESLURM_DISABLED) || (rc == ESLURM_BATCH_ONLY)) {
		info("Could not launch job %u and not able to requeue it, "
		     "cancelling job", job_id);

		if (slurm_rc == ESLURMD_PROLOG_FAILED) {
			/*
			 * Send the job's stdout a message, whether or not it's
			 * a batch job. ESLURM_DISABLED can take priority over
			 * ESLURM_BATCH_ONLY so we have no way to tell if it's
			 * a batch job or not.
			 */
			char *buf = NULL;
			xstrfmtcat(buf, "Prolog failure on node %s",
				   conf->node_name);
			slurm_notify_job(job_id, buf);
			xfree(buf);
		}
		rpc_rc = _kill_job(job_id);
	}

	return rpc_rc;
}

static void
_rpc_reconfig(slurm_msg_t *msg)
{
	if (!_slurm_authorized_user(msg->auth_uid))
		error("Security violation, reconfig RPC from uid %u",
		      msg->auth_uid);
	else
		kill(conf->pid, SIGHUP);
	forward_wait(msg);
	/* Never return a message, slurmctld does not expect one */
}

static void _rpc_set_slurmd_debug_flags(slurm_msg_t *msg)
{
	int rc = SLURM_SUCCESS;

	if (!_slurm_authorized_user(msg->auth_uid)) {
		error("Security violation, %s from uid %u",
		      rpc_num2string(msg->msg_type), msg->auth_uid);
		rc = ESLURM_USER_ID_MISSING;
	} else {
		char *flag_string = NULL;
		slurm_conf_t *cf = NULL;
		set_debug_flags_msg_t *request_msg = msg->data;

		cf = slurm_conf_lock();
		cf->debug_flags &= (~request_msg->debug_flags_minus);
		cf->debug_flags |= request_msg->debug_flags_plus;
		flag_string = debug_flags2str(cf->debug_flags);
		build_conf_buf();
		slurm_conf_unlock();
		info("Set DebugFlags to %s",
		     flag_string ? flag_string : "none");
		xfree(flag_string);
	}

	forward_wait(msg);
	slurm_send_rc_msg(msg, rc);
}

static void _rpc_set_slurmd_debug(slurm_msg_t *msg)
{
	set_debug_level_msg_t *request_msg = msg->data;
	int rc = SLURM_SUCCESS;

	if (!_slurm_authorized_user(msg->auth_uid)) {
		error("Security violation, %s from uid %u",
		      rpc_num2string(msg->msg_type), msg->auth_uid);
		rc = ESLURM_USER_ID_MISSING;
	} else {
		update_slurmd_logging(request_msg->debug_level);
		update_stepd_logging(false);
		build_conf_buf();
	}

	forward_wait(msg);
	slurm_send_rc_msg(msg, rc);
}

static void _rpc_reconfig_with_config(slurm_msg_t *msg)
{
	if (!_slurm_authorized_user(msg->auth_uid))
		error("Security violation, reconfig RPC from uid %u",
		      msg->auth_uid);
	else {
		if (conf->conf_cache) {
			config_response_msg_t *configs = msg->data;
			/*
			 * Running in "configless" mode as indicated by the
			 * cache directory's existence. Update those so
			 * our reconfigure picks up the changes, and so
			 * client commands see the changes as well.
			 */
			write_configs_to_conf_cache(configs, conf->conf_cache);
		}
		kill(conf->pid, SIGHUP);
	}
	forward_wait(msg);
	/* Never return a message, slurmctld does not expect one */
}

static void
_rpc_shutdown(slurm_msg_t *msg)
{
	forward_wait(msg);
	if (!_slurm_authorized_user(msg->auth_uid))
		error("Security violation, shutdown RPC from uid %u",
		      msg->auth_uid);
	else {
		if (kill(conf->pid, SIGTERM) != 0)
			error("kill(%u,SIGTERM): %m", conf->pid);
	}

	/* Never return a message, slurmctld does not expect one */
}

static void
_rpc_reboot(slurm_msg_t *msg)
{
	char *reboot_program, *cmd = NULL, *sp;
	reboot_msg_t *reboot_msg;
	slurm_conf_t *cfg;
	int exit_code;

	if (!_slurm_authorized_user(msg->auth_uid))
		error("Security violation, reboot RPC from uid %u",
		      msg->auth_uid);
	else {
		bool need_reboot = true;
		cfg = slurm_conf_lock();
		reboot_program = cfg->reboot_program;
		reboot_msg = msg->data;

		if (reboot_msg && reboot_msg->features) {
			/*
			 * Run node_features_g_node_set first to check
			 * if reboot will be required.
			 */
			char *new_features = xstrdup(reboot_msg->features);
			info("Node features change request %s being processed",
			     reboot_msg->features);
			if (node_features_g_node_set(reboot_msg->features,
						     &need_reboot)) {
				error("Failed to set features: '%s'.",
				      new_features);
				update_node_msg_t update_node_msg;
				slurm_init_update_node_msg(&update_node_msg);
				update_node_msg.node_names = conf->node_name;
				update_node_msg.node_state = NODE_STATE_DOWN;
				xstrfmtcat(update_node_msg.reason,
					   "Failed to set node feature(s): '%s'",
					   new_features);
				slurm_conf_unlock();

				/*
				 * Send updated registration to clear booting
				 * state on controller and then down the node
				 * with the failure reason so it's the last
				 * reason displayed.
				 */
				conf->boot_time = time(NULL);
				send_registration_msg(SLURM_SUCCESS);
				slurm_update_node(&update_node_msg);

				xfree(update_node_msg.reason);
				xfree(new_features);
				return;
			}
			xfree(new_features);
			log_flag(NODE_FEATURES, "Features on node updated successfully");
		}
		if (!need_reboot) {
			log_flag(NODE_FEATURES, "Reboot not required - sending registration mesage");
			conf->boot_time = time(NULL);
			slurm_mutex_lock(&cached_features_mutex);
			refresh_cached_features = true;
			slurm_mutex_unlock(&cached_features_mutex);
			slurm_conf_unlock();
			send_registration_msg(SLURM_SUCCESS);
			return;
		} else if (need_reboot && reboot_program) {
			sp = strchr(reboot_program, ' ');
			if (sp)
				sp = xstrndup(reboot_program,
					      (sp - reboot_program));
			else
				sp = xstrdup(reboot_program);
			if (reboot_msg && reboot_msg->features) {
				/*
				 * Run reboot_program with only arguments given
				 * in reboot_msg->features.
				 */
				info("Node reboot request with features %s being processed",
				     reboot_msg->features);
				if (reboot_msg->features[0]) {
					xstrfmtcat(cmd, "%s '%s'",
						   sp, reboot_msg->features);
				} else {
					cmd = xstrdup(sp);
				}
			} else {
				/* Run reboot_program verbatim */
				cmd = xstrdup(reboot_program);
				info("Node reboot request being processed");
			}
			if (access(sp, R_OK | X_OK) < 0)
				error("Cannot run RebootProgram [%s]: %m", sp);
			else if ((exit_code = system(cmd)))
				error("system(%s) returned %d", reboot_program,
				      exit_code);
			xfree(sp);
			xfree(cmd);

			/*
			 * Explicitly shutdown the slurmd. This is usually
			 * taken care of by calling reboot_program, but in
			 * case that fails to shut things down this will at
			 * least offline this node until someone intervenes.
			 */
			if (cfg->conf_flags & CONF_FLAG_SHR) {
				slurmd_shutdown(SIGTERM);
			}
			slurm_conf_unlock();
		} else {
			error("RebootProgram isn't defined in config");
			slurm_conf_unlock();
		}
	}

	/* Never return a message, slurmctld does not expect one */
	/* slurm_send_rc_msg(msg, rc); */
}

static int _job_limits_match(void *x, void *key)
{
	job_mem_limits_t *job_limits_ptr = (job_mem_limits_t *) x;
	uint32_t *job_id = (uint32_t *) key;
	if (job_limits_ptr->step_id.job_id == *job_id)
		return 1;
	return 0;
}

static int _step_limits_match(void *x, void *key)
{
	job_mem_limits_t *job_limits_ptr = (job_mem_limits_t *) x;
	step_loc_t *step_ptr = (step_loc_t *) key;

	if ((job_limits_ptr->step_id.job_id  == step_ptr->step_id.job_id) &&
	    (job_limits_ptr->step_id.step_id == step_ptr->step_id.step_id))
		return 1;
	return 0;
}

static int _find_step_loc(void *x, void *key)
{
	step_loc_t *step_loc = (step_loc_t *) x;
	slurm_step_id_t *step_id = (slurm_step_id_t *) key;

	return verify_step_id(&step_loc->step_id, step_id);
}

/* Call only with job_limits_mutex locked */
static void
_load_job_limits(void)
{
	list_t *steps;
	list_itr_t *step_iter;
	step_loc_t *stepd;
	int fd;
	job_mem_limits_t *job_limits_ptr;
	slurmstepd_mem_info_t stepd_mem_info;

	if (!job_limits_list)
		job_limits_list = list_create(xfree_ptr);
	job_limits_loaded = true;

	steps = stepd_available(conf->spooldir, conf->node_name);
	step_iter = list_iterator_create(steps);
	while ((stepd = list_next(step_iter))) {
		job_limits_ptr = list_find_first(job_limits_list,
						 _step_limits_match, stepd);
		if (job_limits_ptr)	/* already processed */
			continue;
		fd = stepd_connect(stepd->directory, stepd->nodename,
				   &stepd->step_id, &stepd->protocol_version);
		if (fd == -1)
			continue;	/* step completed */

		if (stepd_get_mem_limits(fd, stepd->protocol_version,
					 &stepd_mem_info) != SLURM_SUCCESS) {
			error("Error reading %ps memory limits from slurmstepd",
			      &stepd->step_id);
			close(fd);
			continue;
		}


		if ((stepd_mem_info.job_mem_limit
		     || stepd_mem_info.step_mem_limit)) {
			/* create entry for this job */
			job_limits_ptr = xmalloc(sizeof(job_mem_limits_t));
			memcpy(&job_limits_ptr->step_id, &stepd->step_id,
			       sizeof(job_limits_ptr->step_id));
			job_limits_ptr->job_mem  =
				stepd_mem_info.job_mem_limit;
			job_limits_ptr->step_mem =
				stepd_mem_info.step_mem_limit;
#if _LIMIT_INFO
			info("RecLim %ps job_mem:%"PRIu64""
			     " step_mem:%"PRIu64"",
			     &job_limits_ptr->step_id,
			     job_limits_ptr->job_mem,
			     job_limits_ptr->step_mem);
#endif
			list_append(job_limits_list, job_limits_ptr);
		}
		close(fd);
	}
	list_iterator_destroy(step_iter);
	FREE_NULL_LIST(steps);
}

static void
_cancel_step_mem_limit(uint32_t job_id, uint32_t step_id)
{
	slurm_msg_t msg;
	job_notify_msg_t notify_req;
	job_step_kill_msg_t kill_req;

	/* NOTE: Batch jobs may have no srun to get this message */
	slurm_msg_t_init(&msg);
	memset(&notify_req, 0, sizeof(notify_req));
	notify_req.step_id.job_id = job_id;
	notify_req.step_id.step_id = step_id;
	notify_req.step_id.step_het_comp = NO_VAL;
	notify_req.message     = "Exceeded job memory limit";
	msg.msg_type    = REQUEST_JOB_NOTIFY;
	msg.data        = &notify_req;
	slurm_send_only_controller_msg(&msg, working_cluster_rec);

	memset(&kill_req, 0, sizeof(kill_req));
	memcpy(&kill_req.step_id, &notify_req, sizeof(kill_req.step_id));
	kill_req.signal      = SIGKILL;
	kill_req.flags       = KILL_OOM;
	msg.msg_type    = REQUEST_CANCEL_JOB_STEP;
	msg.data        = &kill_req;
	slurm_send_only_controller_msg(&msg, working_cluster_rec);
}

/* Enforce job memory limits here in slurmd. Step memory limits are
 * enforced within slurmstepd (using jobacct_gather plugin). */
static void
_enforce_job_mem_limit(void)
{
	list_t *steps;
	list_itr_t *step_iter, *job_limits_iter;
	job_mem_limits_t *job_limits_ptr;
	step_loc_t *stepd;
	int fd, i, job_inx, job_cnt;
	uint64_t step_rss, step_vsize;
	slurm_step_id_t step_id;
	job_step_stat_t *resp = NULL;
	struct job_mem_info {
		uint32_t job_id;
		uint64_t mem_limit;	/* MB */
		uint64_t mem_used;	/* MB */
		uint64_t vsize_limit;	/* MB */
		uint64_t vsize_used;	/* MB */
	};
	struct job_mem_info *job_mem_info_ptr = NULL;

	if (!slurm_conf.job_acct_oom_kill)
		return;

	slurm_mutex_lock(&job_limits_mutex);
	if (!job_limits_loaded)
		_load_job_limits();
	if (list_count(job_limits_list) == 0) {
		slurm_mutex_unlock(&job_limits_mutex);
		return;
	}

	/* Build table of job limits, use highest mem limit recorded */
	job_mem_info_ptr = xmalloc((list_count(job_limits_list) + 1) *
				   sizeof(struct job_mem_info));
	job_cnt = 0;
	job_limits_iter = list_iterator_create(job_limits_list);
	while ((job_limits_ptr = list_next(job_limits_iter))) {
		if (job_limits_ptr->job_mem == 0) 	/* no job limit */
			continue;
		for (i=0; i<job_cnt; i++) {
			if (job_mem_info_ptr[i].job_id !=
			    job_limits_ptr->step_id.job_id)
				continue;
			job_mem_info_ptr[i].mem_limit = MAX(
				job_mem_info_ptr[i].mem_limit,
				job_limits_ptr->job_mem);
			break;
		}
		if (i < job_cnt)	/* job already found & recorded */
			continue;
		job_mem_info_ptr[job_cnt].job_id =
			job_limits_ptr->step_id.job_id;
		job_mem_info_ptr[job_cnt].mem_limit = job_limits_ptr->job_mem;
		job_cnt++;
	}
	list_iterator_destroy(job_limits_iter);
	slurm_mutex_unlock(&job_limits_mutex);

	for (i=0; i<job_cnt; i++) {
		job_mem_info_ptr[i].vsize_limit = job_mem_info_ptr[i].
			mem_limit;
		job_mem_info_ptr[i].vsize_limit *=
			(slurm_conf.vsize_factor / 100.0);
	}

	steps = stepd_available(conf->spooldir, conf->node_name);
	step_iter = list_iterator_create(steps);
	while ((stepd = list_next(step_iter))) {
		for (job_inx=0; job_inx<job_cnt; job_inx++) {
			if (job_mem_info_ptr[job_inx].job_id ==
			    stepd->step_id.job_id)
				break;
		}
		if (job_inx >= job_cnt)
			continue;	/* job/step not being tracked */

		fd = stepd_connect(stepd->directory, stepd->nodename,
				   &stepd->step_id, &stepd->protocol_version);
		if (fd == -1)
			continue;	/* step completed */

		memcpy(&step_id, &stepd->step_id, sizeof(step_id));

		resp = xmalloc(sizeof(job_step_stat_t));

		if ((!stepd_stat_jobacct(fd, stepd->protocol_version,
					 &step_id, resp)) &&
		    (resp->jobacct)) {
			/* resp->jobacct is NULL if account is disabled */
			jobacctinfo_getinfo((struct jobacctinfo *)
					    resp->jobacct,
					    JOBACCT_DATA_TOT_RSS,
					    &step_rss,
					    stepd->protocol_version);
			jobacctinfo_getinfo((struct jobacctinfo *)
					    resp->jobacct,
					    JOBACCT_DATA_TOT_VSIZE,
					    &step_vsize,
					    stepd->protocol_version);
#if _LIMIT_INFO
			info("%ps RSS:%"PRIu64" B VSIZE:%"PRIu64" B",
			     &stepd->step_id, step_rss, step_vsize);
#endif
			if (step_rss != INFINITE64) {
				step_rss /= 1048576;	/* B to MB */
				step_rss = MAX(step_rss, 1);
				job_mem_info_ptr[job_inx].mem_used += step_rss;
			}
			if (step_vsize != INFINITE64) {
				step_vsize /= 1048576;	/* B to MB */
				step_vsize = MAX(step_vsize, 1);
				job_mem_info_ptr[job_inx].vsize_used +=
					step_vsize;
			}
		}
		slurm_free_job_step_stat(resp);
		close(fd);
	}
	list_iterator_destroy(step_iter);
	FREE_NULL_LIST(steps);

	for (i=0; i<job_cnt; i++) {
		if (job_mem_info_ptr[i].mem_used == 0) {
			/* no steps found,
			 * purge records for all steps of this job */
			slurm_mutex_lock(&job_limits_mutex);
			list_delete_all(job_limits_list, _job_limits_match,
					&job_mem_info_ptr[i].job_id);
			slurm_mutex_unlock(&job_limits_mutex);
			break;
		}

		if ((job_mem_info_ptr[i].mem_limit != 0) &&
		    (job_mem_info_ptr[i].mem_used >
		     job_mem_info_ptr[i].mem_limit)) {
			info("Job %u exceeded memory limit "
			     "(%"PRIu64">%"PRIu64"), cancelling it",
			     job_mem_info_ptr[i].job_id,
			     job_mem_info_ptr[i].mem_used,
			     job_mem_info_ptr[i].mem_limit);
			_cancel_step_mem_limit(job_mem_info_ptr[i].job_id,
					       NO_VAL);
		} else if ((job_mem_info_ptr[i].vsize_limit != 0) &&
			   (job_mem_info_ptr[i].vsize_used >
			    job_mem_info_ptr[i].vsize_limit)) {
			info("Job %u exceeded virtual memory limit "
			     "(%"PRIu64">%"PRIu64"), cancelling it",
			     job_mem_info_ptr[i].job_id,
			     job_mem_info_ptr[i].vsize_used,
			     job_mem_info_ptr[i].vsize_limit);
			_cancel_step_mem_limit(job_mem_info_ptr[i].job_id,
					       NO_VAL);
		}
	}
	xfree(job_mem_info_ptr);
}

static void _rpc_ping(slurm_msg_t *msg)
{
	int        rc = SLURM_SUCCESS;
	static bool first_msg = true;

	if (!_slurm_authorized_user(msg->auth_uid)) {
		error("Security violation, ping RPC from uid %u",
		      msg->auth_uid);
		if (first_msg) {
			error("Do you have SlurmUser configured as uid %u?",
			      msg->auth_uid);
		}
		rc = ESLURM_USER_ID_MISSING;	/* or bad in this case */
	}
	first_msg = false;

	if (rc != SLURM_SUCCESS) {
		/* Return result. If the reply can't be sent this indicates
		 * 1. The network is broken OR
		 * 2. slurmctld has died    OR
		 * 3. slurmd was paged out due to full memory
		 * If the reply request fails, we send an registration message
		 * to slurmctld in hopes of avoiding having the node set DOWN
		 * due to slurmd paging and not being able to respond in a
		 * timely fashion. */
		if (slurm_send_rc_msg(msg, rc) < 0) {
			error("Error responding to ping: %m");
			send_registration_msg(SLURM_SUCCESS);
		}
	} else {
		slurm_msg_t resp_msg;
		ping_slurmd_resp_msg_t ping_resp;
		get_cpu_load(&ping_resp.cpu_load);
		get_free_mem(&ping_resp.free_mem);
		slurm_msg_t_copy(&resp_msg, msg);
		resp_msg.msg_type = RESPONSE_PING_SLURMD;
		resp_msg.data     = &ping_resp;

		slurm_send_node_msg(msg->conn_fd, &resp_msg);

		/* Take this opportunity to enforce any job memory limits */
		_enforce_job_mem_limit();
		/* Clear up any stalled file transfers as well */
		_file_bcast_cleanup();

		if (msg->msg_type == REQUEST_NODE_REGISTRATION_STATUS) {
			get_reg_resp = true;
			send_registration_msg(SLURM_SUCCESS);
		}
	}
}

static void _rpc_health_check(slurm_msg_t *msg)
{
	int        rc = SLURM_SUCCESS;

	if (!_slurm_authorized_user(msg->auth_uid)) {
		error("Security violation, health check RPC from uid %u",
		      msg->auth_uid);
		rc = ESLURM_USER_ID_MISSING;	/* or bad in this case */
	}

	/* Return result. If the reply can't be sent this indicates that
	 * 1. The network is broken OR
	 * 2. slurmctld has died    OR
	 * 3. slurmd was paged out due to full memory
	 * If the reply request fails, we send an registration message to
	 * slurmctld in hopes of avoiding having the node set DOWN due to
	 * slurmd paging and not being able to respond in a timely fashion. */
	if (slurm_send_rc_msg(msg, rc) < 0) {
		error("Error responding to health check: %m");
		send_registration_msg(SLURM_SUCCESS);
	}

	if (rc == SLURM_SUCCESS)
		rc = run_script_health_check();

	/* Take this opportunity to enforce any job memory limits */
	_enforce_job_mem_limit();
	/* Clear up any stalled file transfers as well */
	_file_bcast_cleanup();
}


static void _rpc_acct_gather_update(slurm_msg_t *msg)
{
	int        rc = SLURM_SUCCESS;
	static bool first_msg = true;

	if (!_slurm_authorized_user(msg->auth_uid)) {
		error("Security violation, acct_gather_update RPC from uid %u",
		      msg->auth_uid);
		if (first_msg) {
			error("Do you have SlurmUser configured as uid %u?",
			      msg->auth_uid);
		}
		rc = ESLURM_USER_ID_MISSING;	/* or bad in this case */
	}
	first_msg = false;

	if (rc != SLURM_SUCCESS) {
		/* Return result. If the reply can't be sent this indicates
		 * 1. The network is broken OR
		 * 2. slurmctld has died    OR
		 * 3. slurmd was paged out due to full memory
		 * If the reply request fails, we send an registration message
		 * to slurmctld in hopes of avoiding having the node set DOWN
		 * due to slurmd paging and not being able to respond in a
		 * timely fashion. */
		if (slurm_send_rc_msg(msg, rc) < 0) {
			error("Error responding to account gather: %m");
			send_registration_msg(SLURM_SUCCESS);
		}
	} else {
		slurm_msg_t resp_msg;
		acct_gather_node_resp_msg_t acct_msg;

		/* Update node energy usage data */
		acct_gather_energy_g_update_node_energy();

		memset(&acct_msg, 0, sizeof(acct_msg));
		acct_msg.node_name = conf->node_name;
		acct_msg.sensor_cnt = 1;
		acct_msg.energy = acct_gather_energy_alloc(acct_msg.sensor_cnt);
		(void) acct_gather_energy_g_get_sum(
			ENERGY_DATA_NODE_ENERGY, acct_msg.energy);

		slurm_msg_t_copy(&resp_msg, msg);
		resp_msg.msg_type = RESPONSE_ACCT_GATHER_UPDATE;
		resp_msg.data     = &acct_msg;

		slurm_send_node_msg(msg->conn_fd, &resp_msg);

		acct_gather_energy_destroy(acct_msg.energy);
	}
}

static void _rpc_acct_gather_energy(slurm_msg_t *msg)
{
	int        rc = SLURM_SUCCESS;
	static bool first_msg = true;
	static uint32_t req_cnt = 0;
	static pthread_mutex_t req_cnt_mutex = PTHREAD_MUTEX_INITIALIZER;
<<<<<<< HEAD
	static pthread_mutex_t last_poll_mutex = PTHREAD_MUTEX_INITIALIZER;
=======
	bool req_added = false;
>>>>>>> 3cd8b76d

	if (!_slurm_authorized_user(msg->auth_uid)) {
		error("Security violation, acct_gather_update RPC from uid %u",
		      msg->auth_uid);
		if (first_msg) {
			error("Do you have SlurmUser configured as uid %u?",
			      msg->auth_uid);
		}
		rc = ESLURM_USER_ID_MISSING;	/* or bad in this case */
	}
	first_msg = false;

	/*
	 * Avoid tying up too many slurmd threads if the IPMI (or similar)
	 * interface is locked up. The request would likely eventually fail
	 * anyways, so dying early isn't much worse here.
	 */
	slurm_mutex_lock(&req_cnt_mutex);
	if (req_cnt < 10) {
		req_cnt++;
		req_added = true;
	} else {
		error("%s: Too many pending requests", __func__);
		rc = ESLURMD_TOO_MANY_RPCS;
	}
	slurm_mutex_unlock(&req_cnt_mutex);

	if (rc != SLURM_SUCCESS) {
		if (slurm_send_rc_msg(msg, rc) < 0)
			error("Error responding to energy request: %m");
	} else {
		slurm_msg_t resp_msg;
		acct_gather_node_resp_msg_t acct_msg;
		time_t now = time(NULL), last_poll = 0;
		int data_type = ENERGY_DATA_STRUCT;
		uint16_t sensor_cnt;
		acct_gather_energy_req_msg_t *req = msg->data;

		if (req->context_id == NO_VAL16) {
			rc = SLURM_PROTOCOL_VERSION_ERROR;
			if (slurm_send_rc_msg(msg, rc) < 0)
				error("Error responding to energy request: %m");
			goto end;
		}

		acct_gather_energy_g_get_data(req->context_id,
					      ENERGY_DATA_SENSOR_CNT,
					      &sensor_cnt);

		memset(&acct_msg, 0, sizeof(acct_msg));
		if (!sensor_cnt) {
			error("Can't get energy data. No power sensors are available. Try later.");
		} else {
			slurm_mutex_lock(&last_poll_mutex);
			acct_gather_energy_g_get_data(req->context_id,
						      ENERGY_DATA_LAST_POLL,
						      &last_poll);
			/*
			 * If we polled later than delta seconds then force a
			 * new poll.
			 */
			if ((now - last_poll) > req->delta)
				data_type = ENERGY_DATA_JOULES_TASK;
			else
				slurm_mutex_unlock(&last_poll_mutex);

			acct_msg.sensor_cnt = sensor_cnt;
			acct_msg.energy =
				acct_gather_energy_alloc(acct_msg.sensor_cnt);

			acct_gather_energy_g_get_data(req->context_id,
						      data_type,
						      acct_msg.energy);
			if (data_type == ENERGY_DATA_JOULES_TASK)
				slurm_mutex_unlock(&last_poll_mutex);
		}

		slurm_msg_t_copy(&resp_msg, msg);
		resp_msg.msg_type = RESPONSE_ACCT_GATHER_ENERGY;
		resp_msg.data     = &acct_msg;

		slurm_send_node_msg(msg->conn_fd, &resp_msg);

		acct_gather_energy_destroy(acct_msg.energy);
	}
end:
	if (req_added) {
		slurm_mutex_lock(&req_cnt_mutex);
		req_cnt--;
		slurm_mutex_unlock(&req_cnt_mutex);
	}
}

static int _signal_jobstep(slurm_step_id_t *step_id, uint16_t signal,
			   uint16_t flags, char *details, uid_t req_uid)
{
	int fd, rc = SLURM_SUCCESS;
	uint16_t protocol_version;

	/*
	 * There will be no stepd if the prolog is still running
	 * Return failure so caller can retry.
	 */
	if (_prolog_is_running(step_id->job_id)) {
		info("signal %d req for %ps while prolog is running. Returning failure.",
		     signal, &step_id->job_id);
		return ESLURM_TRANSITION_STATE_NO_UPDATE;
	}

	fd = stepd_connect(conf->spooldir, conf->node_name,
			   step_id, &protocol_version);
	if (fd == -1) {
		debug("signal for nonexistent %ps stepd_connect failed: %m",
		      &step_id->job_id);
		return ESLURM_INVALID_JOB_ID;
	}

	debug2("container signal %d to %ps flags=0x%x", signal, step_id, flags);
	rc = stepd_signal_container(fd, protocol_version, signal, flags,
				    details, req_uid);
	if (rc == -1)
		rc = ESLURMD_JOB_NOTRUNNING;

	close(fd);
	return rc;
}

static void
_rpc_signal_tasks(slurm_msg_t *msg)
{
	int               rc = SLURM_SUCCESS;
	signal_tasks_msg_t *req = msg->data;
	uid_t job_uid;

	job_uid = _get_job_uid(req->step_id.job_id);
	if (job_uid == INFINITE) {
		debug("%s: failed to get job_uid for job %u",
		      __func__, req->step_id.job_id);
		rc = ESLURM_INVALID_JOB_ID;
		goto done;
	}

	if ((msg->auth_uid != job_uid) &&
	    !_slurm_authorized_user(msg->auth_uid)) {
		debug("%s: from uid %u for job %u owned by uid %u",
		      __func__, msg->auth_uid, req->step_id.job_id, job_uid);
		rc = ESLURM_USER_ID_MISSING;     /* or bad in this case */
		goto done;
	}

	/* security is handled when communicating with the stepd */
	if ((req->flags & KILL_FULL_JOB) || (req->flags & KILL_JOB_BATCH)) {
		debug("%s: sending signal %u to entire job %u flag %u",
		      __func__, req->signal, req->step_id.job_id, req->flags);
		_kill_all_active_steps(req->step_id.job_id, req->signal,
				       req->flags, NULL, true, msg->auth_uid);
	} else if (req->flags & KILL_STEPS_ONLY) {
		debug("%s: sending signal %u to all steps job %u flag %u",
		      __func__, req->signal, req->step_id.job_id, req->flags);
		_kill_all_active_steps(req->step_id.job_id, req->signal,
				       req->flags, NULL, false, msg->auth_uid);
	} else {
		debug("%s: sending signal %u to %ps flag %u", __func__,
		      req->signal, &req->step_id, req->flags);
		rc = _signal_jobstep(&req->step_id, req->signal, req->flags,
				     NULL, msg->auth_uid);
	}
done:
	slurm_send_rc_msg(msg, rc);
}

static void
_rpc_terminate_tasks(slurm_msg_t *msg)
{
	signal_tasks_msg_t *req = msg->data;
	int               rc = SLURM_SUCCESS;
	int               fd;
	uint16_t protocol_version;
	uid_t uid;

	debug3("Entering _rpc_terminate_tasks");
	fd = stepd_connect(conf->spooldir, conf->node_name,
			   &req->step_id, &protocol_version);
	if (fd == -1) {
		debug("kill for nonexistent %ps stepd_connect "
		      "failed: %m", &req->step_id);
		rc = ESLURM_INVALID_JOB_ID;
		goto done;
	}

	if ((uid = stepd_get_uid(fd, protocol_version)) == INFINITE) {
		debug("terminate_tasks couldn't read from the %ps: %m",
		      &req->step_id);
		rc = ESLURM_INVALID_JOB_ID;
		goto done2;
	}

	if ((msg->auth_uid != uid)
	    && !_slurm_authorized_user(msg->auth_uid)) {
		debug("kill req from uid %u for %ps owned by uid %u",
		      msg->auth_uid, &req->step_id, uid);
		rc = ESLURM_USER_ID_MISSING;     /* or bad in this case */
		goto done2;
	}

	rc = stepd_terminate(fd, protocol_version);
	if (rc == -1)
		rc = ESLURMD_JOB_NOTRUNNING;

done2:
	close(fd);
done:
	slurm_send_rc_msg(msg, rc);
}

static void _rpc_step_complete(slurm_msg_t *msg)
{
	step_complete_msg_t *req = msg->data;
	int               rc = SLURM_SUCCESS;
	int               fd;
	uint16_t protocol_version;
	slurm_step_id_t *tmp_step_id;
	slurm_step_id_t step_id = {
		.job_id = req->step_id.job_id,
		.step_het_comp = NO_VAL,
		.step_id = SLURM_EXTERN_CONT,
	};

	if (req->send_to_stepmgr)
		tmp_step_id = &step_id;
	else
		tmp_step_id = &req->step_id;

	debug3("Entering _rpc_step_complete");
	fd = stepd_connect(conf->spooldir, conf->node_name,
			   tmp_step_id, &protocol_version);
	if (fd == -1) {
		error("stepd_connect to %ps failed: %m", &req->step_id);
		rc = ESLURM_INVALID_JOB_ID;
		goto done;
	}

	/* step completion messages are only allowed from other slurmstepd,
	   so only root or SlurmUser is allowed here */
	if (!_slurm_authorized_user(msg->auth_uid)) {
		debug("step completion from uid %u for %ps",
		      msg->auth_uid, &req->step_id);
		rc = ESLURM_USER_ID_MISSING;     /* or bad in this case */
		goto done2;
	}

	rc = stepd_completion(fd, protocol_version, req);
	if (rc == -1)
		rc = ESLURMD_JOB_NOTRUNNING;

done2:
	close(fd);
done:
	slurm_send_rc_msg(msg, rc);
}

/* Get list of active jobs and steps, xfree returned value */
static char *
_get_step_list(void)
{
	char tmp[64];
	char *step_list = NULL;
	list_t *steps;
	list_itr_t *i;
	step_loc_t *stepd;

	steps = stepd_available(conf->spooldir, conf->node_name);
	i = list_iterator_create(steps);
	while ((stepd = list_next(i))) {
		int fd;
		fd = stepd_connect(stepd->directory, stepd->nodename,
				   &stepd->step_id, &stepd->protocol_version);
		if (fd == -1)
			continue;

		if (stepd_state(fd, stepd->protocol_version)
		    == SLURMSTEPD_NOT_RUNNING) {
			debug("stale domain socket for %ps", &stepd->step_id);
			close(fd);
			continue;
		}
		close(fd);

		if (step_list)
			xstrcat(step_list, ", ");
		if (stepd->step_id.step_id == SLURM_BATCH_SCRIPT) {
			snprintf(tmp, sizeof(tmp), "%u",
				 stepd->step_id.job_id);
			xstrcat(step_list, tmp);
		} else {
			xstrcat(step_list,
				log_build_step_id_str(&stepd->step_id,
						      tmp,
						      sizeof(tmp),
						      STEP_ID_FLAG_NO_PREFIX));
		}
	}
	list_iterator_destroy(i);
	FREE_NULL_LIST(steps);

	if (step_list == NULL)
		xstrcat(step_list, "NONE");
	return step_list;
}

static void _rpc_daemon_status(slurm_msg_t *msg)
{
	slurm_msg_t      resp_msg;
	slurmd_status_t *resp = NULL;

	resp = xmalloc(sizeof(slurmd_status_t));
	resp->actual_cpus        = conf->actual_cpus;
	resp->actual_boards      = conf->actual_boards;
	resp->actual_sockets     = conf->actual_sockets;
	resp->actual_cores       = conf->actual_cores;
	resp->actual_threads     = conf->actual_threads;
	resp->actual_real_mem    = conf->physical_memory_size;
	resp->actual_tmp_disk    = conf->tmp_disk_space;
	resp->booted             = startup;
	resp->hostname           = xstrdup(conf->node_name);
	resp->step_list          = _get_step_list();
	resp->last_slurmctld_msg = last_slurmctld_msg;
	resp->pid                = conf->pid;
	resp->slurmd_debug       = conf->debug_level;
	resp->slurmd_logfile     = xstrdup(conf->logfile);
	resp->version            = xstrdup(SLURM_VERSION_STRING);

	slurm_msg_t_copy(&resp_msg, msg);
	resp_msg.msg_type = RESPONSE_SLURMD_STATUS;
	resp_msg.data     = resp;
	slurm_send_node_msg(msg->conn_fd, &resp_msg);
	slurm_free_slurmd_status(resp);
}

static void _rpc_stat_jobacct(slurm_msg_t *msg)
{
	slurm_step_id_t *req = msg->data;
	slurm_msg_t        resp_msg;
	job_step_stat_t *resp = NULL;
	int fd;
	uint16_t protocol_version;
	uid_t uid;

	debug3("Entering _rpc_stat_jobacct for %ps", req);
	/* step completion messages are only allowed from other slurmstepd,
	   so only root or SlurmUser is allowed here */

	fd = stepd_connect(conf->spooldir, conf->node_name,
			   req, &protocol_version);
	if (fd == -1) {
		error("stepd_connect to %ps failed: %m", req);
		slurm_send_rc_msg(msg, ESLURM_INVALID_JOB_ID);
		return;
	}

	if ((uid = stepd_get_uid(fd, protocol_version)) == INFINITE) {
		debug("stat_jobacct couldn't read from %ps: %m", req);
		close(fd);
		if (msg->conn_fd >= 0)
			slurm_send_rc_msg(msg, ESLURM_INVALID_JOB_ID);
		return;
	}

	/*
	 * check that requesting user ID is the Slurm UID or root
	 */
	if ((msg->auth_uid != uid) &&
	    !_slurm_authorized_user(msg->auth_uid)) {
		error("stat_jobacct from uid %u for job %u owned by uid %u",
		      msg->auth_uid, req->job_id, uid);

		if (msg->conn_fd >= 0) {
			slurm_send_rc_msg(msg, ESLURM_USER_ID_MISSING);
			/* or bad in this case */
			close(fd);
			return;
		}
	}

	resp = xmalloc(sizeof(job_step_stat_t));
	resp->step_pids = xmalloc(sizeof(job_step_pids_t));
	resp->step_pids->node_name = xstrdup(conf->node_name);
	slurm_msg_t_copy(&resp_msg, msg);
	resp->return_code = SLURM_SUCCESS;

	if (stepd_stat_jobacct(fd, protocol_version, req, resp)
	    == SLURM_ERROR) {
		debug("accounting for nonexistent %ps requested", req);
	}

	/* FIX ME: This should probably happen in the
	   stepd_stat_jobacct to get more information about the pids.
	*/
	if (stepd_list_pids(fd, protocol_version, &resp->step_pids->pid,
			    &resp->step_pids->pid_cnt) == SLURM_ERROR) {
		debug("No pids for nonexistent %ps requested", req);
	}

	close(fd);

	resp_msg.msg_type     = RESPONSE_JOB_STEP_STAT;
	resp_msg.data         = resp;

	slurm_send_node_msg(msg->conn_fd, &resp_msg);
	slurm_free_job_step_stat(resp);
}

static int
_callerid_find_job(callerid_conn_t conn, uint32_t *job_id)
{
	ino_t inode;
	pid_t pid;
	int rc;

	rc = callerid_find_inode_by_conn(conn, &inode);
	if (rc != SLURM_SUCCESS) {
		debug3("network_callerid inode not found");
		return ESLURM_INVALID_JOB_ID;
	}
	debug3("network_callerid found inode %lu", (long unsigned int)inode);

	rc = find_pid_by_inode(&pid, inode);
	if (rc != SLURM_SUCCESS) {
		debug3("network_callerid process not found");
		return ESLURM_INVALID_JOB_ID;
	}
	debug3("network_callerid found process %d", (pid_t)pid);

	rc = slurm_pid2jobid(pid, job_id);
	if (rc != SLURM_SUCCESS) {
		debug3("network_callerid job not found");
		return ESLURM_INVALID_JOB_ID;
	}
	debug3("network_callerid found job %u", *job_id);
	return SLURM_SUCCESS;
}

static void _rpc_network_callerid(slurm_msg_t *msg)
{
	network_callerid_msg_t *req = msg->data;
	slurm_msg_t resp_msg;
	network_callerid_resp_t *resp = NULL;

	uid_t job_uid = -1;
	uint32_t job_id = NO_VAL;
	callerid_conn_t conn;
	int rc = ESLURM_INVALID_JOB_ID;
	char ip_src_str[INET6_ADDRSTRLEN];
	char ip_dst_str[INET6_ADDRSTRLEN];

	debug3("Entering _rpc_network_callerid");

	resp = xmalloc(sizeof(network_callerid_resp_t));
	slurm_msg_t_copy(&resp_msg, msg);

	/* Ideally this would be in an if block only when debug3 is enabled */
	inet_ntop(req->af, req->ip_src, ip_src_str, INET6_ADDRSTRLEN);
	inet_ntop(req->af, req->ip_dst, ip_dst_str, INET6_ADDRSTRLEN);
	debug3("network_callerid checking %s:%u => %s:%u",
	       ip_src_str, req->port_src, ip_dst_str, req->port_dst);

	/* My remote is the other's source */
	memcpy((void*)&conn.ip_dst, (void*)&req->ip_src, 16);
	memcpy((void*)&conn.ip_src, (void*)&req->ip_dst, 16);
	conn.port_src = req->port_dst;
	conn.port_dst = req->port_src;
	conn.af = req->af;

	/* Find the job id */
	rc = _callerid_find_job(conn, &job_id);
	if (rc == SLURM_SUCCESS) {
		/* We found the job */
		if (!_slurm_authorized_user(msg->auth_uid)) {
			/* Requestor is not root or SlurmUser */
			job_uid = _get_job_uid(job_id);
			if (job_uid != msg->auth_uid) {
				/* RPC call sent by non-root user who does not
				 * own this job. Do not send them the job ID. */
				error("Security violation, REQUEST_NETWORK_CALLERID from uid=%u",
				      msg->auth_uid);
				job_id = NO_VAL;
				rc = ESLURM_INVALID_JOB_ID;
			}
		}
	}

	resp->job_id = job_id;
	resp->node_name = xstrdup(conf->node_name);

	resp_msg.msg_type = RESPONSE_NETWORK_CALLERID;
	resp_msg.data     = resp;

	slurm_send_node_msg(msg->conn_fd, &resp_msg);
	slurm_free_network_callerid_resp(resp);
}

static void _rpc_list_pids(slurm_msg_t *msg)
{
	slurm_step_id_t *req = msg->data;
	slurm_msg_t        resp_msg;
	job_step_pids_t *resp = NULL;
	int fd;
	uint16_t protocol_version = 0;
	uid_t job_uid;

	debug3("Entering _rpc_list_pids");

	job_uid = _get_job_uid(req->job_id);

	if (job_uid == INFINITE) {
		error("stat_pid for invalid job_id: %u",
		      req->job_id);
		if (msg->conn_fd >= 0)
			slurm_send_rc_msg(msg, ESLURM_INVALID_JOB_ID);
		return;
	}

	/*
	 * check that requesting user ID is the Slurm UID or root
	 */
	if ((msg->auth_uid != job_uid)
	    && (!_slurm_authorized_user(msg->auth_uid))) {
		error("stat_pid from uid %u for job %u owned by uid %u",
		      msg->auth_uid, req->job_id, job_uid);

		if (msg->conn_fd >= 0) {
			slurm_send_rc_msg(msg, ESLURM_USER_ID_MISSING);
			/* or bad in this case */
			return;
		}
	}

	resp = xmalloc(sizeof(job_step_pids_t));
	slurm_msg_t_copy(&resp_msg, msg);
	resp->node_name = xstrdup(conf->node_name);
	resp->pid_cnt = 0;
	resp->pid = NULL;
	fd = stepd_connect(conf->spooldir, conf->node_name,
			   req, &protocol_version);
	if (fd == -1) {
		error("stepd_connect to %ps failed: %m", req);
		slurm_send_rc_msg(msg, ESLURM_INVALID_JOB_ID);
		slurm_free_job_step_pids(resp);
		return;
	}

	if (stepd_list_pids(fd, protocol_version,
			    &resp->pid, &resp->pid_cnt) == SLURM_ERROR) {
		debug("No pids for nonexistent %ps requested", req);
	}

	close(fd);

	resp_msg.msg_type = RESPONSE_JOB_STEP_PIDS;
	resp_msg.data     = resp;

	slurm_send_node_msg(msg->conn_fd, &resp_msg);
	slurm_free_job_step_pids(resp);
}

/*
 *  For the specified job_id: reply to slurmctld,
 *   sleep(configured kill_wait), then send SIGKILL
 */
static void
_rpc_timelimit(slurm_msg_t *msg)
{
	kill_job_msg_t *req = msg->data;
	int             nsteps, rc;

	if (!_slurm_authorized_user(msg->auth_uid)) {
		error("Security violation: rpc_timelimit req from uid %u",
		      msg->auth_uid);
		slurm_send_rc_msg(msg, ESLURM_USER_ID_MISSING);
		return;
	}

	/*
	 *  Indicate to slurmctld that we've received the message
	 */
	slurm_send_rc_msg(msg, SLURM_SUCCESS);
	close(msg->conn_fd);
	msg->conn_fd = -1;

	if (req->step_id.step_id != NO_VAL) {
		slurm_conf_t *cf;
		int delay;
		/* A jobstep has timed out:
		 * - send the container a SIG_TIME_LIMIT or SIG_PREEMPTED
		 *   to log the event
		 * - send a SIGCONT to resume any suspended tasks
		 * - send a SIGTERM to begin termination
		 * - sleep KILL_WAIT
		 * - send a SIGKILL to clean up
		 */
		if (msg->msg_type == REQUEST_KILL_TIMELIMIT) {
			rc = _signal_jobstep(&req->step_id, SIG_TIME_LIMIT, 0,
					     req->details, msg->auth_uid);
		} else {
			rc = _signal_jobstep(&req->step_id, SIG_PREEMPTED, 0,
					     req->details, msg->auth_uid);
		}
		if (rc != SLURM_SUCCESS)
			return;
		rc = _signal_jobstep(&req->step_id, SIGCONT, 0, req->details,
				     msg->auth_uid);
		if (rc != SLURM_SUCCESS)
			return;
		rc = _signal_jobstep(&req->step_id, SIGTERM, 0, req->details,
				     msg->auth_uid);
		if (rc != SLURM_SUCCESS)
			return;
		cf = slurm_conf_lock();
		delay = MAX(cf->kill_wait, 5);
		slurm_conf_unlock();
		sleep(delay);
		_signal_jobstep(&req->step_id, SIGKILL, 0, req->details,
				msg->auth_uid);
		return;
	}

	if (msg->msg_type == REQUEST_KILL_TIMELIMIT)
		_kill_all_active_steps(req->step_id.job_id, SIG_TIME_LIMIT, 0,
				       req->details, true, msg->auth_uid);
	else /* (msg->type == REQUEST_KILL_PREEMPTED) */
		_kill_all_active_steps(req->step_id.job_id, SIG_PREEMPTED, 0,
				       req->details, true, msg->auth_uid);
	nsteps = _kill_all_active_steps(req->step_id.job_id, SIGTERM, 0,
					req->details, false, msg->auth_uid);
	verbose("Job %u: timeout: sent SIGTERM to %d active steps",
		req->step_id.job_id, nsteps);

	/* Revoke credential, send SIGKILL, run epilog, etc. */
	_rpc_terminate_job(msg);
}

static void  _rpc_pid2jid(slurm_msg_t *msg)
{
	job_id_request_msg_t *req = msg->data;
	slurm_msg_t           resp_msg;
	job_id_response_msg_t resp;
	bool         found = false;
	list_t *steps;
	list_itr_t *i;
	step_loc_t *stepd;

	steps = stepd_available(conf->spooldir, conf->node_name);
	i = list_iterator_create(steps);
	while ((stepd = list_next(i))) {
		int fd;
		fd = stepd_connect(stepd->directory, stepd->nodename,
				   &stepd->step_id, &stepd->protocol_version);
		if (fd == -1)
			continue;

		if (stepd_pid_in_container(
			    fd, stepd->protocol_version,
			    req->job_pid)
		    || req->job_pid == stepd_daemon_pid(
			    fd, stepd->protocol_version)) {
			slurm_msg_t_copy(&resp_msg, msg);
			resp.job_id = stepd->step_id.job_id;
			resp.return_code = SLURM_SUCCESS;
			found = true;
			close(fd);
			break;
		}
		close(fd);
	}
	list_iterator_destroy(i);
	FREE_NULL_LIST(steps);

	if (found) {
		debug3("_rpc_pid2jid: pid(%u) found in %u",
		       req->job_pid, resp.job_id);
		resp_msg.address      = msg->address;
		resp_msg.msg_type     = RESPONSE_JOB_ID;
		resp_msg.data         = &resp;

		slurm_send_node_msg(msg->conn_fd, &resp_msg);
	} else {
		debug3("_rpc_pid2jid: pid(%u) not found", req->job_pid);
		slurm_send_rc_msg(msg, ESLURM_INVALID_JOB_ID);
	}
}

/* Validate sbcast credential.
 * NOTE: We can only perform the full credential validation once with
 * Munge without generating a credential replay error
 * RET an sbcast credential or NULL on error.
 */
static sbcast_cred_arg_t *_valid_sbcast_cred(file_bcast_msg_t *req,
					     uid_t req_uid,
					     gid_t req_gid,
					     uint16_t protocol_version)
{
	sbcast_cred_arg_t *arg = &req->cred->arg;
	hostset_t *hset = NULL;

	if (!(hset = hostset_create(arg->nodes))) {
		error("Unable to parse sbcast_cred hostlist %s", arg->nodes);
		return NULL;
	} else if (!hostset_within(hset, conf->node_name)) {
		error("Security violation: sbcast_cred from %u has "
		      "bad hostset %s", req_uid, arg->nodes);
		hostset_destroy(hset);
		return NULL;
	}
	hostset_destroy(hset);

	if ((arg->id->uid != req_uid) || (arg->id->gid != req_gid)) {
		error("Security violation: sbcast cred from %u/%u but rpc from %u/%u",
		      arg->id->uid, arg->id->gid, req_uid, req_gid);
		return NULL;
	}

	/*
	 * NOTE: user_name, ngids, gids may still be NULL, 0, NULL at this point.
	 *       we skip filling them in here to avoid excessive lookup calls
	 *       as this must run once per block (and there may be thousands of
	 *       blocks), and is only currently needed by the first block.
	 */
	/* print_sbcast_cred(req->cred); */

	return arg;
}

static int _bcast_find_in_list(void *x, void *y)
{
	file_bcast_info_t *info = (file_bcast_info_t *)x;
	file_bcast_info_t *key = (file_bcast_info_t *)y;
	/* uid, job_id, and fname must match */
	return ((info->uid == key->uid)
		&& (info->job_id == key->job_id)
		&& (!xstrcmp(info->fname, key->fname)));
}

/* must have read lock */
static file_bcast_info_t *_bcast_lookup_file(file_bcast_info_t *key)
{
	return list_find_first(file_bcast_list, _bcast_find_in_list, key);
}

/* must not have read lock, will get write lock */
static void _file_bcast_close_file(file_bcast_info_t *key)
{
	slurm_rwlock_wrlock(&file_bcast_lock);
	list_delete_all(file_bcast_list, _bcast_find_in_list, key);
	slurm_rwlock_unlock(&file_bcast_lock);
}

static void _free_file_bcast_info_t(void *arg)
{
	file_bcast_info_t *f = (file_bcast_info_t *)arg;

	if (!f)
		return;

	xfree(f->fname);
	if (f->fd)
		close(f->fd);
	xfree(f);
}

static int _bcast_find_in_list_to_remove(void *x, void *y)
{
	file_bcast_info_t *f = (file_bcast_info_t *)x;
	time_t *now = (time_t *) y;

	if (f->last_update + FILE_BCAST_TIMEOUT < *now) {
		error("Removing stalled file_bcast transfer from uid "
		      "%u to file `%s`", f->uid, f->fname);
		return true;
	}

	return false;
}

static void _free_libdir_rec_t(void *x)
{
	libdir_rec_t *l = (libdir_rec_t *) x;

	if (!l)
		return;

	xfree(l->directory);
	xfree(l->exe_fname);
	xfree(l);
}

static int _libdir_find_in_list_to_remove(void *x, void *y)
{
	libdir_rec_t *l = (libdir_rec_t *) x;
	time_t *now = (time_t *) y;

	if (l->last_update + FILE_BCAST_TIMEOUT < *now) {
		debug("Removing stale library directory reference for uid %u for `%s`",
		      l->uid, l->directory);
		return true;
	}

	return false;
}

/* remove transfers that have stalled */
static void _file_bcast_cleanup(void)
{
	time_t now = time(NULL);

	slurm_rwlock_wrlock(&file_bcast_lock);
	list_delete_all(file_bcast_list, _bcast_find_in_list_to_remove, &now);
	list_delete_all(bcast_libdir_list, _libdir_find_in_list_to_remove, &now);
	slurm_rwlock_unlock(&file_bcast_lock);
}

static int _bcast_find_by_job(void *x, void *y)
{
	file_bcast_info_t *f = x;
	uint32_t *job_id = y;

	if (f->job_id == *job_id) {
		debug("Removing file_bcast transfer from JobId=%u to file `%s`",
		       f->job_id, f->fname);
		return 1;
	}

	return 0;
}

static int _libdir_find_by_job(void *x, void *y)
{
	libdir_rec_t *l = x;
	uint32_t *job_id = y;

	if (l->job_id == *job_id) {
		debug("Removing library directory reference for JobId=%u for `%s`",
		      l->job_id, l->directory);
		return 1;
	}

	return 0;

}

static void _file_bcast_job_cleanup(uint32_t job_id)
{
	slurm_rwlock_wrlock(&file_bcast_lock);
	list_delete_all(file_bcast_list, _bcast_find_by_job, &job_id);
	list_delete_all(bcast_libdir_list, _libdir_find_by_job, &job_id);
	slurm_rwlock_unlock(&file_bcast_lock);
}

void file_bcast_init(void)
{
	/* skip locks during slurmd init */
	file_bcast_list = list_create(_free_file_bcast_info_t);
	bcast_libdir_list = list_create(_free_libdir_rec_t);

}

void file_bcast_purge(void)
{
	slurm_rwlock_wrlock(&file_bcast_lock);
	FREE_NULL_LIST(file_bcast_list);
	FREE_NULL_LIST(bcast_libdir_list);
	/* destroying list before exit, no need to unlock */
}

static void _rpc_file_bcast(slurm_msg_t *msg)
{
	int rc = SLURM_SUCCESS;
	int64_t offset, inx;
	sbcast_cred_arg_t *cred_arg;
	file_bcast_info_t *file_info;
	file_bcast_msg_t *req = msg->data;
	file_bcast_info_t key;

	key.uid = msg->auth_uid;
	key.gid = msg->auth_gid;

	cred_arg = _valid_sbcast_cred(req, key.uid, key.gid,
				      msg->protocol_version);
	if (!cred_arg) {
		rc = ESLURMD_INVALID_JOB_CREDENTIAL;
		goto done;
	}

	key.job_id = cred_arg->job_id;
	key.step_id = cred_arg->step_id;

#if 0
	info("last_block=%u force=%u modes=%o",
	     req->last_block, req->force, req->modes);
	info("uid=%u gid=%u atime=%lu mtime=%lu block_len[0]=%u",
	     req->uid, req->gid, req->atime, req->mtime, req->block_len);
#if 0
	/* when the file being transferred is binary, the following line
	 * can break the terminal output for slurmd */
	info("req->block[0]=%s, @ %lu", \
	     req->block[0], (unsigned long) &req->block);
#endif
#endif

	if (req->flags & FILE_BCAST_SO) {
		libdir_rec_t *libdir;
		libdir_rec_t libdir_args = {
			.uid = key.uid,
			.job_id = key.job_id,
			.step_id = key.step_id,
			.exe_fname = req->exe_fname,
		};
		char *fname = NULL;

		slurm_rwlock_rdlock(&file_bcast_lock);
		if (!(libdir = list_find_first(bcast_libdir_list,
					       _find_libdir_record,
					       &libdir_args))) {
			error("Could not find library directory for transfer from uid %u",
			      key.uid);
			slurm_rwlock_unlock(&file_bcast_lock);
			rc = SLURM_ERROR;
			goto done;
		}

		libdir->last_update = time(NULL);
		xstrfmtcat(fname, "%s/%s", libdir->directory, req->fname);
		xfree(req->fname);
		req->fname = fname;
		slurm_rwlock_unlock(&file_bcast_lock);
	} else if (req->fname[strlen(req->fname) - 1] == '/') {
		/*
		 * "srun --bcast" was called with a target directory instead of
		 * a filename, and we have to append the default filename to
		 * req->fname. This same file name has to be recreated by
		 * exec_task().
		 */
		xstrfmtcat(req->fname, "slurm_bcast_%u.%u_%s",
			   cred_arg->job_id, cred_arg->step_id,
			   conf->node_name);
	}
	key.fname = req->fname;

	if (req->block_no == 1) {
		info("sbcast req_uid=%u job_id=%u fname=%s block_no=%u",
		     key.uid, key.job_id, key.fname, req->block_no);
	} else {
		debug("sbcast req_uid=%u job_id=%u fname=%s block_no=%u",
		      key.uid, key.job_id, key.fname, req->block_no);
	}

	/* first block must register the file and open fd/mmap */
	if (req->block_no == 1) {
		if ((rc = _file_bcast_register_file(msg, cred_arg, &key))) {
			goto done;
		}
	}

	slurm_rwlock_rdlock(&file_bcast_lock);
	if (!(file_info = _bcast_lookup_file(&key))) {
		error("No registered file transfer for uid %u file `%s`.",
		      key.uid, key.fname);
		slurm_rwlock_unlock(&file_bcast_lock);
		rc = SLURM_ERROR;
		goto done;
	}

	/* now decompress file */
	if (bcast_decompress_data(req) < 0) {
		error("sbcast: data decompression error for UID %u, file %s",
		      key.uid, key.fname);
		slurm_rwlock_unlock(&file_bcast_lock);
		rc = SLURM_ERROR;
		goto done;
	}

	offset = 0;
	while (req->block_len - offset) {
		inx = write(file_info->fd, &req->block[offset],
			    (req->block_len - offset));
		if (inx == -1) {
			if ((errno == EINTR) || (errno == EAGAIN))
				continue;
			error("sbcast: uid:%u can't write `%s`: %m",
			      key.uid, key.fname);
			slurm_rwlock_unlock(&file_bcast_lock);
			rc = SLURM_ERROR;
			goto done;
		}
		offset += inx;
	}

	file_info->last_update = time(NULL);

	if ((req->flags & FILE_BCAST_LAST_BLOCK) &&
	    fchmod(file_info->fd, (req->modes & 0777))) {
		error("sbcast: uid:%u can't chmod `%s`: %m",
		      key.uid, key.fname);
	}
	if ((req->flags & FILE_BCAST_LAST_BLOCK) &&
	    fchown(file_info->fd, key.uid, key.gid)) {
		error("sbcast: uid:%u gid:%u can't chown `%s`: %m",
		      key.uid, key.gid, key.fname);
	}
	if ((req->flags & FILE_BCAST_LAST_BLOCK) && req->atime) {
		struct timespec time_buf[2];
		time_buf[0].tv_sec = req->atime;
		time_buf[0].tv_nsec = 0;
		time_buf[1].tv_sec = req->mtime;
		time_buf[1].tv_nsec = 0;
		if (futimens(file_info->fd, time_buf)) {
			error("sbcast: uid:%u can't futimens `%s`: %m",
			      key.uid, key.fname);
		}
	}

	slurm_rwlock_unlock(&file_bcast_lock);

	if (req->flags & FILE_BCAST_LAST_BLOCK) {
		_file_bcast_close_file(&key);
	}

done:
	slurm_send_rc_msg(msg, rc);
}

static int _file_bcast_register_file(slurm_msg_t *msg,
				     sbcast_cred_arg_t *cred_arg,
				     file_bcast_info_t *key)
{
	file_bcast_msg_t *req = msg->data;
	int fd = -1, flags, rc;
	file_bcast_info_t *file_info;
	libdir_rec_t *libdir = NULL;
	bool force_opt = false;

	force_opt = req->flags & FILE_BCAST_FORCE;

	flags = O_WRONLY | O_CREAT;
	if (force_opt)
		flags |= O_TRUNC;
	else
		flags |= O_EXCL;

	rc = _open_as_other(req->fname, flags, 0700, key->job_id, key->uid,
			    key->gid, cred_arg->id->ngids, cred_arg->id->gids,
			    false, false, &fd);
	if (rc != SLURM_SUCCESS) {
		error("Unable to open %s: %s", req->fname, strerror(rc));
		return rc;
	}

	if (req->flags & FILE_BCAST_EXE) {
		int fd_dir;
		char *directory = xstrdup_printf("%s_libs", key->fname);
		rc = _open_as_other(directory, 0, 0700, key->job_id, key->uid,
				    key->gid, cred_arg->id->ngids,
				    cred_arg->id->gids, true, force_opt,
				    &fd_dir);
		if (rc != SLURM_SUCCESS) {
			error("Unable to create directory %s: %s",
			      directory, strerror(rc));
			/*
			 * fd might be opened from the previous call to
			 * _open_as_other() for the file that is being
			 * transmitted and won't be cleaned up otherwise, so
			 * close it here.
			 */
			if (fd > 0)
				close(fd);
			return rc;
		}

		libdir = xmalloc(sizeof(*libdir));
		libdir->uid = key->uid;
		libdir->job_id = key->job_id;
		libdir->step_id = key->step_id;
		libdir->directory = directory;
		libdir->exe_fname = xstrdup(key->fname);
		libdir->last_update = time(NULL);
	}


	file_info = xmalloc(sizeof(file_bcast_info_t));
	file_info->fd = fd;
	file_info->fname = xstrdup(req->fname);
	file_info->uid = key->uid;
	file_info->gid = key->gid;
	file_info->job_id = key->job_id;
	file_info->last_update = file_info->start_time = time(NULL);

	//TODO: mmap the file here
	slurm_rwlock_wrlock(&file_bcast_lock);
	list_append(file_bcast_list, file_info);
	if (libdir)
		list_append(bcast_libdir_list, libdir);
	slurm_rwlock_unlock(&file_bcast_lock);

	return SLURM_SUCCESS;
}

static void
_rpc_reattach_tasks(slurm_msg_t *msg)
{
	reattach_tasks_request_msg_t  *req = msg->data;
	reattach_tasks_response_msg_t *resp =
		xmalloc(sizeof(reattach_tasks_response_msg_t));
	slurm_msg_t                    resp_msg;
	int          rc   = SLURM_SUCCESS;
	uint16_t     port = 0;
	slurm_addr_t   ioaddr;
	int               fd;
	slurm_addr_t *cli = &msg->orig_addr;
	uint32_t nodeid = NO_VAL;
	uid_t uid = -1;
	uint16_t protocol_version;
	list_t *steps = stepd_available(conf->spooldir, conf->node_name);;
	step_loc_t *stepd = NULL;

	slurm_msg_t_copy(&resp_msg, msg);

	/*
	 * At the time of writing only 1 stepd could be running for a step
	 * (het step) on a node at a time.  If this ever is resolved this will
	 * need to be altered.
	 */
	stepd = list_find_first(steps, _find_step_loc, &req->step_id);

	if (!stepd) {
		debug("%s: Couldn't find %ps: %m",
		      __func__, &req->step_id);
		rc = ESLURM_INVALID_JOB_ID;
		goto done;
	}

	fd = stepd_connect(conf->spooldir, conf->node_name,
			   &stepd->step_id, &protocol_version);
	if (fd == -1) {
		debug("reattach for nonexistent %ps stepd_connect failed: %m",
		      &req->step_id);
		rc = ESLURM_INVALID_JOB_ID;
		goto done;
	}

	if ((uid = stepd_get_uid(fd, protocol_version)) == INFINITE) {
		debug("_rpc_reattach_tasks couldn't read from the %ps: %m",
		      &req->step_id);
		rc = ESLURM_INVALID_JOB_ID;
		goto done2;
	}

	nodeid = stepd_get_nodeid(fd, protocol_version);

	debug2("_rpc_reattach_tasks: nodeid %d in the job step", nodeid);

	if ((msg->auth_uid != uid) &&
	    !_slurm_authorized_user(msg->auth_uid)) {
		error("uid %u attempt to attach to %ps owned by %u",
		      msg->auth_uid, &req->step_id, uid);
		rc = EPERM;
		goto done2;
	}

	memset(resp, 0, sizeof(reattach_tasks_response_msg_t));
	port = slurm_get_port(cli);

	/*
	 * Set response address by resp_port and client address
	 */
	memcpy(&resp_msg.address, cli, sizeof(slurm_addr_t));
	if (req->num_resp_port > 0) {
		port = req->resp_port[nodeid % req->num_resp_port];
		slurm_set_port(&resp_msg.address, port);
	}

	/*
	 * Set IO address by io_port and client address
	 */
	memcpy(&ioaddr, cli, sizeof(slurm_addr_t));

	if (req->num_io_port > 0) {
		port = req->io_port[nodeid % req->num_io_port];
		slurm_set_port(&ioaddr, port);
	}

	resp->gtids = NULL;
	resp->local_pids = NULL;

	/* NOTE: We need to use the protocol_version from
	 * sattach here since responses will be sent back to it. */
	if (msg->protocol_version < protocol_version)
		protocol_version = msg->protocol_version;

	/* Following call fills in gtids and local_pids when successful. */
	rc = stepd_attach(fd, protocol_version, &ioaddr, &resp_msg.address,
			  req->io_key, msg->auth_uid, resp);
	if (rc != SLURM_SUCCESS) {
		debug2("stepd_attach call failed");
		goto done2;
	}

done2:
	close(fd);
done:
	debug2("update step addrs rc = %d", rc);
	resp_msg.data         = resp;
	resp_msg.msg_type     = RESPONSE_REATTACH_TASKS;
	resp->node_name       = xstrdup(conf->node_name);
	resp->return_code     = rc;
	debug2("node %s sending rc = %d", conf->node_name, rc);

	slurm_send_node_msg(msg->conn_fd, &resp_msg);
	slurm_free_reattach_tasks_response_msg(resp);
	FREE_NULL_LIST(steps);
}

static uid_t _get_job_uid(uint32_t jobid)
{
	list_t *steps;
	list_itr_t *i;
	step_loc_t *stepd;
	uid_t uid = -1;
	int fd;

	steps = stepd_available(conf->spooldir, conf->node_name);
	i = list_iterator_create(steps);
	while ((stepd = list_next(i))) {
		if (stepd->step_id.job_id != jobid) {
			/* multiple jobs expected on shared nodes */
			continue;
		}
		fd = stepd_connect(stepd->directory, stepd->nodename,
				   &stepd->step_id, &stepd->protocol_version);
		if (fd == -1) {
			debug3("Unable to connect to %ps", &stepd->step_id);
			continue;
		}
		uid = stepd_get_uid(fd, stepd->protocol_version);

		close(fd);
		if (uid == INFINITE) {
			debug("stepd_get_uid failed %ps: %m",
			      &stepd->step_id);
			continue;
		}
		break;
	}
	list_iterator_destroy(i);
	FREE_NULL_LIST(steps);

	return uid;
}

/*
 * _kill_all_active_steps - signals the container of all steps of a job
 * jobid IN - id of job to signal
 * sig   IN - signal to send
 * flags IN - to decide if batch step must be signaled, if its childs too, etc
 * batch IN - if true signal batch script, otherwise skip it
 * RET count of signaled job steps (plus batch script, if applicable)
 */
static int
_kill_all_active_steps(uint32_t jobid, int sig, int flags, char *details,
		       bool batch, uid_t req_uid)
{
	list_t *steps;
	list_itr_t *i;
	step_loc_t *stepd;
	int step_cnt  = 0;
	int rc = SLURM_SUCCESS;

	bool sig_all_steps = true;
	bool sig_batch_step = false;

	if ((flags & KILL_JOB_BATCH) || (flags & KILL_FULL_JOB)) {
		sig_all_steps = false;
		sig_batch_step = true;
	} else if (batch)
		sig_batch_step = true;

	steps = stepd_available(conf->spooldir, conf->node_name);
	i = list_iterator_create(steps);
	while ((stepd = list_next(i))) {
		if (stepd->step_id.job_id != jobid) {
			/* multiple jobs expected on shared nodes */
			debug3("%s: Looking for job %u, found step from job %u",
			       __func__, jobid, stepd->step_id.job_id);
			continue;
		}
		if ((sig_all_steps &&
		     (stepd->step_id.step_id != SLURM_BATCH_SCRIPT)) ||
		    (sig_batch_step &&
		     (stepd->step_id.step_id == SLURM_BATCH_SCRIPT))) {
			if (_signal_jobstep(&stepd->step_id, sig, flags,
					    details,
					    req_uid) != SLURM_SUCCESS) {
				rc = SLURM_ERROR;
				continue;
			}
			step_cnt++;
		} else {
			debug3("%s: No signaling. Job: %u, Step: %u. Flags: %u",
			       __func__, stepd->step_id.job_id,
			       stepd->step_id.step_id, flags);
		}
	}
	list_iterator_destroy(i);
	FREE_NULL_LIST(steps);

	if (step_cnt == 0)
		debug2("No steps in jobid %u %s %d",
		       jobid, (rc == SLURM_SUCCESS) ?
		       "to send signal" : "were able to be signaled with",
		       sig);

	return step_cnt;
}

/*
 * ume_notify - Notify all jobs and steps on this node that a Uncorrectable
 *	Memory Error (UME) has occurred by sending SIG_UME (to log event in
 *	stderr)
 * RET count of signaled job steps
 */
extern int ume_notify(void)
{
	list_t *steps;
	list_itr_t *i;
	step_loc_t *stepd;
	int step_cnt  = 0;
	int fd;

	steps = stepd_available(conf->spooldir, conf->node_name);
	i = list_iterator_create(steps);
	while ((stepd = list_next(i))) {
		step_cnt++;

		fd = stepd_connect(stepd->directory, stepd->nodename,
				   &stepd->step_id, &stepd->protocol_version);
		if (fd == -1) {
			debug3("Unable to connect to %ps", &stepd->step_id);
			continue;
		}

		debug2("container SIG_UME to %ps", &stepd->step_id);
		if (stepd_signal_container(
			    fd, stepd->protocol_version, SIG_UME, 0, NULL,
			    getuid()) < 0)
			debug("kill jobid=%u failed: %m",
			      stepd->step_id.job_id);
		close(fd);
	}
	list_iterator_destroy(i);
	FREE_NULL_LIST(steps);

	if (step_cnt == 0)
		debug2("No steps to send SIG_UME");
	return step_cnt;
}

/*
 * Wait until all job steps are in SLURMSTEPD_NOT_RUNNING state.
 * This indicates that switch_g_job_postfini has completed and
 * freed the switch windows (as needed only for Federation switch).
 */
static void
_wait_state_completed(uint32_t jobid, int max_delay)
{
	int i;

	for (i=0; i<max_delay; i++) {
		if (_steps_completed_now(jobid))
			break;
		sleep(1);
	}
	if (i >= max_delay)
		error("timed out waiting for job %u to complete", jobid);
}

static bool
_steps_completed_now(uint32_t jobid)
{
	list_t *steps;
	list_itr_t *i;
	step_loc_t *stepd;
	bool rc = true;

	steps = stepd_available(conf->spooldir, conf->node_name);
	i = list_iterator_create(steps);
	while ((stepd = list_next(i))) {
		if (stepd->step_id.job_id == jobid) {
			int fd;
			fd = stepd_connect(stepd->directory, stepd->nodename,
					   &stepd->step_id,
					   &stepd->protocol_version);
			if (fd == -1)
				continue;

			if (stepd_state(fd, stepd->protocol_version)
			    != SLURMSTEPD_NOT_RUNNING) {
				rc = false;
				close(fd);
				break;
			}
			close(fd);
		}
	}
	list_iterator_destroy(i);
	FREE_NULL_LIST(steps);

	return rc;
}

/* if a lock is granted to the job then return 1; else return 0 if
 * the lock for the job is already taken or there's no more locks */
static int
_get_suspend_job_lock(uint32_t job_id)
{
	static bool logged = false;
	int i, empty_loc = -1, rc = 0;

	slurm_mutex_lock(&suspend_mutex);
	for (i = 0; i < job_suspend_size; i++) {
		if (job_suspend_array[i] == 0) {
			empty_loc = i;
			continue;
		}
		if (job_suspend_array[i] == job_id) {
			/* another thread already a lock for this job ID */
			slurm_mutex_unlock(&suspend_mutex);
			return rc;
		}
	}

	if (empty_loc != -1) {
		/* nobody has the lock and here's an available used lock */
		job_suspend_array[empty_loc] = job_id;
		rc = 1;
	} else if (job_suspend_size < NUM_PARALLEL_SUSP_JOBS) {
		/* a new lock is available */
		job_suspend_array[job_suspend_size++] = job_id;
		rc = 1;
	} else if (!logged) {
		error("Simultaneous job suspend/resume limit reached (%d). "
		      "Configure SchedulerTimeSlice higher.",
		      NUM_PARALLEL_SUSP_JOBS);
		logged = true;
	}
	slurm_mutex_unlock(&suspend_mutex);
	return rc;
}

static void
_unlock_suspend_job(uint32_t job_id)
{
	int i;
	slurm_mutex_lock(&suspend_mutex);
	for (i = 0; i < job_suspend_size; i++) {
		if (job_suspend_array[i] == job_id)
			job_suspend_array[i] = 0;
	}
	slurm_mutex_unlock(&suspend_mutex);
}

/* Add record for every launched job so we know they are ready for suspend */
extern void record_launched_jobs(void)
{
	list_t *steps;
	list_itr_t *i;
	step_loc_t *stepd;

	steps = stepd_available(conf->spooldir, conf->node_name);
	i = list_iterator_create(steps);
	while ((stepd = list_next(i))) {
		int fd;
		fd = stepd_connect(stepd->directory, stepd->nodename,
				   &stepd->step_id, &stepd->protocol_version);
		if (fd == -1)
			continue; /* step gone */
		close(fd);
		_launch_complete_add(stepd->step_id.job_id,
				     (stepd->step_id.step_id ==
				      SLURM_BATCH_SCRIPT));
	}
	list_iterator_destroy(i);
	FREE_NULL_LIST(steps);
}

/*
 * Send a job suspend/resume request through the appropriate slurmstepds for
 * each job step belonging to a given job allocation.
 */
static void
_rpc_suspend_job(slurm_msg_t *msg)
{
	suspend_int_msg_t *req = msg->data;
	list_t *steps;
	list_itr_t *i;
	step_loc_t *stepd;
	int step_cnt  = 0;
	int rc = SLURM_SUCCESS;
	DEF_TIMERS;

	if ((req->op != SUSPEND_JOB) && (req->op != RESUME_JOB)) {
		error("REQUEST_SUSPEND_INT: bad op code %u", req->op);
		rc = ESLURM_NOT_SUPPORTED;
	}

	/*
	 * check that requesting user ID is the Slurm UID or root
	 */
	if (!_slurm_authorized_user(msg->auth_uid)) {
		error("Security violation: suspend_job(%u) from uid %u",
		      req->job_id, msg->auth_uid);
		rc =  ESLURM_USER_ID_MISSING;
	}

	/* send a response now, which will include any errors
	 * detected with the request */
	if (msg->conn_fd >= 0) {
		slurm_send_rc_msg(msg, rc);
		if (close(msg->conn_fd) < 0)
			error("%s: close(%d): %m", __func__, msg->conn_fd);
		msg->conn_fd = -1;
	}
	if (rc != SLURM_SUCCESS)
		return;

	/* now we can focus on performing the requested action,
	 * which could take a few seconds to complete */
	debug("%s jobid=%u uid=%u action=%s",
	      __func__, req->job_id, msg->auth_uid,
	      (req->op == SUSPEND_JOB ? "suspend" : "resume"));

	/* Try to get a thread lock for this job. If the lock
	 * is not available then sleep and try again */
	while (!_get_suspend_job_lock(req->job_id)) {
		debug3("suspend lock sleep for %u", req->job_id);
		usleep(10000);
	}
	START_TIMER;

	/* Defer suspend until job prolog and launch complete */
	if (req->op == SUSPEND_JOB)
		_launch_complete_wait(req->job_id);

	if (req->op == SUSPEND_JOB)
		(void) task_g_slurmd_suspend_job(req->job_id);

	/*
	 * Loop through all job steps and call stepd_suspend or stepd_resume
	 * as appropriate. Since the "suspend" action may contains a sleep
	 * (if the launch is in progress) suspend multiple jobsteps in parallel.
	 */
	steps = stepd_available(conf->spooldir, conf->node_name);
	i = list_iterator_create(steps);

	while (1) {
		int x, fdi, fd[NUM_PARALLEL_SUSP_STEPS];
		uint16_t protocol_version[NUM_PARALLEL_SUSP_STEPS];

		fdi = 0;
		while ((stepd = list_next(i))) {
			if (stepd->step_id.job_id != req->job_id) {
				/* multiple jobs expected on shared nodes */
				debug3("Step from other job: jobid=%u "
				       "(this jobid=%u)",
				       stepd->step_id.job_id, req->job_id);
				continue;
			}
			step_cnt++;

			fd[fdi] = stepd_connect(stepd->directory,
						stepd->nodename,
						&stepd->step_id,
						&protocol_version[fdi]);
			if (fd[fdi] == -1) {
				debug3("Unable to connect to %ps",
				       &stepd->step_id);
				continue;
			}

			fdi++;
			if (fdi >= NUM_PARALLEL_SUSP_STEPS)
				break;
		}
		/* check for open connections */
		if (fdi == 0)
			break;

		if (req->op == SUSPEND_JOB) {
			int susp_fail_count = 0;
			/* The suspend RPCs are processed in parallel for
			 * every step in the job */
			for (x = 0; x < fdi; x++) {
				(void) stepd_suspend(fd[x],
						     protocol_version[x],
						     req, 0);
			}
			for (x = 0; x < fdi; x++) {
				if (stepd_suspend(fd[x],
						  protocol_version[x],
						  req, 1) < 0) {
					susp_fail_count++;
				} else {
					close(fd[x]);
					fd[x] = -1;
				}
			}
			/* Suspend RPCs can fail at step startup, so retry */
			if (susp_fail_count) {
				sleep(1);
				for (x = 0; x < fdi; x++) {
					if (fd[x] == -1)
						continue;
					(void) stepd_suspend(
						fd[x],
						protocol_version[x],
						req, 0);
					if (stepd_suspend(
						    fd[x],
						    protocol_version[x],
						    req, 1) >= 0)
						continue;
					debug("Suspend of job %u failed: %m",
					      req->job_id);
				}
			}
		} else {
			/* The resume RPCs are processed in parallel for
			 * every step in the job */
			for (x = 0; x < fdi; x++) {
				(void) stepd_resume(fd[x],
						    protocol_version[x],
						    req, 0);
			}
			for (x = 0; x < fdi; x++) {
				if (stepd_resume(fd[x],
						 protocol_version[x],
						 req, 1) < 0) {
					debug("Resume of job %u failed: %m",
					      req->job_id);
				}
			}
		}
		for (x = 0; x < fdi; x++) {
			/* fd may have been closed by stepd_suspend */
			if (fd[x] != -1)
				close(fd[x]);
		}

		/* check for no more jobs */
		if (fdi < NUM_PARALLEL_SUSP_STEPS)
			break;
	}
	list_iterator_destroy(i);
	FREE_NULL_LIST(steps);

	if (req->op == RESUME_JOB) /* Call task plugin after processes resume */
		(void) task_g_slurmd_resume_job(req->job_id);

	_unlock_suspend_job(req->job_id);

	END_TIMER;
	if (DELTA_TIMER >= (long)(slurm_conf.sched_time_slice * USEC_IN_SEC)) {
		if (req->op == SUSPEND_JOB) {
			info("Suspend time for job_id %u was %s. "
			     "Configure SchedulerTimeSlice higher.",
			     req->job_id, TIME_STR);
		} else {
			info("Resume time for job_id %u was %s. "
			     "Configure SchedulerTimeSlice higher.",
			     req->job_id, TIME_STR);
		}
	}

	if (step_cnt == 0) {
		debug2("No steps in jobid %u to suspend/resume", req->job_id);
	}
}

/* Job shouldn't even be running here, abort it immediately */
static void
_rpc_abort_job(slurm_msg_t *msg)
{
	kill_job_msg_t *req    = msg->data;

	debug("%s: uid = %u", __func__, msg->auth_uid);
	/*
	 * check that requesting user ID is the Slurm UID
	 */
	if (!_slurm_authorized_user(msg->auth_uid)) {
		error("Security violation: abort_job(%u) from uid %u",
		      req->step_id.job_id, msg->auth_uid);
		if (msg->conn_fd >= 0)
			slurm_send_rc_msg(msg, ESLURM_USER_ID_MISSING);
		return;
	}

	/*
	 * "revoke" all future credentials for this jobid
	 */
	if (cred_revoke(req->step_id.job_id, req->time, req->start_time) < 0) {
		debug("revoking cred for job %u: %m", req->step_id.job_id);
	} else {
		save_cred_state();
		debug("credential for job %u revoked", req->step_id.job_id);
	}

	/*
	 *  At this point, if connection still open, we send controller
	 *   a "success" reply to indicate that we've recvd the msg.
	 */
	if (msg->conn_fd >= 0) {
		slurm_send_rc_msg(msg, SLURM_SUCCESS);
		if (close(msg->conn_fd) < 0)
			error ("rpc_abort_job: close(%d): %m", msg->conn_fd);
		msg->conn_fd = -1;
	}

	if (_kill_all_active_steps(req->step_id.job_id, SIG_ABORT, 0,
				   req->details, true, msg->auth_uid)) {
		/*
		 *  Block until all user processes are complete.
		 */
		pause_for_job_completion(req->step_id.job_id, 0,
					 (slurm_conf.prolog_flags &
					  PROLOG_FLAG_RUN_IN_JOB));
	}

	/*
	 *  Begin expiration period for cached information about job.
	 *   If expiration period has already begun, then do not run
	 *   the epilog again, as that script has already been executed
	 *   for this job.
	 */
	if (cred_begin_expiration(req->step_id.job_id) < 0) {
		debug("Not running epilog for jobid %d: %m", req->step_id.job_id);
		return;
	}

	save_cred_state();

	_file_bcast_job_cleanup(req->step_id.job_id);

	if (!(slurm_conf.prolog_flags & PROLOG_FLAG_RUN_IN_JOB)) {
		int node_id = 0;
		job_env_t job_env;
#ifndef HAVE_FRONT_END
		/* It is always 0 for front end systems */
		node_id = nodelist_find(req->nodes, conf->node_name);
#endif
		memset(&job_env, 0, sizeof(job_env));
		gres_g_prep_set_env(&job_env.gres_job_env, req->job_gres_prep,
				    node_id);
		job_env.jobid = req->step_id.job_id;
		job_env.derived_ec = req->derived_ec;
		job_env.exit_code = req->exit_code;
		job_env.node_list = req->nodes;
		job_env.het_job_id = req->het_job_id;
		job_env.spank_job_env = req->spank_job_env;
		job_env.spank_job_env_size = req->spank_job_env_size;
		job_env.work_dir = req->work_dir;
		job_env.uid = req->job_uid;
		job_env.gid = req->job_gid;
		_wait_for_job_running_prolog(job_env.jobid);
		run_epilog(&job_env, req->cred);
		_free_job_env(&job_env);
	}

	_launch_complete_rm(req->step_id.job_id);
}

static void
_rpc_terminate_job(slurm_msg_t *msg)
{
	int             rc     = SLURM_SUCCESS;
	kill_job_msg_t *req    = msg->data;
	int             nsteps = 0;
	int		delay;

	debug("%s: uid = %u %ps", __func__, msg->auth_uid, &req->step_id);
	/*
	 * check that requesting user ID is the Slurm UID
	 */
	if (!_slurm_authorized_user(msg->auth_uid)) {
		error("Security violation: kill_job(%u) from uid %u",
		      req->step_id.job_id, msg->auth_uid);
		if (msg->conn_fd >= 0)
			slurm_send_rc_msg(msg, ESLURM_USER_ID_MISSING);
		return;
	}

	/*
	 *  Initialize a "waiter" thread for this jobid. If another
	 *   thread is already waiting on termination of this job,
	 *   _waiter_init() will return SLURM_ERROR. In this case, just
	 *   notify slurmctld that we recvd the message successfully,
	 *   then exit this thread.
	 */
	if (_waiter_init(req->step_id.job_id) == SLURM_ERROR) {
		if (msg->conn_fd >= 0) {
			/* No matter if the step hasn't started yet or
			 * not just send a success to let the
			 * controller know we got this request.
			 */
			slurm_send_rc_msg (msg, SLURM_SUCCESS);
		}
		return;
	}

	/*
	 * Note the job is finishing to avoid a race condition for batch jobs
	 * that finish before the slurmd knows it finished launching.
	 */
	_note_batch_job_finished(req->step_id.job_id);
	/*
	 * "revoke" all future credentials for this jobid
	 */
	if (cred_revoke(req->step_id.job_id, req->time, req->start_time) < 0) {
		debug("revoking cred for job %u: %m", req->step_id.job_id);
	} else {
		save_cred_state();
		debug("credential for job %u revoked", req->step_id.job_id);
	}

	if (_prolog_is_running(req->step_id.job_id)) {
		if (msg->conn_fd >= 0) {
			/* If the step hasn't finished running the prolog
			 * (or finshed starting the extern step) yet just send
			 * a success to let the controller know we got
			 * this request.
			 */
			debug("%s: sent SUCCESS for %u, waiting for prolog to finish",
			      __func__, req->step_id.job_id);
			slurm_send_rc_msg(msg, SLURM_SUCCESS);
			if (close(msg->conn_fd) < 0)
				error("%s: close(%d): %m",
				      __func__, msg->conn_fd);
			msg->conn_fd = -1;
		}
		_wait_for_job_running_prolog(req->step_id.job_id);
	}

	/*
	 * Before signaling steps, if the job has any steps that are still
	 * in the process of fork/exec/check in with slurmd, wait on a condition
	 * var for the start.  Otherwise a slow-starting step can miss the
	 * job termination message and run indefinitely.
	 */
	if (_step_is_starting(&req->step_id)) {
		if (msg->conn_fd >= 0) {
			/* If the step hasn't started yet just send a
			 * success to let the controller know we got
			 * this request.
			 */
			debug("sent SUCCESS, waiting for step to start");
			slurm_send_rc_msg (msg, SLURM_SUCCESS);
			if (close(msg->conn_fd) < 0)
				error("rpc_kill_job: close(%d): %m",
				      msg->conn_fd);
			msg->conn_fd = -1;
		}
		if (_wait_for_starting_step(&req->step_id)) {
			/*
			 * There's currently no case in which we enter this
			 * error condition.  If there was, it's hard to say
			 * whether to proceed with the job termination.
			 */
			error("Error in _wait_for_starting_step");
		}
	}

	if (IS_JOB_NODE_FAILED(req))
		_kill_all_active_steps(req->step_id.job_id, SIG_NODE_FAIL, 0,
				       req->details, true, msg->auth_uid);
	if (IS_JOB_PENDING(req))
		_kill_all_active_steps(req->step_id.job_id, SIG_REQUEUED, 0,
				       req->details, true, msg->auth_uid);
	else if (IS_JOB_FAILED(req))
		_kill_all_active_steps(req->step_id.job_id, SIG_FAILURE, 0,
				       req->details, true, msg->auth_uid);

	/*
	 * Tasks might be stopped (possibly by a debugger)
	 * so send SIGCONT first.
	 */
	_kill_all_active_steps(req->step_id.job_id, SIGCONT, 0, req->details,
			       true, msg->auth_uid);
	if (errno == ESLURMD_STEP_SUSPENDED) {
		/*
		 * If the job step is currently suspended, we don't
		 * bother with a "nice" termination.
		 */
		debug2("Job is currently suspended, terminating");
		nsteps = terminate_all_steps(req->step_id.job_id, true,
					     !(slurm_conf.prolog_flags &
					       PROLOG_FLAG_RUN_IN_JOB));
	} else {
		nsteps = _kill_all_active_steps(req->step_id.job_id, SIGTERM, 0,
						req->details, true,
						msg->auth_uid);
	}

	/*
	 *  If there are currently no active job steps and no
	 *    configured epilog to run, bypass asynchronous reply and
	 *    notify slurmctld that we have already completed this
	 *    request. We need to send current switch state on AIX
	 *    systems, so this bypass can not be used.
	 */
	if ((nsteps == 0) && !slurm_conf.epilog && !spank_has_epilog()) {
		debug4("sent ALREADY_COMPLETE");
		if (msg->conn_fd >= 0) {
			slurm_send_rc_msg(msg,
					  ESLURMD_KILL_JOB_ALREADY_COMPLETE);
		}
		cred_begin_expiration(req->step_id.job_id);
		save_cred_state();
		_waiter_complete(req->step_id.job_id);

		/*
		 * The controller needs to get MESSAGE_EPILOG_COMPLETE to bring
		 * the job out of "completing" state.  Otherwise, the job
		 * could remain "completing" unnecessarily, until the request
		 * to terminate is resent.
		 */
		if (msg->conn_fd < 0) {
			/* The epilog complete message processing on
			 * slurmctld is equivalent to that of a
			 * ESLURMD_KILL_JOB_ALREADY_COMPLETE reply above */
			epilog_complete(req->step_id.job_id, req->nodes, rc);
		}

		_launch_complete_rm(req->step_id.job_id);
		return;
	}

	/*
	 *  At this point, if connection still open, we send controller
	 *   a "success" reply to indicate that we've recvd the msg.
	 */
	if (msg->conn_fd >= 0) {
		debug4("sent SUCCESS");
		slurm_send_rc_msg(msg, SLURM_SUCCESS);
		if (close(msg->conn_fd) < 0)
			error ("rpc_kill_job: close(%d): %m", msg->conn_fd);
		msg->conn_fd = -1;
	}

	/*
	 *  Check for corpses
	 */
	delay = MAX(slurm_conf.kill_wait, 5);
	if (!pause_for_job_completion(req->step_id.job_id, delay,
				      (slurm_conf.prolog_flags &
				       PROLOG_FLAG_RUN_IN_JOB)) &&
	    terminate_all_steps(req->step_id.job_id, true,
				!(slurm_conf.prolog_flags &
				  PROLOG_FLAG_RUN_IN_JOB))) {
		/*
		 *  Block until all user processes are complete.
		 */
		pause_for_job_completion(req->step_id.job_id, 0,
					 (slurm_conf.prolog_flags &
					  PROLOG_FLAG_RUN_IN_JOB));
	}

	/*
	 *  Begin expiration period for cached information about job.
	 *   If expiration period has already begun, then do not run
	 *   the epilog again, as that script has already been executed
	 *   for this job.
	 */
	if (cred_begin_expiration(req->step_id.job_id) < 0) {
		debug("Not running epilog for jobid %d: %m", req->step_id.job_id);
		goto done;
	}

	save_cred_state();

	_file_bcast_job_cleanup(req->step_id.job_id);

	if (!(slurm_conf.prolog_flags & PROLOG_FLAG_RUN_IN_JOB)) {
		int node_id = 0;
		job_env_t job_env;
#ifndef HAVE_FRONT_END
		/* It is always 0 for front end systems */
		node_id = nodelist_find(req->nodes, conf->node_name);
#endif
		memset(&job_env, 0, sizeof(job_env));
		gres_g_prep_set_env(&job_env.gres_job_env, req->job_gres_prep,
				    node_id);

		job_env.jobid = req->step_id.job_id;
		job_env.derived_ec = req->derived_ec;
		job_env.exit_code = req->exit_code;
		job_env.node_list = req->nodes;
		job_env.het_job_id = req->het_job_id;
		job_env.spank_job_env = req->spank_job_env;
		job_env.spank_job_env_size = req->spank_job_env_size;
		job_env.work_dir = req->work_dir;
		job_env.uid = req->job_uid;
		job_env.gid = req->job_gid;

		_wait_for_job_running_prolog(job_env.jobid);
		rc = run_epilog(&job_env, req->cred);
		_free_job_env(&job_env);
		if (rc) {
			int term_sig = 0, exit_status = 0;
			if (WIFSIGNALED(rc))
				term_sig = WTERMSIG(rc);
			else if (WIFEXITED(rc))
				exit_status = WEXITSTATUS(rc);
			error("[job %u] epilog failed status=%d:%d",
			req->step_id.job_id, exit_status, term_sig);
			rc = ESLURMD_EPILOG_FAILED;
		} else
			debug("completed epilog for jobid %u",
			      req->step_id.job_id);
	}
	_launch_complete_rm(req->step_id.job_id);

done:
	_wait_state_completed(req->step_id.job_id, 5);
	_waiter_complete(req->step_id.job_id);

	if (!(slurm_conf.prolog_flags & PROLOG_FLAG_RUN_IN_JOB))
		epilog_complete(req->step_id.job_id, req->nodes, rc);
}

/*
 *  Returns true if "uid" is a "slurm authorized user" - i.e. uid == 0
 *   or uid == slurm user id at this time.
 */
static bool
_slurm_authorized_user(uid_t uid)
{
	return ((uid == (uid_t) 0) || (uid == slurm_conf.slurm_user_id));
}

static uint32_t *_waiter_create(uint32_t jobid)
{
	uint32_t *wp = xmalloc(sizeof(*wp));

	*wp = jobid;

	return wp;
}

static int _find_waiter(void *x, void *y)
{
	uint32_t *w = x;
	uint32_t *jp = (uint32_t *)y;

	return (*w == *jp);
}

static int _waiter_init (uint32_t jobid)
{
	int rc = SLURM_SUCCESS;

	slurm_mutex_lock(&waiter_mutex);
	if (!waiters)
		waiters = list_create(xfree_ptr);

	/*
	 *  Exit this thread if another thread is waiting on job
	 */
	if (list_find_first(waiters, _find_waiter, &jobid))
		rc = SLURM_ERROR;
	else
		list_append(waiters, _waiter_create(jobid));

	slurm_mutex_unlock(&waiter_mutex);

	return rc;
}

static void _waiter_complete(uint32_t jobid)
{
	slurm_mutex_lock(&waiter_mutex);
	if (waiters)
		list_delete_all(waiters, _find_waiter, &jobid);
	slurm_mutex_unlock(&waiter_mutex);
}

static void _free_job_env(job_env_t *env_ptr)
{
	int i;

	if (env_ptr->gres_job_env) {
		for (i = 0; env_ptr->gres_job_env[i]; i++)
			xfree(env_ptr->gres_job_env[i]);
		xfree(env_ptr->gres_job_env);
	}
	/* NOTE: spank_job_env is just a pointer without allocated memory */
}

static int
_add_starting_step(uint16_t type, void *req)
{
	slurm_step_id_t *starting_step;

	/* Add the step info to a list of starting processes that
	   cannot reliably be contacted. */
	starting_step = xmalloc(sizeof(slurm_step_id_t));

	switch (type) {
	case LAUNCH_BATCH_JOB:
		starting_step->job_id =
			((batch_job_launch_msg_t *)req)->job_id;
		starting_step->step_id = SLURM_BATCH_SCRIPT;
		starting_step->step_het_comp = NO_VAL;
		break;
	case LAUNCH_TASKS:
		memcpy(starting_step,
		       &((launch_tasks_request_msg_t *)req)->step_id,
		       sizeof(*starting_step));
		break;
	case REQUEST_LAUNCH_PROLOG:
		starting_step->job_id  = ((prolog_launch_msg_t *)req)->job_id;
		starting_step->step_id = SLURM_EXTERN_CONT;
		starting_step->step_het_comp = NO_VAL;
		break;
	default:
		error("%s called with an invalid type: %u", __func__, type);
		xfree(starting_step);
		return SLURM_ERROR;
	}

	list_append(conf->starting_steps, starting_step);

	return SLURM_SUCCESS;
}


static int
_remove_starting_step(uint16_t type, void *req)
{
	slurm_step_id_t starting_step;
	int rc = SLURM_SUCCESS;

	switch(type) {
	case LAUNCH_BATCH_JOB:
		starting_step.job_id =
			((batch_job_launch_msg_t *)req)->job_id;
		starting_step.step_id = SLURM_BATCH_SCRIPT;
		starting_step.step_het_comp = NO_VAL;
		break;
	case LAUNCH_TASKS:
		memcpy(&starting_step,
		       &((launch_tasks_request_msg_t *)req)->step_id,
		       sizeof(starting_step));
		break;
	default:
		error("%s called with an invalid type: %u", __func__, type);
		rc = SLURM_ERROR;
		goto fail;
	}

	if (!list_delete_all(conf->starting_steps,
			     _compare_starting_steps,
			     &starting_step)) {
		error("%s: %ps not found", __func__, &starting_step);
		rc = SLURM_ERROR;
	}
	slurm_cond_broadcast(&conf->starting_steps_cond);
fail:
	return rc;
}



static int _compare_starting_steps(void *listentry, void *key)
{
	slurm_step_id_t *step0 = (slurm_step_id_t *)listentry;
	slurm_step_id_t *step1 = (slurm_step_id_t *)key;

	/* If step1->step_id is NO_VAL then return for any step */
	if ((step1->step_id == NO_VAL) &&
	    (step0->job_id == step1->job_id)) {
		return 1;
	} else if (memcmp(step0, step1, sizeof(*step0)))
		return 0;
	else
		return 1;
}


/* Wait for a step to get far enough in the launch process to have
   a socket open, ready to handle RPC calls.  Pass step_id = NO_VAL
   to wait on any step for the given job. */

static int _wait_for_starting_step(slurm_step_id_t *step_id)
{
	static pthread_mutex_t dummy_lock = PTHREAD_MUTEX_INITIALIZER;
	struct timespec ts = {0, 0};
	struct timeval now;

	int num_passes = 0;

	while (list_find_first(conf->starting_steps,
			       _compare_starting_steps,
			       step_id)) {
		if (num_passes == 0) {
			if (step_id->step_id != NO_VAL)
				debug("Blocked waiting for %ps", step_id);
			else
				debug("Blocked waiting for %ps, all steps",
				      step_id);
		}
		num_passes++;

		gettimeofday(&now, NULL);
		ts.tv_sec = now.tv_sec+1;
		ts.tv_nsec = now.tv_usec * 1000;

		slurm_mutex_lock(&dummy_lock);
		slurm_cond_timedwait(&conf->starting_steps_cond,
				     &dummy_lock, &ts);
		slurm_mutex_unlock(&dummy_lock);
	}
	if (num_passes > 0) {
		if (step_id->step_id != NO_VAL)
			debug("Finished wait for step %ps", step_id);
		else
			debug("Finished wait for %ps, all steps",
			      step_id);
	}

	return SLURM_SUCCESS;
}


/* Return true if the step has not yet confirmed that its socket to
   handle RPC calls has been created.  Pass step_id = NO_VAL
   to return true if any of the job's steps are still starting. */
static bool _step_is_starting(slurm_step_id_t *step_id)
{
	return list_find_first(conf->starting_steps,
			       _compare_starting_steps,
			       step_id);
}

/* Add this job to the list of jobs currently running their prolog */
static void _add_job_running_prolog(uint32_t job_id)
{
	uint32_t *job_running_prolog;

	/* Add the job to a list of jobs whose prologs are running */
	job_running_prolog = xmalloc(sizeof(uint32_t));
	*job_running_prolog = job_id;

	list_append(conf->prolog_running_jobs, job_running_prolog);
}

/* Remove this job from the list of jobs currently running their prolog */
static void _remove_job_running_prolog(uint32_t job_id)
{
	if (!list_delete_all(conf->prolog_running_jobs,
			     _match_jobid, &job_id))
		error("_remove_job_running_prolog: job not found");
	slurm_cond_broadcast(&conf->prolog_running_cond);
}

static int _match_jobid(void *listentry, void *key)
{
	uint32_t *job0 = (uint32_t *)listentry;
	uint32_t *job1 = (uint32_t *)key;

	return (*job0 == *job1);
}

static int _prolog_is_running (uint32_t jobid)
{
	int rc = 0;
	if (conf->prolog_running_jobs &&
	    list_find_first(conf->prolog_running_jobs,
			    _match_jobid, &jobid))
		rc = 1;
	return (rc);
}

/* Wait for the job's prolog to complete */
static void _wait_for_job_running_prolog(uint32_t job_id)
{
	static pthread_mutex_t dummy_lock = PTHREAD_MUTEX_INITIALIZER;
	struct timespec ts = {0, 0};
	struct timeval now;

	debug("Waiting for job %d's prolog to complete", job_id);

	while (_prolog_is_running (job_id)) {

		gettimeofday(&now, NULL);
		ts.tv_sec = now.tv_sec+1;
		ts.tv_nsec = now.tv_usec * 1000;

		slurm_mutex_lock(&dummy_lock);
		slurm_cond_timedwait(&conf->prolog_running_cond,
				     &dummy_lock, &ts);
		slurm_mutex_unlock(&dummy_lock);
	}

	debug("Finished wait for job %d's prolog to complete", job_id);
}

/* Wait for the job's prolog launch request */
static int _wait_for_request_launch_prolog(uint32_t job_id,
					   bool *first_job_run)
{
	struct timespec ts = {0, 0};
	struct timeval now;
	struct timeval timeout;

	if (!(slurm_conf.prolog_flags & PROLOG_FLAG_ALLOC) || !(*first_job_run))
		return SLURM_SUCCESS;

	/*
	 * We want to wait until the rpc_prolog is ran before
	 * continuing. Since we are already locked on prolog_mutex here
	 * we don't have to unlock to wait on the
	 * conf->prolog_running_cond.
	 */
	debug("Waiting for job %d's prolog launch request", job_id);
	gettimeofday(&timeout, NULL);
	timeout.tv_sec += slurm_conf.msg_timeout * 2;
	while (*first_job_run) {
		/*
		 * This race should only happen for at most a second as
		 * we are only waiting for the other rpc to get here.
		 * We should wait here for msg_timeout * 2, in case of
		 * REQUEST_LAUNCH_PROLOG lost in forwarding tree the
		 * direct retry from slurmctld will happen after
		 * MessageTimeout.
		 */
		gettimeofday(&now, NULL);
		ts.tv_sec = now.tv_sec + 1;
		ts.tv_nsec = now.tv_usec * 1000;
		if (now.tv_sec > timeout.tv_sec) {
			error("Waiting for JobId=%u REQUEST_LAUNCH_PROLOG notification failed, giving up after %u sec",
			      job_id, slurm_conf.msg_timeout * 2);
			return ESLURMD_PROLOG_FAILED;
		}

		slurm_cond_timedwait(&conf->prolog_running_cond,
				     &prolog_mutex, &ts);
		*first_job_run = !cred_jobid_cached(job_id);
	}
	debug("Finished wait for job %d's prolog launch request", job_id);

	return SLURM_SUCCESS;
}

static void
_rpc_forward_data(slurm_msg_t *msg)
{
	forward_data_msg_t *req = msg->data;
	uint32_t req_uid = msg->auth_uid;
	char *tmp_addr = req->address;
	int fd = -1, rc = 0;

	/*
	 * Make sure we adjust for the spool dir coming in on the address to
	 * point to the right spot. Use conf->node_name for both nodename and
	 * hostname as that is what happens on the other side.
	 */
	req->address = slurm_conf_expand_slurmd_path(tmp_addr,
						     conf->node_name,
						     conf->node_name);
	xfree(tmp_addr);
	debug3("Entering _rpc_forward_data, address: %s, len: %u",
	       req->address, req->len);

	errno = 0;
	rc = _connect_as_other(req->address, req_uid, msg->auth_gid, &fd);

	if ((rc < 0) || (fd < 0)) {
		if (errno)
			rc = errno;
		debug2("failed connecting to specified socket '%s': %m",
		       req->address);
		goto rwfail;
	}

	/*
	 * although always in localhost, we still convert it to network
	 * byte order, to make it consistent with pack/unpack.
	 */
	req_uid = htonl(req_uid);
	safe_write(fd, &req_uid, sizeof(uint32_t));
	req_uid = htonl(req->len);
	safe_write(fd, &req_uid, sizeof(uint32_t));
	safe_write(fd, req->data, req->len);

rwfail:
	if (fd >= 0)
		close(fd);
	slurm_send_rc_msg(msg, rc);
}

static void _launch_complete_add(uint32_t job_id, bool batch_step)
{
	int j, empty;

	slurm_mutex_lock(&job_state_mutex);
	empty = -1;
	for (j = 0; j < JOB_STATE_CNT; j++) {
		if (job_id == active_job_id[j].job_id) {
			if (batch_step)
				active_job_id[j].batch_step = batch_step;
			break;
		}
		if ((active_job_id[j].job_id == 0) && (empty == -1))
			empty = j;
	}
	if (j >= JOB_STATE_CNT || job_id != active_job_id[j].job_id) {
		if (empty == -1)	/* Discard oldest job */
			empty = 0;
		for (j = empty + 1; j < JOB_STATE_CNT; j++) {
			active_job_id[j - 1] = active_job_id[j];
		}
		active_job_id[JOB_STATE_CNT - 1].job_id = 0;
		active_job_id[JOB_STATE_CNT - 1].batch_step = false;
		for (j = 0; j < JOB_STATE_CNT; j++) {
			if (active_job_id[j].job_id == 0) {
				active_job_id[j].job_id = job_id;
				active_job_id[j].batch_step = batch_step;
				break;
			}
		}
	}
	slurm_cond_signal(&job_state_cond);
	slurm_mutex_unlock(&job_state_mutex);
	_launch_complete_log("job add", job_id);
}

static void _launch_complete_log(char *type, uint32_t job_id)
{
#if 0
	int j;

	info("active %s %u", type, job_id);
	slurm_mutex_lock(&job_state_mutex);
	for (j = 0; j < JOB_STATE_CNT; j++) {
		if (active_job_id[j].job_id != 0) {
			info("active_job_id[%d]=%u", j,
			     active_job_id[j].job_id);
		}
	}
	slurm_mutex_unlock(&job_state_mutex);
#endif
}

/* Test if we have a specific job ID still running */
static bool _launch_job_test(uint32_t job_id, bool batch_step)
{
	bool found = false;
	int j;

	slurm_mutex_lock(&job_state_mutex);
	for (j = 0; j < JOB_STATE_CNT; j++) {
		if (job_id == active_job_id[j].job_id) {
			if (!batch_step || active_job_id[j].batch_step)
				found = true;
			break;
		}
	}
	slurm_mutex_unlock(&job_state_mutex);
	return found;
}


static void _launch_complete_rm(uint32_t job_id)
{
	int j;

	slurm_mutex_lock(&job_state_mutex);
	for (j = 0; j < JOB_STATE_CNT; j++) {
		if (job_id == active_job_id[j].job_id)
			break;
	}
	if (j < JOB_STATE_CNT && job_id == active_job_id[j].job_id) {
		for (j = j + 1; j < JOB_STATE_CNT; j++) {
			active_job_id[j - 1] = active_job_id[j];
		}
		active_job_id[JOB_STATE_CNT - 1].job_id = 0;
		active_job_id[JOB_STATE_CNT - 1].batch_step = false;
	}
	slurm_mutex_unlock(&job_state_mutex);
	_launch_complete_log("job remove", job_id);
}

static void _launch_complete_wait(uint32_t job_id)
{
	int j, empty;
	time_t start = time(NULL);
	struct timeval now;
	struct timespec timeout;

	slurm_mutex_lock(&job_state_mutex);
	while (true) {
		empty = -1;
		for (j = 0; j < JOB_STATE_CNT; j++) {
			if (job_id == active_job_id[j].job_id)
				break;
			if ((active_job_id[j].job_id == 0) && (empty == -1))
				empty = j;
		}
		if (j < JOB_STATE_CNT)	/* Found job, ready to return */
			break;
		if (difftime(time(NULL), start) <= 9) {  /* Retry for 9 secs */
			debug2("wait for launch of job %u before suspending it",
			       job_id);
			gettimeofday(&now, NULL);
			timeout.tv_sec  = now.tv_sec + 1;
			timeout.tv_nsec = now.tv_usec * 1000;
			slurm_cond_timedwait(&job_state_cond,&job_state_mutex,
					     &timeout);
			continue;
		}
		if (empty == -1)	/* Discard oldest job */
			empty = 0;
		for (j = empty + 1; j < JOB_STATE_CNT; j++) {
			active_job_id[j - 1] = active_job_id[j];
		}
		active_job_id[JOB_STATE_CNT - 1].job_id = 0;
		active_job_id[JOB_STATE_CNT - 1].batch_step = false;
		for (j = 0; j < JOB_STATE_CNT; j++) {
			if (active_job_id[j].job_id == 0) {
				active_job_id[j].job_id = job_id;
				break;
			}
		}
		break;
	}
	slurm_mutex_unlock(&job_state_mutex);
	_launch_complete_log("job wait", job_id);
}

static bool
_requeue_setup_env_fail(void)
{
	static time_t config_update = 0;
	static bool requeue = false;

	if (config_update != slurm_conf.last_update) {
		requeue = ((xstrcasestr(slurm_conf.sched_params,
					"no_env_cache") ||
			    xstrcasestr(slurm_conf.sched_params,
					"requeue_setup_env_fail")));
		config_update = slurm_conf.last_update;
	}

	return requeue;
}<|MERGE_RESOLUTION|>--- conflicted
+++ resolved
@@ -3514,11 +3514,8 @@
 	static bool first_msg = true;
 	static uint32_t req_cnt = 0;
 	static pthread_mutex_t req_cnt_mutex = PTHREAD_MUTEX_INITIALIZER;
-<<<<<<< HEAD
 	static pthread_mutex_t last_poll_mutex = PTHREAD_MUTEX_INITIALIZER;
-=======
 	bool req_added = false;
->>>>>>> 3cd8b76d
 
 	if (!_slurm_authorized_user(msg->auth_uid)) {
 		error("Security violation, acct_gather_update RPC from uid %u",
