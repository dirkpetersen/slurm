--- conflicted
+++ resolved
@@ -1210,11 +1210,6 @@
 		rc = SLURM_ERROR;
 	}
 
-<<<<<<< HEAD
-	/* Use slurmstepd pid as the identifier of the container. */
-	step->cont_id = (uint64_t)step->jmgr_pid;
-=======
->>>>>>> 40e202fd
 endit:
 	xfree(new_path);
 	if (rc != SLURM_SUCCESS)
