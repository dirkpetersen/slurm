/*****************************************************************************\
 *  common_jag.c - slurm job accounting gather common plugin functions.
 *****************************************************************************
 *  Copyright (C) 2013 SchedMD LLC
 *  Written by Danny Auble <da@schedmd.com>, who borrowed heavily
 *  from the original code in jobacct_gather/linux
 *
 *  This file is part of Slurm, a resource management program.
 *  For details, see <https://slurm.schedmd.com/>.
 *  Please also read the included file: DISCLAIMER.
 *
 *  Slurm is free software; you can redistribute it and/or modify it under
 *  the terms of the GNU General Public License as published by the Free
 *  Software Foundation; either version 2 of the License, or (at your option)
 *  any later version.
 *
 *  In addition, as a special exception, the copyright holders give permission
 *  to link the code of portions of this program with the OpenSSL library under
 *  certain conditions as described in each individual source file, and
 *  distribute linked combinations including the two. You must obey the GNU
 *  General Public License in all respects for all of the code used other than
 *  OpenSSL. If you modify file(s) with this exception, you may extend this
 *  exception to your version of the file(s), but you are not obligated to do
 *  so. If you do not wish to do so, delete this exception statement from your
 *  version.  If you delete this exception statement from all source files in
 *  the program, then also delete it here.
 *
 *  Slurm is distributed in the hope that it will be useful, but WITHOUT ANY
 *  WARRANTY; without even the implied warranty of MERCHANTABILITY or FITNESS
 *  FOR A PARTICULAR PURPOSE.  See the GNU General Public License for more
 *  details.
 *
 *  You should have received a copy of the GNU General Public License along
 *  with Slurm; if not, write to the Free Software Foundation, Inc.,
 *  51 Franklin Street, Fifth Floor, Boston, MA 02110-1301  USA.
 *
 *  This file is patterned after jobcomp_linux.c, written by Morris Jette and
 *  Copyright (C) 2002 The Regents of the University of California.
\*****************************************************************************/

#include <dirent.h>
#include <fcntl.h>
#include <signal.h>
#include <time.h>
#include <ctype.h>

#include "src/common/slurm_xlator.h"
#include "src/common/assoc_mgr.h"
#include "src/common/slurm_jobacct_gather.h"
#include "src/common/slurm_protocol_api.h"
#include "src/common/slurm_protocol_defs.h"
#include "src/common/slurm_acct_gather_energy.h"
#include "src/common/slurm_acct_gather_filesystem.h"
#include "src/common/slurm_acct_gather_interconnect.h"
#include "src/common/xstring.h"
#include "src/slurmd/common/proctrack.h"

#include "common_jag.h"

/* These are defined here so when we link with something other than
 * the slurmstepd we will have these symbols defined.  They will get
 * overwritten when linking with the slurmstepd.
 */
#if defined (__APPLE__)
extern uint32_t g_tres_count __attribute__((weak_import));
extern char **assoc_mgr_tres_name_array __attribute__((weak_import));
#else
uint32_t g_tres_count;
char **assoc_mgr_tres_name_array;
#endif


static int cpunfo_frequency = 0;
static long hertz = 0;
List prec_list = NULL;

static int my_pagesize = 0;
static DIR  *slash_proc = NULL;
static int energy_profile = ENERGY_DATA_NODE_ENERGY_UP;

static int _find_prec(void *x, void *key)
{
	jag_prec_t *prec = (jag_prec_t *) x;
	pid_t pid = *(pid_t *) key;

	if (prec->pid == pid)
		return 1;

	return 0;
}

/* return weighted frequency in mhz */
static uint32_t _update_weighted_freq(struct jobacctinfo *jobacct,
				      char * sbuf)
{
	uint32_t tot_cpu;
	int thisfreq = 0;

	if (cpunfo_frequency)
		/* scaling not enabled */
		thisfreq = cpunfo_frequency;
	else
		sscanf(sbuf, "%d", &thisfreq);

	jobacct->current_weighted_freq =
		jobacct->current_weighted_freq +
		(uint32_t)jobacct->this_sampled_cputime * thisfreq;
	tot_cpu = (uint32_t) jobacct->tres_usage_in_tot[TRES_ARRAY_CPU];
	if (tot_cpu) {
		return (uint32_t) (jobacct->current_weighted_freq / tot_cpu);
	} else
		return thisfreq;
}

/* Parse /proc/cpuinfo file for CPU frequency.
 * Store the value in global variable cpunfo_frequency
 * RET: True if read valid CPU frequency */
inline static bool _get_freq(char *str)
{
	char *sep = NULL;
	double cpufreq_value;
	int cpu_mult;

	if (strstr(str, "MHz"))
		cpu_mult = 1;
	else if (strstr(str, "GHz"))
		cpu_mult = 1000;	/* Scale to MHz */
	else
		return false;

	sep = strchr(str, ':');
	if (!sep)
		return false;

	if (sscanf(sep + 2, "%lf", &cpufreq_value) < 1)
		return false;

	cpunfo_frequency = cpufreq_value * cpu_mult;
	log_flag(JAG, "cpuinfo_frequency=%d", cpunfo_frequency);

	return true;
}

/*
 * collects the Pss value from /proc/<pid>/smaps
 */
static int _get_pss(char *proc_smaps_file, jag_prec_t *prec)
{
        uint64_t pss;
	uint64_t p;
        char line[128];
        FILE *fp;
	int i;

	fp = fopen(proc_smaps_file, "r");
        if (!fp) {
                return -1;
        }

	if (fcntl(fileno(fp), F_SETFD, FD_CLOEXEC) == -1)
		error("%s: fcntl(%s): %m", __func__, proc_smaps_file);
	pss = 0;

        while (fgets(line,sizeof(line),fp)) {

                if (xstrncmp(line, "Pss:", 4) != 0) {
                        continue;
                }

                for (i = 4; i < sizeof(line); i++) {

                        if (!isdigit(line[i])) {
                                continue;
                        }
                        if (sscanf(&line[i],"%"PRIu64"", &p) == 1) {
                                pss += p;
                        }
                        break;
                }
        }

	/* Check for error
	 */
	if (ferror(fp)) {
		fclose(fp);
		return -1;
	}

        fclose(fp);
        /* Sanity checks */

        if (pss > 0 && prec->tres_data[TRES_ARRAY_MEM].size_read > pss) {
		pss *= 1024; /* Scale KB to B */
                prec->tres_data[TRES_ARRAY_MEM].size_read = pss;
        }

	log_flag(JAG, "%s read pss %"PRIu64" for process %s",
		 __func__, pss, proc_smaps_file);

        return 0;
}

static int _get_sys_interface_freq_line(uint32_t cpu, char *filename,
					char * sbuf)
{
	int num_read, fd;
	FILE *sys_fp = NULL;
	char freq_file[80];
	char cpunfo_line [128];

	if (cpunfo_frequency)
		/* scaling not enabled, static freq obtained */
		return 1;

	snprintf(freq_file, 79,
		 "/sys/devices/system/cpu/cpu%d/cpufreq/%s",
		 cpu, filename);
	log_flag(JAG, "filename = %s", freq_file);
	if ((sys_fp = fopen(freq_file, "r"))!= NULL) {
		/* frequency scaling enabled */
		fd = fileno(sys_fp);
		if (fcntl(fd, F_SETFD, FD_CLOEXEC) == -1)
			error("%s: fcntl(%s): %m", __func__, freq_file);
		num_read = read(fd, sbuf, (sizeof(sbuf) - 1));
		if (num_read > 0) {
			sbuf[num_read] = '\0';
			log_flag(JAG, "scaling enabled on cpu %d freq= %s",
				 cpu, sbuf);
		}
		fclose(sys_fp);
	} else {
		/* frequency scaling not enabled */
		if (!cpunfo_frequency) {
			snprintf(freq_file, 14, "/proc/cpuinfo");
			log_flag(JAG, "filename = %s (cpu scaling not enabled)",
			       freq_file);
			if ((sys_fp = fopen(freq_file, "r")) != NULL) {
				while (fgets(cpunfo_line, sizeof(cpunfo_line),
					     sys_fp) != NULL) {
					if (_get_freq(cpunfo_line))
						break;
				}
				fclose(sys_fp);
			}
		}
		return 1;
	}
	return 0;
}

static int _is_a_lwp(uint32_t pid)
{
	char *filename = NULL;
	char bf[4096];
	int fd, attempts = 1;
	ssize_t n;
	char *tgids = NULL;
	pid_t tgid = -1;

	xstrfmtcat(filename, "/proc/%u/status", pid);

	fd = open(filename, O_RDONLY);
	if (fd < 0) {
		xfree(filename);
		return SLURM_ERROR;
	}

again:
	n = read(fd, bf, sizeof(bf) - 1);
	if (n == -1 && (errno == EINTR || errno == EAGAIN) && attempts < 100) {
		attempts++;
		goto again;
	}
	if (n <= 0) {
		close(fd);
		xfree(filename);
		return SLURM_ERROR;
	}
	bf[n] = '\0';
	close(fd);
	xfree(filename);

	tgids = xstrstr(bf, "Tgid:");

	if (tgids) {
		tgids += 5; /* strlen("Tgid:") */
		tgid = atoi(tgids);
	} else
		error("%s: Tgid: string not found for pid=%u", __func__, pid);

	if (pid != (uint32_t)tgid) {
		log_flag(JAG, "pid=%u != tgid=%u is a lightweight process",
			 pid, tgid);
		return 1;
	} else {
		log_flag(JAG, "pid=%u == tgid=%u is the leader LWP",
			 pid, tgid);
		return 0;
	}
}

/* _get_process_data_line() - get line of data from /proc/<pid>/stat
 *
 * IN:	in - input file descriptor
 * OUT:	prec - the destination for the data
 *
 * RETVAL:	==0 - no valid data
 * 		!=0 - data are valid
 *
 * Based upon stat2proc() from the ps command. It can handle arbitrary
 * executable file basenames for `cmd', i.e. those with embedded whitespace or
 * embedded ')'s. Such names confuse %s (see scanf(3)), so the string is split
 * and %39c is used instead. (except for embedded ')' "(%[^)]c)" would work.
 */
static int _get_process_data_line(int in, jag_prec_t *prec) {
	char sbuf[512], *tmp;
	int num_read, nvals;
	char cmd[40], state[1];
	int ppid, pgrp, session, tty_nr, tpgid;
	long unsigned flags, minflt, cminflt, majflt, cmajflt;
	long unsigned utime, stime, starttime, vsize;
	long int cutime, cstime, priority, nice, timeout, itrealvalue, rss;
	long unsigned f1, f2, f3, f4, f5, f6, f7, f8, f9, f10, f11, f12, f13;
	int exit_signal, last_cpu;

	num_read = read(in, sbuf, (sizeof(sbuf) - 1));
	if (num_read <= 0)
		return 0;
	sbuf[num_read] = '\0';

	/*
	 * split into "PID (cmd" and "<rest>" replace trailing ')' with NULL
	 */
	tmp = strrchr(sbuf, ')');
	if (!tmp)
		return 0;
	*tmp = '\0';

	/* parse these two strings separately, skipping the leading "(". */
	nvals = sscanf(sbuf, "%d (%39c", &prec->pid, cmd);
	if (nvals < 2)
		return 0;

	nvals = sscanf(tmp + 2,	 /* skip space after ')' too */
		       "%c %d %d %d %d %d "
		       "%lu %lu %lu %lu %lu "
		       "%lu %lu %ld %ld %ld %ld "
		       "%ld %ld %lu %lu %ld "
		       "%lu %lu %lu %lu %lu "
		       "%lu %lu %lu %lu %lu "
		       "%lu %lu %lu %d %d ",
		       state, &ppid, &pgrp, &session, &tty_nr, &tpgid,
		       &flags, &minflt, &cminflt, &majflt, &cmajflt,
		       &utime, &stime, &cutime, &cstime, &priority, &nice,
		       &timeout, &itrealvalue, &starttime, &vsize, &rss,
		       &f1, &f2, &f3, &f4, &f5 ,&f6, &f7, &f8, &f9, &f10, &f11,
		       &f12, &f13, &exit_signal, &last_cpu);
	/* There are some additional fields, which we do not scan or use */
	if ((nvals < 37) || (rss < 0))
		return 0;

	/*
	 * If current pid corresponds to a Light Weight Process (Thread POSIX)
	 * or there was an error, skip it, we will only account the original
	 * process (pid==tgid).
	 */
	if (_is_a_lwp(prec->pid))
		return 0;

	/* Copy the values that slurm records into our data structure */
	prec->ppid  = ppid;

	prec->tres_data[TRES_ARRAY_PAGES].size_read = majflt;
	prec->tres_data[TRES_ARRAY_VMEM].size_read = vsize;
	prec->tres_data[TRES_ARRAY_MEM].size_read = rss * my_pagesize;

	/*
	 * Store unnormalized times, we will normalize in when
	 * transfering to a struct jobacctinfo in job_common_poll_data()
	 */
	prec->usec = (double)utime;
	prec->ssec = (double)stime;
	prec->last_cpu = last_cpu;
	return 1;
}

/* _get_process_memory_line() - get line of data from /proc/<pid>/statm
 *
 * IN:	in - input file descriptor
 * OUT:	prec - the destination for the data
 *
 * RETVAL:	==0 - no valid data
 * 		!=0 - data are valid
 *
 * The *prec will mostly be filled in. We need to simply subtract the
 * amount of shared memory used by the process (in KB) from *prec->rss
 * and return the updated struct.
 *
 */
static int _get_process_memory_line(int in, jag_prec_t *prec)
{
	char sbuf[256];
	int num_read, nvals;
	long int size, rss, share, text, lib, data, dt;

	num_read = read(in, sbuf, (sizeof(sbuf) - 1));
	if (num_read <= 0)
		return 0;
	sbuf[num_read] = '\0';

	nvals = sscanf(sbuf,
		       "%ld %ld %ld %ld %ld %ld %ld",
		       &size, &rss, &share, &text, &lib, &data, &dt);
	/* There are some additional fields, which we do not scan or use */
	if (nvals != 7)
		return 0;

	/* If shared > rss then there is a problem, give up... */
	if (share > rss) {
		log_flag(JAG, "share > rss - bail!");
		return 0;
	}

	/* Copy the values that slurm records into our data structure */
	prec->tres_data[TRES_ARRAY_MEM].size_read =
		(rss - share) * my_pagesize;;

	return 1;
}

static int _remove_share_data(char *proc_stat_file, jag_prec_t *prec)
{
	FILE *statm_fp = NULL;
	char proc_statm_file[256];	/* Allow ~20x extra length */
	int rc = 0, fd;

	snprintf(proc_statm_file, sizeof(proc_statm_file), "%sm",
		 proc_stat_file);
	if (!(statm_fp = fopen(proc_statm_file, "r")))
		return rc;  /* Assume the process went away */
	fd = fileno(statm_fp);
	if (fcntl(fd, F_SETFD, FD_CLOEXEC) == -1)
		error("%s: fcntl(%s): %m", __func__, proc_statm_file);
	rc = _get_process_memory_line(fd, prec);
	fclose(statm_fp);
	return rc;
}

/* _get_process_io_data_line() - get line of data from /proc/<pid>/io
 *
 * IN:	in - input file descriptor
 * OUT:	prec - the destination for the data
 *
 * RETVAL:	==0 - no valid data
 * 		!=0 - data are valid
 *
 * /proc/<pid>/io content format is:
 * rchar: <# of characters read>
 * wrchar: <# of characters written>
 *   . . .
 */
static int _get_process_io_data_line(int in, jag_prec_t *prec) {
	char sbuf[256];
	char f1[7], f3[7];
	int num_read, nvals;
	uint64_t rchar, wchar;

	num_read = read(in, sbuf, (sizeof(sbuf) - 1));
	if (num_read <= 0)
		return 0;
	sbuf[num_read] = '\0';

	nvals = sscanf(sbuf, "%s %"PRIu64" %s %"PRIu64"",
		       f1, &rchar, f3, &wchar);
	if (nvals < 4)
		return 0;

	if (_is_a_lwp(prec->pid))
		return 0;

	/* keep real value here since we aren't doubles */
	prec->tres_data[TRES_ARRAY_FS_DISK].size_read = rchar;
	prec->tres_data[TRES_ARRAY_FS_DISK].size_write = wchar;

	return 1;
}

static int _init_tres(jag_prec_t *prec, void *empty)
{
	/* Initialize read/writes */
	for (int i = 0; i < prec->tres_count; i++) {
		prec->tres_data[i].num_reads = INFINITE64;
		prec->tres_data[i].num_writes = INFINITE64;
		prec->tres_data[i].size_read = INFINITE64;
		prec->tres_data[i].size_write = INFINITE64;
	}

	return SLURM_SUCCESS;
}

static void _handle_stats(char *proc_stat_file, char *proc_io_file,
			  char *proc_smaps_file, jag_callbacks_t *callbacks,
			  int tres_count)
{
	static int no_share_data = -1;
	static int use_pss = -1;
	FILE *stat_fp = NULL;
	FILE *io_fp = NULL;
	int fd, fd2;
	jag_prec_t *prec = NULL;

	if (no_share_data == -1) {
		if (xstrcasestr(slurm_conf.job_acct_gather_params, "NoShare"))
			no_share_data = 1;
		else
			no_share_data = 0;

		if (xstrcasestr(slurm_conf.job_acct_gather_params, "UsePss"))
			use_pss = 1;
		else
			use_pss = 0;
	}

	if (!(stat_fp = fopen(proc_stat_file, "r")))
		return;  /* Assume the process went away */
	/*
	 * Close the file on exec() of user tasks.
	 *
	 * NOTE: If we fork() slurmstepd after the
	 * fopen() above and before the fcntl() below,
	 * then the user task may have this extra file
	 * open, which can cause problems for
	 * checkpoint/restart, but this should be a very rare
	 * problem in practice.
	 */
	fd = fileno(stat_fp);
	if (fcntl(fd, F_SETFD, FD_CLOEXEC) == -1)
		error("%s: fcntl(%s): %m", __func__, proc_stat_file);

	prec = xmalloc(sizeof(jag_prec_t));

	if (!tres_count) {
		assoc_mgr_lock_t locks = {
			NO_LOCK, NO_LOCK, NO_LOCK, NO_LOCK,
			READ_LOCK, NO_LOCK, NO_LOCK };
		assoc_mgr_lock(&locks);
		tres_count = g_tres_count;
		assoc_mgr_unlock(&locks);
	}

	prec->tres_count = tres_count;
	prec->tres_data = xmalloc(prec->tres_count *
				  sizeof(acct_gather_data_t));

	(void)_init_tres(prec, NULL);

	if (!_get_process_data_line(fd, prec)) {
		fclose(stat_fp);
		goto bail_out;
	}

	fclose(stat_fp);

	if (acct_gather_filesystem_g_get_data(prec->tres_data) < 0) {
		log_flag(JAG, "problem retrieving filesystem data");
	}

	if (acct_gather_interconnect_g_get_data(prec->tres_data) < 0) {
		log_flag(JAG, "problem retrieving interconnect data");
	}

	/* Remove shared data from rss */
	if (no_share_data && !_remove_share_data(proc_stat_file, prec))
		goto bail_out;

	/* Use PSS instead if RSS */
	if (use_pss && _get_pss(proc_smaps_file, prec) == -1)
		goto bail_out;

	if ((io_fp = fopen(proc_io_file, "r"))) {
		fd2 = fileno(io_fp);
		if (fcntl(fd2, F_SETFD, FD_CLOEXEC) == -1)
			error("%s: fcntl: %m", __func__);
		if (!_get_process_io_data_line(fd2, prec)) {
			fclose(io_fp);
			goto bail_out;
		}
		fclose(io_fp);
	}

	destroy_jag_prec(list_remove_first(prec_list, _find_prec, &prec->pid));
	list_append(prec_list, prec);
	return;

bail_out:
	xfree(prec->tres_data);
	xfree(prec);
	return;
}

static List _get_precs(List task_list, bool pgid_plugin, uint64_t cont_id,
		       jag_callbacks_t *callbacks)
{
	char	proc_stat_file[256];	/* Allow ~20x extra length */
	char	proc_io_file[256];	/* Allow ~20x extra length */
	char	proc_smaps_file[256];	/* Allow ~20x extra length */
	static	int	slash_proc_open = 0;
	int i;
	struct jobacctinfo *jobacct = NULL;

	xassert(task_list);

	jobacct = list_peek(task_list);

	if (!pgid_plugin) {
		pid_t *pids = NULL;
		int npids = 0;
		/* get only the processes in the proctrack container */
		proctrack_g_get_pids(cont_id, &pids, &npids);
		if (!npids) {
			/* update consumed energy even if pids do not exist */
			if (jobacct) {
				acct_gather_energy_g_get_sum(
					energy_profile,
					&jobacct->energy);
				jobacct->tres_usage_in_tot[TRES_ARRAY_ENERGY] =
					jobacct->energy.consumed_energy;
				jobacct->tres_usage_out_tot[TRES_ARRAY_ENERGY] =
					jobacct->energy.current_watts;
				log_flag(JAG, "energy = %"PRIu64" watts = %"PRIu64,
					 jobacct->tres_usage_in_tot[
						TRES_ARRAY_ENERGY],
					 jobacct->tres_usage_out_tot[
						TRES_ARRAY_ENERGY]);
			}

			log_flag(JAG, "no pids in this container %"PRIu64"",
				 cont_id);
			goto finished;
		}
		for (i = 0; i < npids; i++) {
			snprintf(proc_stat_file, 256, "/proc/%d/stat", pids[i]);
			snprintf(proc_io_file, 256, "/proc/%d/io", pids[i]);
			snprintf(proc_smaps_file, 256, "/proc/%d/smaps", pids[i]);
			_handle_stats(proc_stat_file, proc_io_file,
				      proc_smaps_file, callbacks,
				      jobacct ? jobacct->tres_count : 0);
		}
		xfree(pids);
	} else {
		struct dirent *slash_proc_entry;
		char  *iptr = NULL, *optr = NULL, *optr2 = NULL;

		if (slash_proc_open) {
			rewinddir(slash_proc);
		} else {
			slash_proc=opendir("/proc");
			if (slash_proc == NULL) {
				perror("opening /proc");
				goto finished;
			}
			slash_proc_open=1;
		}
		strcpy(proc_stat_file, "/proc/");
		strcpy(proc_io_file, "/proc/");
		strcpy(proc_smaps_file, "/proc/");

		while ((slash_proc_entry = readdir(slash_proc))) {

			/* Save a few cyles by simulating
			 * strcat(statFileName, slash_proc_entry->d_name);
			 * strcat(statFileName, "/stat");
			 * while checking for a numeric filename (which really
			 * should be a pid). Then do the same for the
			 * /proc/<pid>/io file name.
			 */
			optr = proc_stat_file + sizeof("/proc");
			iptr = slash_proc_entry->d_name;
			i = 0;
			do {
				if ((*iptr < '0') ||
				    ((*optr++ = *iptr++) > '9')) {
					i = -1;
					break;
				}
			} while (*iptr);

			if (i == -1)
				continue;
			iptr = (char*)"/stat";

			do {
				*optr++ = *iptr++;
			} while (*iptr);
			*optr = 0;

			optr2 = proc_io_file + sizeof("/proc");
			iptr = slash_proc_entry->d_name;
			i = 0;
			do {
				if ((*iptr < '0') ||
				    ((*optr2++ = *iptr++) > '9')) {
					i = -1;
					break;
				}
			} while (*iptr);
			if (i == -1)
				continue;
			iptr = (char*)"/io";

			do {
				*optr2++ = *iptr++;
			} while (*iptr);
			*optr2 = 0;

			optr2 = proc_smaps_file + sizeof("/proc");
			iptr = slash_proc_entry->d_name;
			i = 0;
			do {
				if ((*iptr < '0') ||
				    ((*optr2++ = *iptr++) > '9')) {
					i = -1;
					break;
				}
			} while (*iptr);
			if (i == -1)
				continue;
			iptr = (char*)"/smaps";

			do {
				*optr2++ = *iptr++;
			} while (*iptr);
			*optr2 = 0;

			_handle_stats(proc_stat_file, proc_io_file,
				      proc_smaps_file, callbacks,
				      jobacct ? jobacct->tres_count : 0);
		}
	}

finished:

	return prec_list;
}

static void _record_profile(struct jobacctinfo *jobacct)
{
	enum {
		FIELD_CPUFREQ,
		FIELD_CPUTIME,
		FIELD_CPUUTIL,
		FIELD_RSS,
		FIELD_VMSIZE,
		FIELD_PAGES,
		FIELD_READ,
		FIELD_WRITE,
		FIELD_CNT
	};

	acct_gather_profile_dataset_t dataset[] = {
		{ "CPUFrequency", PROFILE_FIELD_UINT64 },
		{ "CPUTime", PROFILE_FIELD_DOUBLE },
		{ "CPUUtilization", PROFILE_FIELD_DOUBLE },
		{ "RSS", PROFILE_FIELD_UINT64 },
		{ "VMSize", PROFILE_FIELD_UINT64 },
		{ "Pages", PROFILE_FIELD_UINT64 },
		{ "ReadMB", PROFILE_FIELD_DOUBLE },
		{ "WriteMB", PROFILE_FIELD_DOUBLE },
		{ NULL, PROFILE_FIELD_NOT_SET }
	};

	static int64_t profile_gid = -1;
	double et;
	union {
		double d;
		uint64_t u64;
	} data[FIELD_CNT];
	char str[256];

	if (profile_gid == -1)
		profile_gid = acct_gather_profile_g_create_group("Tasks");

	/* Create the dataset first */
	if (jobacct->dataset_id < 0) {
		char ds_name[32];
		snprintf(ds_name, sizeof(ds_name), "%u", jobacct->id.taskid);

		jobacct->dataset_id = acct_gather_profile_g_create_dataset(
			ds_name, profile_gid, dataset);
		if (jobacct->dataset_id == SLURM_ERROR) {
			error("JobAcct: Failed to create the dataset for "
			      "task %d",
			      jobacct->pid);
			return;
		}
	}

	if (jobacct->dataset_id < 0)
		return;

	data[FIELD_CPUFREQ].u64 = jobacct->act_cpufreq;
	/* Profile Mem and VMem as KB */
	data[FIELD_RSS].u64 =
		jobacct->tres_usage_in_tot[TRES_ARRAY_MEM] / 1024;
	data[FIELD_VMSIZE].u64 =
		jobacct->tres_usage_in_tot[TRES_ARRAY_VMEM] / 1024;
	data[FIELD_PAGES].u64 = jobacct->tres_usage_in_tot[TRES_ARRAY_PAGES];

	/* delta from last snapshot */
	if (!jobacct->last_time) {
		data[FIELD_CPUTIME].d = 0;
		data[FIELD_CPUUTIL].d = 0.0;
		data[FIELD_READ].d = 0.0;
		data[FIELD_WRITE].d = 0.0;
	} else {
		data[FIELD_CPUTIME].d =
			((double)jobacct->tres_usage_in_tot[TRES_ARRAY_CPU] -
			 jobacct->last_total_cputime) / CPU_TIME_ADJ;

		if (data[FIELD_CPUTIME].d < 0)
			data[FIELD_CPUTIME].d =
				jobacct->tres_usage_in_tot[TRES_ARRAY_CPU] /
				CPU_TIME_ADJ;

		et = (jobacct->cur_time - jobacct->last_time);
		if (!et)
			data[FIELD_CPUUTIL].d = 0.0;
		else
			data[FIELD_CPUUTIL].d =
				(100.0 * (double)data[FIELD_CPUTIME].d) /
				((double) et);

		data[FIELD_READ].d = (double) jobacct->
			tres_usage_in_tot[TRES_ARRAY_FS_DISK] -
			jobacct->last_tres_usage_in_tot;

		if (data[FIELD_READ].d < 0)
			data[FIELD_READ].d =
				jobacct->tres_usage_in_tot[TRES_ARRAY_FS_DISK];

		data[FIELD_WRITE].d = (double) jobacct->
			tres_usage_out_tot[TRES_ARRAY_FS_DISK] -
			jobacct->last_tres_usage_out_tot;

		if (data[FIELD_WRITE].d < 0)
			data[FIELD_WRITE].d =
				jobacct->tres_usage_out_tot[TRES_ARRAY_FS_DISK];

		/* Profile disk as MB */
		data[FIELD_READ].d /= 1048576.0;
		data[FIELD_WRITE].d /= 1048576.0;
	}

	log_flag(PROFILE, "PROFILE-Task: %s",
		 acct_gather_profile_dataset_str(dataset, data, str,
						 sizeof(str)));
	acct_gather_profile_g_add_sample_data(jobacct->dataset_id,
	                                      (void *)data, jobacct->cur_time);
}

extern void jag_common_init(long in_hertz)
{
	uint32_t profile_opt;

	prec_list = list_create(destroy_jag_prec);

	acct_gather_profile_g_get(ACCT_GATHER_PROFILE_RUNNING,
				  &profile_opt);

	/* If we are profiling energy it will be checked at a
	   different rate, so just grab the last one.
	*/
	if (profile_opt & ACCT_GATHER_PROFILE_ENERGY)
		energy_profile = ENERGY_DATA_NODE_ENERGY;

	if (in_hertz) {
		hertz = in_hertz;
	} else {
		hertz = sysconf(_SC_CLK_TCK);

		if (hertz < 1) {
			error ("_get_process_data: unable to get clock rate");
			hertz = 100;	/* default on many systems */
		}
	}

	my_pagesize = getpagesize();
}

extern void jag_common_fini(void)
{
	FREE_NULL_LIST(prec_list);

	if (slash_proc)
		(void) closedir(slash_proc);
}

extern void destroy_jag_prec(void *object)
{
	jag_prec_t *prec = (jag_prec_t *)object;

	if (!prec)
		return;

	xfree(prec->tres_data);
	xfree(prec);
	return;
}

static void _print_jag_prec(jag_prec_t *prec)
{
	int i;
	assoc_mgr_lock_t locks = {
		NO_LOCK, NO_LOCK, NO_LOCK, NO_LOCK,
		READ_LOCK, NO_LOCK, NO_LOCK };

	if (!(slurm_conf.debug_flags & DEBUG_FLAG_JAG))
		return;

	log_flag(JAG, "pid %d (ppid %d)", prec->pid, prec->ppid);
	log_flag(JAG, "act_cpufreq\t%d", prec->act_cpufreq);
	log_flag(JAG, "ssec \t%f", prec->ssec);
	assoc_mgr_lock(&locks);
	for (i = 0; i < prec->tres_count; i++) {
		if (prec->tres_data[i].size_read == INFINITE64)
			continue;
		log_flag(JAG, "%s in/read \t%" PRIu64 "",
			 assoc_mgr_tres_name_array[i],
			 prec->tres_data[i].size_read);
		log_flag(JAG, "%s out/write \t%" PRIu64 "",
			 assoc_mgr_tres_name_array[i],
			 prec->tres_data[i].size_write);
	}
	assoc_mgr_unlock(&locks);
	log_flag(JAG, "usec \t%f", prec->usec);
}

extern void jag_common_poll_data(
	List task_list, bool pgid_plugin, uint64_t cont_id,
	jag_callbacks_t *callbacks, bool profile)
{
	/* Update the data */
	uint64_t total_job_mem = 0, total_job_vsize = 0;
	uint32_t last_taskid = NO_VAL;
	ListIterator itr;
	jag_prec_t *prec = NULL, tmp_prec;
	struct jobacctinfo *jobacct = NULL;
	static int processing = 0;
	char sbuf[72];
	int energy_counted = 0;
	time_t ct;
	int i = 0;

	xassert(callbacks);

	if (!pgid_plugin && (cont_id == NO_VAL64)) {
		log_flag(JAG, "cont_id hasn't been set yet not running poll");
		return;
	}

	if (processing) {
		log_flag(JAG, "already running, returning");
		return;
	}
	processing = 1;

	if (!callbacks->get_precs)
		callbacks->get_precs = _get_precs;

	ct = time(NULL);

	(void)list_for_each(prec_list, (ListForF)_init_tres, NULL);
	(*(callbacks->get_precs))(task_list, pgid_plugin, cont_id, callbacks);

	if (!list_count(prec_list) || !task_list || !list_count(task_list))
		goto finished;	/* We have no business being here! */

	itr = list_iterator_create(task_list);
	while ((jobacct = list_next(itr))) {
		double cpu_calc;
		double last_total_cputime;
		if (!(prec = list_find_first(prec_list, _find_prec,
					     &jobacct->pid)))
			continue;
		/*
		 * We can't use the prec from the list as we need to keep it in
		 * the original state without offspring since we reuse this list
		 * keeping around precs after they end.
		 */
		memcpy(&tmp_prec, prec, sizeof(*prec));
		prec = &tmp_prec;

		/*
		 * Only jobacct_gather/cgroup uses prec_extra, and we want to
		 * make sure we call it once per task, so call it here as we
		 * iterate through the tasks instead of in get_precs.
		 */
		if (callbacks->prec_extra) {
<<<<<<< HEAD
			(*(callbacks->prec_extra))(prec, jobacct->id.taskid);
			_print_jag_prec(prec);
		}

		log_flag(JAG, "pid:%u ppid:%u %s:%" PRIu64 " B",
			 prec->pid, prec->ppid,
			 (xstrcasestr(slurm_conf.job_acct_gather_params,
				      "UsePss") ?  "pss" : "rss"),
			 prec->tres_data[TRES_ARRAY_MEM].size_read);

=======
			if (last_taskid == jobacct->id.taskid)
				continue;

			last_taskid = jobacct->id.taskid;
			(*(callbacks->prec_extra))(prec, jobacct->id.taskid);
		}
#if _DEBUG
		info("pid:%u ppid:%u rss:%"PRIu64" B",
		     prec->pid, prec->ppid,
		     prec->tres_data[TRES_ARRAY_MEM].size_read);
#endif
>>>>>>> a9416b49
		/* find all my descendents */
		if (callbacks->get_offspring_data)
			(*(callbacks->get_offspring_data))
				(prec_list, prec, prec->pid);

		last_total_cputime =
			(double)jobacct->tres_usage_in_tot[TRES_ARRAY_CPU];

		cpu_calc = (prec->ssec + prec->usec) / (double)hertz;

		/*
		 * Since we are not storing things as a double anymore make it
		 * bigger so we don't loose precision.
		 */
		cpu_calc *= CPU_TIME_ADJ;

		prec->tres_data[TRES_ARRAY_CPU].size_read = (uint64_t)cpu_calc;

		/* get energy consumption
		 * only once is enough since we
		 * report per node energy consumption.
		 * Energy is stored in read fields, while power is stored
		 * in write fields.*/
		log_flag(JAG, "energycounted = %d", energy_counted);
		if (energy_counted == 0) {
			acct_gather_energy_g_get_sum(
				energy_profile,
				&jobacct->energy);
			prec->tres_data[TRES_ARRAY_ENERGY].size_read =
				jobacct->energy.consumed_energy;
			prec->tres_data[TRES_ARRAY_ENERGY].size_write =
				jobacct->energy.current_watts;
			log_flag(JAG, "energy = %"PRIu64" watts = %"PRIu64" ave_watts = %u",
				 prec->tres_data[TRES_ARRAY_ENERGY].size_read,
				 prec->tres_data[TRES_ARRAY_ENERGY].size_write,
				 jobacct->energy.ave_watts);
			energy_counted = 1;
		}

		/* tally their usage */
		for (i = 0; i < jobacct->tres_count; i++) {
			if (prec->tres_data[i].size_read == INFINITE64)
				continue;
			if (jobacct->tres_usage_in_max[i] == INFINITE64)
				jobacct->tres_usage_in_max[i] =
					prec->tres_data[i].size_read;
			else
				jobacct->tres_usage_in_max[i] =
					MAX(jobacct->tres_usage_in_max[i],
					    prec->tres_data[i].size_read);
			/*
			 * Even with min we want to get the max as we are
			 * looking at a specific task aso we are always looking
			 * at the max that task had, not the min (or lots of
			 * things will be zero).  The min is from comparing
			 * ranks later when combining.  So here it will be the
			 * same as the max value set above.
			 * (same thing goes for the out)
			 */
			jobacct->tres_usage_in_min[i] =
				jobacct->tres_usage_in_max[i];
			jobacct->tres_usage_in_tot[i] =
				prec->tres_data[i].size_read;

			if (jobacct->tres_usage_out_max[i] == INFINITE64)
				jobacct->tres_usage_out_max[i] =
					prec->tres_data[i].size_write;
			else
				jobacct->tres_usage_out_max[i] =
					MAX(jobacct->tres_usage_out_max[i],
					    prec->tres_data[i].size_write);
			jobacct->tres_usage_out_min[i] =
				jobacct->tres_usage_out_max[i];
			jobacct->tres_usage_out_tot[i] =
				prec->tres_data[i].size_write;
		}

		total_job_mem += jobacct->tres_usage_in_tot[TRES_ARRAY_MEM];
		total_job_vsize += jobacct->tres_usage_in_tot[TRES_ARRAY_VMEM];

		/* Update the cpu times */
		jobacct->user_cpu_sec = (uint32_t)(prec->usec / (double)hertz);
		jobacct->sys_cpu_sec = (uint32_t)(prec->ssec / (double)hertz);

		/* compute frequency */
		jobacct->this_sampled_cputime =
			cpu_calc - last_total_cputime;
		_get_sys_interface_freq_line(
			prec->last_cpu,
			"cpuinfo_cur_freq", sbuf);
		jobacct->act_cpufreq =
			_update_weighted_freq(jobacct, sbuf);

		log_flag(JAG, "Task %u pid %d ave_freq = %u mem size/max %"PRIu64"/%"PRIu64" vmem size/max %"PRIu64"/%"PRIu64", disk read size/max (%"PRIu64"/%"PRIu64"), disk write size/max (%"PRIu64"/%"PRIu64"), time %f(%u+%u) Energy tot/max %"PRIu64"/%"PRIu64" TotPower %"PRIu64" MaxPower %"PRIu64" MinPower %"PRIu64,
			 jobacct->id.taskid,
			 jobacct->pid,
			 jobacct->act_cpufreq,
			 jobacct->tres_usage_in_tot[TRES_ARRAY_MEM],
			 jobacct->tres_usage_in_max[TRES_ARRAY_MEM],
			 jobacct->tres_usage_in_tot[TRES_ARRAY_VMEM],
			 jobacct->tres_usage_in_max[TRES_ARRAY_VMEM],
			 jobacct->tres_usage_in_tot[TRES_ARRAY_FS_DISK],
			 jobacct->tres_usage_in_max[TRES_ARRAY_FS_DISK],
			 jobacct->tres_usage_out_tot[TRES_ARRAY_FS_DISK],
			 jobacct->tres_usage_out_max[TRES_ARRAY_FS_DISK],
			 (double)(jobacct->tres_usage_in_tot[TRES_ARRAY_CPU] /
			          CPU_TIME_ADJ),
			 jobacct->user_cpu_sec,
			 jobacct->sys_cpu_sec,
			 jobacct->tres_usage_in_tot[TRES_ARRAY_ENERGY],
			 jobacct->tres_usage_in_max[TRES_ARRAY_ENERGY],
			 jobacct->tres_usage_out_tot[TRES_ARRAY_ENERGY],
			 jobacct->tres_usage_out_max[TRES_ARRAY_ENERGY],
			 jobacct->tres_usage_out_min[TRES_ARRAY_ENERGY]);

		if (profile &&
		    acct_gather_profile_g_is_active(ACCT_GATHER_PROFILE_TASK)) {
			jobacct->cur_time = ct;

			_record_profile(jobacct);

			jobacct->last_tres_usage_in_tot =
				jobacct->tres_usage_in_tot[TRES_ARRAY_FS_DISK];
			jobacct->last_tres_usage_out_tot =
				jobacct->tres_usage_out_tot[TRES_ARRAY_FS_DISK];
			jobacct->last_total_cputime =
				jobacct->tres_usage_in_tot[TRES_ARRAY_CPU];

			jobacct->last_time = jobacct->cur_time;
		}
	}
	list_iterator_destroy(itr);

	if (slurm_conf.job_acct_oom_kill)
		jobacct_gather_handle_mem_limit(total_job_mem,
						total_job_vsize);

finished:
	processing = 0;
}<|MERGE_RESOLUTION|>--- conflicted
+++ resolved
@@ -996,7 +996,10 @@
 		 * iterate through the tasks instead of in get_precs.
 		 */
 		if (callbacks->prec_extra) {
-<<<<<<< HEAD
+			if (last_taskid == jobacct->id.taskid)
+				continue;
+
+			last_taskid = jobacct->id.taskid;
 			(*(callbacks->prec_extra))(prec, jobacct->id.taskid);
 			_print_jag_prec(prec);
 		}
@@ -1007,19 +1010,6 @@
 				      "UsePss") ?  "pss" : "rss"),
 			 prec->tres_data[TRES_ARRAY_MEM].size_read);
 
-=======
-			if (last_taskid == jobacct->id.taskid)
-				continue;
-
-			last_taskid = jobacct->id.taskid;
-			(*(callbacks->prec_extra))(prec, jobacct->id.taskid);
-		}
-#if _DEBUG
-		info("pid:%u ppid:%u rss:%"PRIu64" B",
-		     prec->pid, prec->ppid,
-		     prec->tres_data[TRES_ARRAY_MEM].size_read);
-#endif
->>>>>>> a9416b49
 		/* find all my descendents */
 		if (callbacks->get_offspring_data)
 			(*(callbacks->get_offspring_data))
